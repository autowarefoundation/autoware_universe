^^^^^^^^^^^^^^^^^^^^^^^^^^^^^^^^^^^
Changelog for package yabloc_common
^^^^^^^^^^^^^^^^^^^^^^^^^^^^^^^^^^^

<<<<<<< HEAD
=======
0.48.0 (2025-11-18)
-------------------
* Merge remote-tracking branch 'origin/main' into humble
* chore: update maintainer (`#11373 <https://github.com/autowarefoundation/autoware_universe/issues/11373>`_)
  * chore: update maintainer
  remove Ryu Yamamoto
  * chore: update maintainer
  remove Kento Yabuuchi
  * chore: update maintainer
  remove Shintaro Sakoda
  ---------
* Contributors: Motz, Ryohsuke Mitsudome

>>>>>>> 3c738968
0.47.1 (2025-08-14)
-------------------

0.47.0 (2025-08-11)
-------------------

0.46.0 (2025-06-20)
-------------------

0.45.0 (2025-05-22)
-------------------
* Merge remote-tracking branch 'origin/main' into tmp/notbot/bump_version_base
* fix(yabloc_common): fix deprecated autoware_utils header (`#10496 <https://github.com/autowarefoundation/autoware_universe/issues/10496>`_)
* Contributors: Masaki Baba, TaikiYamada4

0.44.2 (2025-06-10)
-------------------

0.44.1 (2025-05-01)
-------------------

0.44.0 (2025-04-18)
-------------------

0.43.0 (2025-03-21)
-------------------
* Merge remote-tracking branch 'origin/main' into chore/bump-version-0.43
* chore: rename from `autoware.universe` to `autoware_universe` (`#10306 <https://github.com/autowarefoundation/autoware_universe/issues/10306>`_)
* Contributors: Hayato Mizushima, Yutaka Kondo

0.42.0 (2025-03-03)
-------------------
* Merge remote-tracking branch 'origin/main' into tmp/bot/bump_version_base
* feat(autoware_utils): replace autoware_universe_utils with autoware_utils  (`#10191 <https://github.com/autowarefoundation/autoware_universe/issues/10191>`_)
* Contributors: Fumiya Watanabe, 心刚

0.41.2 (2025-02-19)
-------------------
* chore: bump version to 0.41.1 (`#10088 <https://github.com/autowarefoundation/autoware_universe/issues/10088>`_)
* Contributors: Ryohsuke Mitsudome

0.41.1 (2025-02-10)
-------------------

0.41.0 (2025-01-29)
-------------------

0.40.0 (2024-12-12)
-------------------
* Merge branch 'main' into release-0.40.0
* Revert "chore(package.xml): bump version to 0.39.0 (`#9587 <https://github.com/autowarefoundation/autoware_universe/issues/9587>`_)"
  This reverts commit c9f0f2688c57b0f657f5c1f28f036a970682e7f5.
* fix: fix ticket links in CHANGELOG.rst (`#9588 <https://github.com/autowarefoundation/autoware_universe/issues/9588>`_)
* chore(package.xml): bump version to 0.39.0 (`#9587 <https://github.com/autowarefoundation/autoware_universe/issues/9587>`_)
  * chore(package.xml): bump version to 0.39.0
  * fix: fix ticket links in CHANGELOG.rst
  * fix: remove unnecessary diff
  ---------
  Co-authored-by: Yutaka Kondo <yutaka.kondo@youtalk.jp>
* fix: fix ticket links in CHANGELOG.rst (`#9588 <https://github.com/autowarefoundation/autoware_universe/issues/9588>`_)
* fix(cpplint): include what you use - localization (`#9567 <https://github.com/autowarefoundation/autoware_universe/issues/9567>`_)
* 0.39.0
* update changelog
* fix: fix ticket links to point to https://github.com/autowarefoundation/autoware_universe (`#9304 <https://github.com/autowarefoundation/autoware_universe/issues/9304>`_)
* fix: fix ticket links to point to https://github.com/autowarefoundation/autoware_universe (`#9304 <https://github.com/autowarefoundation/autoware_universe/issues/9304>`_)
* chore(package.xml): bump version to 0.38.0 (`#9266 <https://github.com/autowarefoundation/autoware_universe/issues/9266>`_) (`#9284 <https://github.com/autowarefoundation/autoware_universe/issues/9284>`_)
  * unify package.xml version to 0.37.0
  * remove system_monitor/CHANGELOG.rst
  * add changelog
  * 0.38.0
  ---------
* Contributors: Esteve Fernandez, Fumiya Watanabe, M. Fatih Cırıt, Ryohsuke Mitsudome, Yutaka Kondo

0.39.0 (2024-11-25)
-------------------
* fix: fix ticket links to point to https://github.com/autowarefoundation/autoware_universe (`#9304 <https://github.com/autowarefoundation/autoware_universe/issues/9304>`_)
* fix: fix ticket links to point to https://github.com/autowarefoundation/autoware_universe (`#9304 <https://github.com/autowarefoundation/autoware_universe/issues/9304>`_)
* chore(package.xml): bump version to 0.38.0 (`#9266 <https://github.com/autowarefoundation/autoware_universe/issues/9266>`_) (`#9284 <https://github.com/autowarefoundation/autoware_universe/issues/9284>`_)
  * unify package.xml version to 0.37.0
  * remove system_monitor/CHANGELOG.rst
  * add changelog
  * 0.38.0
  ---------
* Contributors: Esteve Fernandez, Yutaka Kondo

0.38.0 (2024-11-08)
-------------------
* unify package.xml version to 0.37.0
* refactor(signal_processing): prefix package and namespace with autoware (`#8541 <https://github.com/autowarefoundation/autoware_universe/issues/8541>`_)
* fix(yabloc_common): fix unusedFunction (`#8560 <https://github.com/autowarefoundation/autoware_universe/issues/8560>`_)
  fix:unusedFunction
* perf(yabloc_common): remove unnecessary pub/sub depth for transient_local (`#8248 <https://github.com/autowarefoundation/autoware_universe/issues/8248>`_)
* feat: add `autoware\_` prefix to `lanelet2_extension` (`#7640 <https://github.com/autowarefoundation/autoware_universe/issues/7640>`_)
* fix: replace deprecated header in Jazzy (`#7603 <https://github.com/autowarefoundation/autoware_universe/issues/7603>`_)
  * Use cv_bridge.hpp if available
  * Fix image_geometry deprecated header
  * Add comment for __has_include
  ---------
  Co-authored-by: Kotaro Yoshimoto <pythagora.yoshimoto@gmail.com>
* refactor(universe_utils/motion_utils)!: add autoware namespace (`#7594 <https://github.com/autowarefoundation/autoware_universe/issues/7594>`_)
* feat(autoware_universe_utils)!: rename from tier4_autoware_utils (`#7538 <https://github.com/autowarefoundation/autoware_universe/issues/7538>`_)
  Co-authored-by: kosuke55 <kosuke.tnp@gmail.com>
* refactor(yabloc_common): apply static analysis (`#7481 <https://github.com/autowarefoundation/autoware_universe/issues/7481>`_)
  * refactor based on linter
  * restore unwanted change
  * remove unnecessary comment
  * style(pre-commit): autofix
  * change to const double
  * add static cast
  ---------
  Co-authored-by: pre-commit-ci[bot] <66853113+pre-commit-ci[bot]@users.noreply.github.com>
* fix(yabloc): suppress no viable conversion error (`#7299 <https://github.com/autowarefoundation/autoware_universe/issues/7299>`_)
  * use tier4_autoware_utils instead of yabloc::Color
  * use static_cast to convert Color to RGBA
  * use tier4_autoware_utils instead of yabloc::Color
  * use static_cast to convert Color to RGBA
  * style(pre-commit): autofix
  ---------
  Co-authored-by: pre-commit-ci[bot] <66853113+pre-commit-ci[bot]@users.noreply.github.com>
* feat!: replace autoware_auto_msgs with autoware_msgs for localization modules (`#7243 <https://github.com/autowarefoundation/autoware_universe/issues/7243>`_)
  Co-authored-by: Cynthia Liu <cynthia.liu@autocore.ai>
  Co-authored-by: NorahXiong <norah.xiong@autocore.ai>
  Co-authored-by: beginningfan <beginning.fan@autocore.ai>
* refactor(yabloc): use constexpr properly (`#7207 <https://github.com/autowarefoundation/autoware_universe/issues/7207>`_)
* fix(yabloc): fix bug in capturing in lambda function (`#7208 <https://github.com/autowarefoundation/autoware_universe/issues/7208>`_)
  * fix(yabloc): fix bug in capturing in lambda function
  * style(pre-commit): autofix
  ---------
  Co-authored-by: pre-commit-ci[bot] <66853113+pre-commit-ci[bot]@users.noreply.github.com>
* feat(yabloc_common): componentize yabloc_common nodes (`#7143 <https://github.com/autowarefoundation/autoware_universe/issues/7143>`_)
  * make executables component
  * log output changes to both
  * style(pre-commit): autofix
  * add default param path
  * add glog as depend package
  * style(pre-commit): autofix
  ---------
  Co-authored-by: pre-commit-ci[bot] <66853113+pre-commit-ci[bot]@users.noreply.github.com>
* chore(glog): add initialization check (`#6792 <https://github.com/autowarefoundation/autoware_universe/issues/6792>`_)
* Contributors: Esteve Fernandez, Kento Yabuuchi, Kosuke Takeuchi, Masaki Baba, Ryohsuke Mitsudome, Ryuta Kambe, Takamasa Horibe, Takayuki Murooka, Yutaka Kondo, kobayu858, ぐるぐる

0.26.0 (2024-04-03)
-------------------
* chore(yabloc): replace parameters by json_to_markdown in readme (`#6183 <https://github.com/autowarefoundation/autoware_universe/issues/6183>`_)
  * replace parameters by json_to_markdown
  * fix some schma path
  * fix again
  ---------
* chore(yabloc): rework parameters (`#6170 <https://github.com/autowarefoundation/autoware_universe/issues/6170>`_)
  * introduce json schema for ground_server
  * introduce json schema for ll2_decomposer
  * style(pre-commit): autofix
  * fix json in yabloc_common
  * introduce json schema for graph_segment
  * introduce json schema for segment_filter
  * fix yabloc_common schema.json
  * introduce json schema for undistort
  * style(pre-commit): autofix
  * Revert "introduce json schema for ground_server"
  This reverts commit 33d3e609d4e01919d11a86d3c955f53e529ae121.
  * Revert "introduce json schema for graph_segment"
  This reverts commit 00ae417f030324f2dcc7dfb4b867a969ae31aea7.
  * style(pre-commit): autofix
  * introduce json schema for yabloc_monitor
  * introduce json schema for yabloc_particle_filter
  * introduce json schema for yabloc_pose_initializer
  * apply pre-commit
  * fix revert conflict
  * style(pre-commit): autofix
  ---------
  Co-authored-by: pre-commit-ci[bot] <66853113+pre-commit-ci[bot]@users.noreply.github.com>
* chore: add localization & mapping maintainers (`#6085 <https://github.com/autowarefoundation/autoware_universe/issues/6085>`_)
  * Added lm maintainers
  * Add more
  * Fixed maintainer
  ---------
* build(yabloc_common): add missing libgoogle-glog-dev dependency (`#5225 <https://github.com/autowarefoundation/autoware_universe/issues/5225>`_)
  * build(yabloc_common): add missing libgoogle-glog-dev dependency
  * style(pre-commit): autofix
  ---------
  Co-authored-by: pre-commit-ci[bot] <66853113+pre-commit-ci[bot]@users.noreply.github.com>
* refactor(localization_packages): remove unused <depend> in packages.xml files (`#5171 <https://github.com/autowarefoundation/autoware_universe/issues/5171>`_)
  Co-authored-by: yamato-ando <Yamato ANDO>
* chore: add maintainer in localization and map packages (`#4501 <https://github.com/autowarefoundation/autoware_universe/issues/4501>`_)
* fix(yabloc): fix typo (`#4281 <https://github.com/autowarefoundation/autoware_universe/issues/4281>`_)
  * fix(yabloc): fix typo
  * fix Kinv and mean_pose
  * style(pre-commit): autofix
  * fix normalized term
  * fix resamping
  * style(pre-commit): autofix
  * fix reweight
  * fix typo
  ---------
  Co-authored-by: pre-commit-ci[bot] <66853113+pre-commit-ci[bot]@users.noreply.github.com>
* feat(yabloc): add camera and vector map localization (`#3946 <https://github.com/autowarefoundation/autoware_universe/issues/3946>`_)
  * adopt scane_case to undistort, segment_filter
  * adopt scane_case to ground_server, ll2_decomposer
  * adopt scane_case to twist_converter, twist_estimator
  * adopt scane_case to validation packages
  * adopt scane_case tomodularized_particle_filter
  * adopt scane_case to gnss_particle_corrector
  * adopt scane_case to camera_particle_corrector
  * adopt scane_case to antishadow_corrector
  * adopt scane_case to particle_initializer
  * organize launch files
  * add twist_visualizer to validate odometry performance
  * use SE3::exp() to predict particles & modify linear noise model
  * stop to use LL2 to rectify initialpose2d
  * fix redundant computation in segment_accumulator
  * improve gnss_particle_corrector
  * fix segment_accumulator's bug
  * add doppler_converter
  * add xx2.launch.xml
  * add hsv_extractor
  * pickup other regions which have same color histogram
  * use additional region to filt line-segments
  * improve graph-segmentation
  * remove `truncate_pixel_threshold`
  * refactor graph_segmentator & segment_filter
  * add mahalanobis_distance_threshold in GNSS particle corrector
  * add extract_line_segments.hpp
  * use pcl::transformCloudWithNormals instead of  transform_cloud
  * filt accumulating segments by LL2
  * move herarchical_cost_map to common
  * apply positive feedback for accumulation
  * move transform_linesegments() to common pkg
  * refactor
  * use all projected lines for camera corrector
  * evaluate iffy linesegments
  * complete to unify ll2-assisted lsd clasification
  * add abs_cos2() which is more strict direction constraint
  * fix orientation initialization bug
  * publish doppler direction
  * TMP: add disable/enable switch for camera corrector
  * implement doppler orientation correction but it's disabled by default
  * speed up camera corrector
  * update ros params
  * implement kalman filter for ground tilt estimation
  * continuous height estimation works well?
  * estimate height cotiniously
  * use only linesegments which are at same height
  * add static_gyro_bias parameter
  * fix bug about overlay varidation
  * increse ll2 height marging in cost map generation
  * add static_gyro_bias in twist.launch.xml
  * load pcdless_init_area from ll2
  * add specified initialization area
  * add corrector_manager node to disable/enable camera_corrector
  * call service to disable camer_corrector from manager
  * load corrector disable area
  * overlay even if pose is not estiamted
  * publish camera corrector's status as string
  * add set_booL_panel for camera_corrector enable/disable
  * load bounding box from lanelet2
  * draw bounding box on cost map
  * remove at2,at1 from cost map
  * use cost_map::at() instread pf at2()
  * move cost map library from common to camera corrector
  * use logit for particle weighting but it does not work well
  * prob_to_logit() requires non-intuitive parameters
  * goodbye stupid parameters (max_raw_score & score_offset)
  * publish two scored pointclouds as debug
  * can handle unmapped areas
  * remove obsolete packages
  * update README.md
  * Update README.md
  * add image of how_to_launch
  * add node diagram in readme
  * add rviz_description.png in README
  * subscribe pose_with_cov & disconnect base_link <-> particle_pose
  * remove segment_accumulator & launch ekf_localizer from this project
  * add gnss_ekf_corrector
  * add camera_ekf_corrector package
  * subscribe ekf prediction & synch pose data
  * WIP: ready to implement UKF?
  * estimate weighted averaging as pose_estimator
  * basic algorithm is implemented but it does not work proparly
  * apply after_cov_gain\_
  * ekf corrector works a little bit appropriately
  * increase twist covariance for ekf
  * test probability theory
  * updat prob.py
  * implement de-bayesing but it loooks ugly
  * remove obsolete parameters
  * skip measurement publishing if travel distance is so short
  * use constant covariance because i dont understand what is correct
  * add submodule sample_vehicle_launch
  * TMP but it works
  * add ekf_trigger in particle_initializer.hpp
  * publish gnss markers & camera_est pubishes constant cov
  * back to pcd-less only launcher
  * add bayes_util package
  * apply de-bayesing for camera_ekf
  * some launch file update
  * organize launch files. we can choice mode from ekf/pekf/pf
  * organize particle_initializer
  * add swap_mode_adaptor WIP
  * use latest ekf in autoware & sample_vehicle
  * fix bug of swap_adalptor
  * fix FIX & FLOAT converter
  * fix septentrio doppler converter
  * move ekf packages to ekf directory
  * ignore corrector_manager
  * add standalone arg in launch files
  * update semseg_node
  * add camera_pose_initializer pkg
  * subscribe camera_info&tf and prepare semantic projection
  * project semantic image
  * create vector map image from ll2
  * create lane image from vector map
  * search the most match angle by non-zero pixels
  * camera based pose_initializer
  * move ekf packages into unstable
  * move ekf theory debugger
  * add tier4_autoware_msgs as submodule
  * move pose_initializer into initializer dir
  * add semse_msgs pkg
  * separate marker pub function
  * separate projection functions
  * add semseg_srv client
  * move sem-seg directory
  * camera pose initilizer works successfully
  * rectify covariance along the orientation
  * improve initialization parameters
  * take into account covariance of request
  * use lanelet direciton to compute init pose scores
  * semseg download model automatically
  * remove sample_vehicle_launch
  * add autoware_msgs
  * remove obsolete launch files
  * add standalone mode for direct initialization
  * fix fix_to_pose
  * update launch files
  * update rviz config
  * remove lidar_particle_corrector
  * remove Sophus from sunbmodule
  * rename submodule directory
  * update README and some sample images
  * update README.md
  * fix override_camera_frame_id bahaviors
  * fix some bugs (`#4 <https://github.com/autowarefoundation/autoware_universe/issues/4>`_)
  * fix: use initialpose from Rviz (`#6 <https://github.com/autowarefoundation/autoware_universe/issues/6>`_)
  * use initialpose from Rviz to init
  * add description about how-to-set-initialpose
  ---------
  * misc: add license (`#7 <https://github.com/autowarefoundation/autoware_universe/issues/7>`_)
  * WIP: add license description
  * add license description
  * add description about license in README
  ---------
  * add quick start demo (`#8 <https://github.com/autowarefoundation/autoware_universe/issues/8>`_)
  * refactor(launch) remove & update obsolete launch files (`#9 <https://github.com/autowarefoundation/autoware_universe/issues/9>`_)
  * delete obsolete launch files
  * update documents
  ---------
  * docs(readme): update architecture image (`#10 <https://github.com/autowarefoundation/autoware_universe/issues/10>`_)
  * replace architecture image in README
  * update some images
  ---------
  * refactor(pcdless_launc/scripts): remove unnecessary scripts (`#11 <https://github.com/autowarefoundation/autoware_universe/issues/11>`_)
  * remove not useful scripts
  * rename scripts &  add descriptions
  * little change
  * remove odaiba.rviz
  * grammer fix
  ---------
  * fix(pcdless_launch): fix a build bug
  * fix(twist_estimator): use velocity_report by default
  * fix bug
  * debugged, now works
  * update sample rosbag link (`#14 <https://github.com/autowarefoundation/autoware_universe/issues/14>`_)
  * feature(graph_segment, gnss_particle_corrector): make some features switchable (`#17 <https://github.com/autowarefoundation/autoware_universe/issues/17>`_)
  * make additional-graph-segment-pickup disablable
  * enlarge gnss_mahalanobis_distance_threshold in expressway.launch
  ---------
  * fix: minor fix for multi camera support (`#18 <https://github.com/autowarefoundation/autoware_universe/issues/18>`_)
  * fix: minor fix for multi camera support
  * update
  * update
  * fix typo
  ---------
  * refactor(retroactive_resampler): more readable (`#19 <https://github.com/autowarefoundation/autoware_universe/issues/19>`_)
  * make Hisotry class
  * use boost:adaptors::indexed()
  * add many comment in resampling()
  * does not use ConstSharedPtr
  * rename interface of resampler
  * circular_buffer is unnecessary
  ---------
  * refactor(mpf::predictor) resampling interval control in out of resampler (`#20 <https://github.com/autowarefoundation/autoware_universe/issues/20>`_)
  * resampling interval management should be done out of resample()
  * resampler class throw exeption rather than optional
  * split files for resampling_history
  * split files for experimental/suspention_adaptor
  ---------
  * refactor(mpf::predictor): just refactoring (`#21 <https://github.com/autowarefoundation/autoware_universe/issues/21>`_)
  * remove obsolete functions
  * remove test of predictor
  * remove remapping in pf.launch.xml for suspension_adapator
  * add some comments
  ---------
  * fix(twist_estimator): remove stop filter for velocity (`#23 <https://github.com/autowarefoundation/autoware_universe/issues/23>`_)
  * feat(pcdless_launch): add multi camera launcher (`#22 <https://github.com/autowarefoundation/autoware_universe/issues/22>`_)
  * feat(pcdless_launch): add multi camera launcher
  * minor fix
  ---------
  * refactor(CMakeListx.txt): just refactoring (`#24 <https://github.com/autowarefoundation/autoware_universe/issues/24>`_)
  * refactor imgproc/*/CMakeListx.txt
  * refactor initializer/*/CMakeListx.txt & add gnss_pose_initializer pkg
  * rename some files in twist/ & refactor pf/*/cmakelist
  * refactor validation/*/CMakeListx.txt
  * fix some obsolete executor name
  ---------
  * fix: rename lsd variables and files (`#26 <https://github.com/autowarefoundation/autoware_universe/issues/26>`_)
  * misc: reame pcdless to yabloc (`#25 <https://github.com/autowarefoundation/autoware_universe/issues/25>`_)
  * rename pcdless to yabloc
  * fix conflict miss
  ---------
  * visualize path (`#28 <https://github.com/autowarefoundation/autoware_universe/issues/28>`_)
  * docs: update readme about particle filter (`#30 <https://github.com/autowarefoundation/autoware_universe/issues/30>`_)
  * update mpf/README.md
  * update gnss_corrector/README.md
  * update camera_corrector/README.md
  ---------
  * feat(segment_filter): publish images with lines and refactor (`#29 <https://github.com/autowarefoundation/autoware_universe/issues/29>`_)
  * feat(segment_filter): publish images with lines
  * update validation
  * update imgproc (reverted)
  * large change inclding refactoring
  * major update
  * revert rviz config
  * minor fix in name
  * add validation option
  * update architecture svg
  * rename validation.launch to overlay.launch
  * no throw runtime_error (unintentionaly applying format)
  ---------
  Co-authored-by: Kento Yabuuchi <kento.yabuuchi.2@tier4.jp>
  * catch runtime_error when particle id is invalid (`#31 <https://github.com/autowarefoundation/autoware_universe/issues/31>`_)
  * return if info is nullopt (`#32 <https://github.com/autowarefoundation/autoware_universe/issues/32>`_)
  * pose_buffer is sometimes empty (`#33 <https://github.com/autowarefoundation/autoware_universe/issues/33>`_)
  * use_yaw_of_initialpose (`#34 <https://github.com/autowarefoundation/autoware_universe/issues/34>`_)
  * feat(interface):  remove incompatible interface (`#35 <https://github.com/autowarefoundation/autoware_universe/issues/35>`_)
  * not use ublox_msg when run as autoware
  * remove twist/kalman/twist & use twist_estimator/twist_with_covariance
  * update particle_array stamp even if the time stamp seems wrong
  ---------
  * fix: suppress info/warn_stream (`#37 <https://github.com/autowarefoundation/autoware_universe/issues/37>`_)
  * does not stream undistortion time
  * improve warn stream when skip particle weighting
  * surpress frequency of  warnings during synchronized particle searching
  * fix camera_pose_initializer
  ---------
  * /switch must not be nice name (`#39 <https://github.com/autowarefoundation/autoware_universe/issues/39>`_)
  * misc(readme): update readme (`#41 <https://github.com/autowarefoundation/autoware_universe/issues/41>`_)
  * add youtube link and change thumbnail
  * improve input/output topics
  * quick start demo screen image
  * add abstruct architecture and detail architecture
  ---------
  * docs(rosdep): fix package.xml to ensure build success (`#44 <https://github.com/autowarefoundation/autoware_universe/issues/44>`_)
  * fix package.xml to success build
  * add 'rosdep install' in how-to-build
  ---------
  * add geographiclib in package.xml (`#46 <https://github.com/autowarefoundation/autoware_universe/issues/46>`_)
  * fix path search error in build stage (`#45 <https://github.com/autowarefoundation/autoware_universe/issues/45>`_)
  * fix path search error in build stage
  * fix https://github.com/tier4/YabLoc/pull/45#issuecomment-1546808419
  * Feature/remove submodule (`#47 <https://github.com/autowarefoundation/autoware_universe/issues/47>`_)
  * remove submodules
  * remove doppler converter
  ---------
  * feature: change node namespace to /localization/yabloc/** from /localization/** (`#48 <https://github.com/autowarefoundation/autoware_universe/issues/48>`_)
  * change node namespace
  * update namespace for autoware-mode
  * update namespace in multi_camera.launch
  ---------
  * removed unstable packages (`#49 <https://github.com/autowarefoundation/autoware_universe/issues/49>`_)
  * feature: add *.param.yaml to manage parameters (`#50 <https://github.com/autowarefoundation/autoware_universe/issues/50>`_)
  * make *.param.yaml in imgproc packages
  * make *.param.yaml in initializer packages
  * make *.param.yaml in map packages
  * make *.param.yaml in pf packages
  * make *.param.yaml in twist packages
  * fix expressway parameter
  * fix override_frame_id
  * remove default parameters
  * fix some remaining invalida parameters
  ---------
  * does not estimate twist (`#51 <https://github.com/autowarefoundation/autoware_universe/issues/51>`_)
  * feat(particle_initializer): merge particle_initializer into mpf (`#52 <https://github.com/autowarefoundation/autoware_universe/issues/52>`_)
  * feat(particle_initializer): merge particle_initializer to modulalized_particle_filter
  * remove particle_initializer
  * remove debug message
  * remove related parts
  * update readme
  * rename publishing topic
  ---------
  Co-authored-by: Kento Yabuuchi <kento.yabuuchi.2@tier4.jp>
  * fix: remove ll2_transition_area (`#54 <https://github.com/autowarefoundation/autoware_universe/issues/54>`_)
  * feature(initializer): combine some initializer packages (`#56 <https://github.com/autowarefoundation/autoware_universe/issues/56>`_)
  * combine some package about initializer
  * yabloc_pose_initializer works well
  * remove old initializer packages
  * semseg node can launch
  * fix bug
  * revert initializer mode
  ---------
  * feature(imgproc): reudce imgproc packages (`#57 <https://github.com/autowarefoundation/autoware_universe/issues/57>`_)
  * combine some imgproc packages
  * combine overlay monitors into imgproc
  ---------
  * feature(validation): remove validation packages (`#58 <https://github.com/autowarefoundation/autoware_universe/issues/58>`_)
  * remove validation packages
  * remove path visualization
  ---------
  * feature(pf): combine some packages related to particle filter (`#59 <https://github.com/autowarefoundation/autoware_universe/issues/59>`_)
  * create yabloc_particle_filter
  * combine gnss_particle_corrector
  * combine ll2_cost_map
  * combine camera_particle_corrector
  * fix launch files
  * split README & remove obsolete scripts
  * fix config path of multi_camera mode
  ---------
  * feature: combine map and twist packages (`#60 <https://github.com/autowarefoundation/autoware_universe/issues/60>`_)
  * removed some twist nodes & rename remains to yabloc_twist
  * fix launch files for yabloc_twist
  * move map packages to yabloc_common
  * WIP: I think its impossible
  * Revert "WIP: I think its impossible"
  This reverts commit 49da507bbf9abe8fcebed4d4df44ea5f4075f6d1.
  * remove map packages & fix some launch files
  ---------
  * removed obsolete packages
  * remove obsolete dot files
  * use tier4_loc_launch instead of yabloc_loc_launch
  * move launch files to each packages
  * remove yabloc_localization_launch
  * remove yabloc_launch
  * modify yabloc/README.md
  * update yabloc_common/README.md
  * update yabloc_imgproc README
  * update yabloc_particle_filter/README
  * update yabloc_pose_initializer/README
  * update README
  * use native from_bin_msg
  * use ifndef instead of pragma once in yabloc_common
  * use ifndef instead of pragma once in yabloc_imgproc & yabloc_pf
  * use ifndef instead of pragma once in yabloc_pose_initializer
  * style(pre-commit): autofix
  * use autoware_cmake & suppress build warning
  * repalce yabloc::Timer with  tier4_autoware_utils::StopWatch
  * replace 1.414 with std::sqrt(2)
  * style(pre-commit): autofix
  * removed redundant ament_cmake_auto
  * removed yabloc_common/timer.hpp
  * replaced low_pass_filter with autoware's lowpass_filter_1d
  * style(pre-commit): autofix
  * Squashed commit of the following:
  commit cb08e290cca5c00315a58a973ec068e559c9e0a9
  Author: Kento Yabuuchi <kento.yabuuchi.2@tier4.jp>
  Date:   Tue Jun 13 14:30:09 2023 +0900
  removed ublox_msgs in gnss_particle_corrector
  commit c158133f184a43914ec5f929645a7869ef8d03be
  Author: Kento Yabuuchi <kento.yabuuchi.2@tier4.jp>
  Date:   Tue Jun 13 14:24:19 2023 +0900
  removed obsolete yabloc_multi_camera.launch
  commit 10f578945dc257ece936ede097544bf008e5f48d
  Author: Kento Yabuuchi <kento.yabuuchi.2@tier4.jp>
  Date:   Tue Jun 13 14:22:14 2023 +0900
  removed ublox_msgs in yabloc_pose_initializer
  * style(pre-commit): autofix
  * removed fix2mgrs & ublox_stamp
  * added ~/ at the top of topic name
  * removed use_sim_time in yabloc launch files
  * add architecture diagram in README
  * rename lsd_node to line_segment_detector
  * style(pre-commit): autofix
  * Update localization/yabloc/README.md
  fix typo
  Co-authored-by: Takagi, Isamu <43976882+isamu-takagi@users.noreply.github.com>
  * removed obsolete debug code in similar_area_searcher
  * removed suspension_adaptor which manages lifecycle of particle predictor
  * style(pre-commit): autofix
  * renamed semseg to SemanticSegmentation
  * style(pre-commit): autofix
  * fixed README.md to solve markdownlint
  * WIP: reflected cpplint's suggestion
  * reflected cpplint's suggestion
  * rename AbstParaticleFilter in config files
  * fixed typo
  * used autoware_lint_common
  * fixed miss git add
  * style(pre-commit): autofix
  * replaced lanelet_util by lanelet2_extension
  * replaced fast_math by tie4_autoware_utils
  * sort package.xml
  * renamed yabloc_imgproc with yabloc_image_processing
  * reflected some review comments
  * resolved some TODO
  * prioritize NDT if both NDT and YabLoc initializer enabled
  * changed localization_mode option names
  ---------
  Co-authored-by: kminoda <44218668+kminoda@users.noreply.github.com>
  Co-authored-by: kminoda <koji.minoda@tier4.jp>
  Co-authored-by: Akihiro Komori <akihiro.komori@unity3d.com>
  Co-authored-by: pre-commit-ci[bot] <66853113+pre-commit-ci[bot]@users.noreply.github.com>
  Co-authored-by: Takagi, Isamu <43976882+isamu-takagi@users.noreply.github.com>
* Contributors: Esteve Fernandez, Kento Yabuuchi, SakodaShintaro, Yamato Ando, kminoda<|MERGE_RESOLUTION|>--- conflicted
+++ resolved
@@ -2,8 +2,6 @@
 Changelog for package yabloc_common
 ^^^^^^^^^^^^^^^^^^^^^^^^^^^^^^^^^^^
 
-<<<<<<< HEAD
-=======
 0.48.0 (2025-11-18)
 -------------------
 * Merge remote-tracking branch 'origin/main' into humble
@@ -17,7 +15,6 @@
   ---------
 * Contributors: Motz, Ryohsuke Mitsudome
 
->>>>>>> 3c738968
 0.47.1 (2025-08-14)
 -------------------
 
