--- conflicted
+++ resolved
@@ -332,12 +332,8 @@
   P(IDX::VX, IDX::VX) = 0.01;
   P(IDX::WZ, IDX::WZ) = 0.01;
 
-<<<<<<< HEAD
   ekf_.init(X, P, params_.extend_state_step);
 
-=======
-  ekf_.init(X, P, extend_state_step_);
->>>>>>> a85f288c
   updateSimple1DFilters(*initialpose);
 }
 
@@ -347,12 +343,11 @@
 void EKFLocalizer::callbackPoseWithCovariance(
   geometry_msgs::msg::PoseWithCovarianceStamped::SharedPtr msg)
 {
-<<<<<<< HEAD
+  if (!is_activated_) {
+    return;
+  }
   PoseInfo pose_info = {msg, 0, params_.pose_smoothing_steps};
-=======
-  if (!is_activated_) return;
-  PoseInfo pose_info = {msg, 0, pose_smoothing_steps_};
->>>>>>> a85f288c
+
   current_pose_info_queue_.push(pose_info);
 
   updateSimple1DFilters(*msg);
