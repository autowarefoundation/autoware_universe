// Copyright 2015-2019 Autoware Foundation
//
// Licensed under the Apache License, Version 2.0 (the "License");
// you may not use this file except in compliance with the License.
// You may obtain a copy of the License at
//
//     http://www.apache.org/licenses/LICENSE-2.0
//
// Unless required by applicable law or agreed to in writing, software
// distributed under the License is distributed on an "AS IS" BASIS,
// WITHOUT WARRANTIES OR CONDITIONS OF ANY KIND, either express or implied.
// See the License for the specific language governing permissions and
// limitations under the License.

#include "ndt_scan_matcher/ndt_scan_matcher_core.hpp"

#include "ndt_scan_matcher/debug.hpp"
#include "ndt_scan_matcher/matrix_type.hpp"
#include "ndt_scan_matcher/particle.hpp"
#include "ndt_scan_matcher/util_func.hpp"

#include <tier4_autoware_utils/geometry/geometry.hpp>
#include <tier4_autoware_utils/ros/marker_helper.hpp>

#include <pcl_conversions/pcl_conversions.h>

#ifdef ROS_DISTRO_GALACTIC
#include <tf2_eigen/tf2_eigen.h>
#else
#include <tf2_eigen/tf2_eigen.hpp>
#endif

#include <algorithm>
#include <cmath>
#include <functional>
#include <iomanip>
#include <thread>

tier4_debug_msgs::msg::Float32Stamped makeFloat32Stamped(
  const builtin_interfaces::msg::Time & stamp, const float data)
{
  using T = tier4_debug_msgs::msg::Float32Stamped;
  return tier4_debug_msgs::build<T>().stamp(stamp).data(data);
}

tier4_debug_msgs::msg::Int32Stamped makeInt32Stamped(
  const builtin_interfaces::msg::Time & stamp, const int32_t data)
{
  using T = tier4_debug_msgs::msg::Int32Stamped;
  return tier4_debug_msgs::build<T>().stamp(stamp).data(data);
}

geometry_msgs::msg::TransformStamped identityTransformStamped(
  const builtin_interfaces::msg::Time & timestamp, const std::string & header_frame_id,
  const std::string & child_frame_id)
{
  geometry_msgs::msg::TransformStamped transform;
  transform.header.stamp = timestamp;
  transform.header.frame_id = header_frame_id;
  transform.child_frame_id = child_frame_id;
  transform.transform.rotation = tier4_autoware_utils::createQuaternion(0.0, 0.0, 0.0, 1.0);
  transform.transform.translation = tier4_autoware_utils::createTranslation(0.0, 0.0, 0.0);
  return transform;
}

double norm(const geometry_msgs::msg::Point & p1, const geometry_msgs::msg::Point & p2)
{
  return std::sqrt(
    std::pow(p1.x - p2.x, 2.0) + std::pow(p1.y - p2.y, 2.0) + std::pow(p1.z - p2.z, 2.0));
}

bool isLocalOptimalSolutionOscillation(
  const std::vector<Eigen::Matrix4f, Eigen::aligned_allocator<Eigen::Matrix4f>> &
    result_pose_matrix_array,
  const float oscillation_threshold, const float inversion_vector_threshold)
{
  bool prev_oscillation = false;
  int oscillation_cnt = 0;
  for (size_t i = 2; i < result_pose_matrix_array.size(); ++i) {
    const Eigen::Vector3f current_pose = result_pose_matrix_array.at(i).block(0, 3, 3, 1);
    const Eigen::Vector3f prev_pose = result_pose_matrix_array.at(i - 1).block(0, 3, 3, 1);
    const Eigen::Vector3f prev_prev_pose = result_pose_matrix_array.at(i - 2).block(0, 3, 3, 1);
    const auto current_vec = (current_pose - prev_pose).normalized();
    const auto prev_vec = (prev_pose - prev_prev_pose).normalized();
    const bool oscillation = prev_vec.dot(current_vec) < inversion_vector_threshold;
    if (prev_oscillation && oscillation) {
      if (oscillation_cnt > oscillation_threshold) {
        return true;
      }
      ++oscillation_cnt;
    } else {
      oscillation_cnt = 0;
    }
    prev_oscillation = oscillation;
  }
  return false;
}

NDTScanMatcher::NDTScanMatcher()
: Node("ndt_scan_matcher"),
  tf2_buffer_(this->get_clock()),
  tf2_listener_(tf2_buffer_),
  tf2_broadcaster_(*this),
  ndt_implement_type_(NDTImplementType::PCL_GENERIC),
  base_frame_("base_link"),
  ndt_base_frame_("ndt_base_link"),
  map_frame_("map"),
  converged_param_type_(ConvergedParamType::TRANSFORM_PROBABILITY),
  converged_param_transform_probability_(4.5),
  converged_param_nearest_voxel_transformation_likelihood_(2.3),
  initial_estimate_particles_num_(100),
  initial_pose_timeout_sec_(1.0),
  initial_pose_distance_tolerance_m_(10.0),
  inversion_vector_threshold_(-0.9),
  oscillation_threshold_(10),
  initial_ndt_align_timeout_sec_(3.0)
{
  key_value_stdmap_["state"] = "Initializing";

  int ndt_implement_type_tmp = this->declare_parameter("ndt_implement_type", 0);
  ndt_implement_type_ = static_cast<NDTImplementType>(ndt_implement_type_tmp);

  RCLCPP_INFO(get_logger(), "NDT Implement Type is %d", ndt_implement_type_tmp);
  try {
    ndt_ptr_ = getNDT<PointSource, PointTarget>(ndt_implement_type_);
  } catch (std::exception & e) {
    RCLCPP_ERROR(get_logger(), "%s", e.what());
    return;
  }

  if (ndt_implement_type_ == NDTImplementType::OMP) {
    using T = NormalDistributionsTransformOMP<PointSource, PointTarget>;

    // FIXME(IshitaTakeshi) Not sure if this is safe
    std::shared_ptr<T> ndt_omp_ptr = std::dynamic_pointer_cast<T>(ndt_ptr_);
    int search_method = static_cast<int>(omp_params_.search_method);
    search_method = this->declare_parameter("omp_neighborhood_search_method", search_method);
    omp_params_.search_method = static_cast<pclomp::NeighborSearchMethod>(search_method);
    // TODO(TIER IV): check search_method is valid value.
    ndt_omp_ptr->setNeighborhoodSearchMethod(omp_params_.search_method);

    omp_params_.num_threads = this->declare_parameter("omp_num_threads", omp_params_.num_threads);
    omp_params_.num_threads = std::max(omp_params_.num_threads, 1);
    ndt_omp_ptr->setNumThreads(omp_params_.num_threads);
  }

  int points_queue_size = this->declare_parameter("input_sensor_points_queue_size", 0);
  points_queue_size = std::max(points_queue_size, 0);
  RCLCPP_INFO(get_logger(), "points_queue_size: %d", points_queue_size);

  base_frame_ = this->declare_parameter("base_frame", base_frame_);
  RCLCPP_INFO(get_logger(), "base_frame_id: %s", base_frame_.c_str());

  ndt_base_frame_ = this->declare_parameter("ndt_base_frame", ndt_base_frame_);
  RCLCPP_INFO(get_logger(), "ndt_base_frame_id: %s", ndt_base_frame_.c_str());

  double trans_epsilon = ndt_ptr_->getTransformationEpsilon();
  double step_size = ndt_ptr_->getStepSize();
  double resolution = ndt_ptr_->getResolution();
  int max_iterations = ndt_ptr_->getMaximumIterations();
  trans_epsilon = this->declare_parameter("trans_epsilon", trans_epsilon);
  step_size = this->declare_parameter("step_size", step_size);
  resolution = this->declare_parameter("resolution", resolution);
  max_iterations = this->declare_parameter("max_iterations", max_iterations);
  ndt_ptr_->setTransformationEpsilon(trans_epsilon);
  ndt_ptr_->setStepSize(step_size);
  ndt_ptr_->setResolution(resolution);
  ndt_ptr_->setMaximumIterations(max_iterations);
  RCLCPP_INFO(
    get_logger(), "trans_epsilon: %lf, step_size: %lf, resolution: %lf, max_iterations: %d",
    trans_epsilon, step_size, resolution, max_iterations);

  int converged_param_type_tmp = this->declare_parameter("converged_param_type", 0);
  converged_param_type_ = static_cast<ConvergedParamType>(converged_param_type_tmp);
  if (
    ndt_implement_type_ != NDTImplementType::OMP &&
    converged_param_type_ == ConvergedParamType::NEAREST_VOXEL_TRANSFORMATION_LIKELIHOOD) {
    RCLCPP_ERROR(
      get_logger(),
      "ConvergedParamType::NEAREST_VOXEL_TRANSFORMATION_LIKELIHOOD is only available when "
      "NDTImplementType::OMP is selected.");
    return;
  }

  converged_param_transform_probability_ = this->declare_parameter(
    "converged_param_transform_probability", converged_param_transform_probability_);
  converged_param_nearest_voxel_transformation_likelihood_ = this->declare_parameter(
    "converged_param_nearest_voxel_transformation_likelihood",
    converged_param_nearest_voxel_transformation_likelihood_);

  initial_estimate_particles_num_ =
    this->declare_parameter("initial_estimate_particles_num", initial_estimate_particles_num_);

  initial_pose_timeout_sec_ =
    this->declare_parameter("initial_pose_timeout_sec", initial_pose_timeout_sec_);

  initial_pose_distance_tolerance_m_ = this->declare_parameter(
    "initial_pose_distance_tolerance_m", initial_pose_distance_tolerance_m_);

  std::vector<double> output_pose_covariance =
    this->declare_parameter<std::vector<double>>("output_pose_covariance");
  for (std::size_t i = 0; i < output_pose_covariance.size(); ++i) {
    output_pose_covariance_[i] = output_pose_covariance[i];
  }

  rclcpp::CallbackGroup::SharedPtr initial_pose_callback_group;
  initial_pose_callback_group =
    this->create_callback_group(rclcpp::CallbackGroupType::MutuallyExclusive);

  rclcpp::CallbackGroup::SharedPtr main_callback_group;
  main_callback_group = this->create_callback_group(rclcpp::CallbackGroupType::MutuallyExclusive);

  rclcpp::CallbackGroup::SharedPtr map_callback_group;
  map_callback_group = this->create_callback_group(rclcpp::CallbackGroupType::MutuallyExclusive);

  auto initial_pose_sub_opt = rclcpp::SubscriptionOptions();
  initial_pose_sub_opt.callback_group = initial_pose_callback_group;

  auto main_sub_opt = rclcpp::SubscriptionOptions();
  main_sub_opt.callback_group = main_callback_group;

  auto map_sub_opt = rclcpp::SubscriptionOptions();
  map_sub_opt.callback_group = map_callback_group;

  initial_pose_sub_ = this->create_subscription<geometry_msgs::msg::PoseWithCovarianceStamped>(
    "ekf_pose_with_covariance", 100,
    std::bind(&NDTScanMatcher::callbackInitialPose, this, std::placeholders::_1),
    initial_pose_sub_opt);
  map_points_sub_ = this->create_subscription<sensor_msgs::msg::PointCloud2>(
    "pointcloud_map", rclcpp::QoS{1}.transient_local(),
    std::bind(&NDTScanMatcher::callbackMapPoints, this, std::placeholders::_1), map_sub_opt);
  sensor_points_sub_ = this->create_subscription<sensor_msgs::msg::PointCloud2>(
    "points_raw", rclcpp::SensorDataQoS().keep_last(points_queue_size),
    std::bind(&NDTScanMatcher::callbackSensorPoints, this, std::placeholders::_1), main_sub_opt);

  sensor_aligned_pose_pub_ =
    this->create_publisher<sensor_msgs::msg::PointCloud2>("points_aligned", 10);
  ndt_pose_pub_ = this->create_publisher<geometry_msgs::msg::PoseStamped>("ndt_pose", 10);
  ndt_pose_with_covariance_pub_ =
    this->create_publisher<geometry_msgs::msg::PoseWithCovarianceStamped>(
      "ndt_pose_with_covariance", 10);
  initial_pose_with_covariance_pub_ =
    this->create_publisher<geometry_msgs::msg::PoseWithCovarianceStamped>(
      "initial_pose_with_covariance", 10);
  exe_time_pub_ = this->create_publisher<tier4_debug_msgs::msg::Float32Stamped>("exe_time_ms", 10);
  transform_probability_pub_ =
    this->create_publisher<tier4_debug_msgs::msg::Float32Stamped>("transform_probability", 10);
  nearest_voxel_transformation_likelihood_pub_ =
    this->create_publisher<tier4_debug_msgs::msg::Float32Stamped>(
      "nearest_voxel_transformation_likelihood", 10);
  iteration_num_pub_ =
    this->create_publisher<tier4_debug_msgs::msg::Int32Stamped>("iteration_num", 10);
  initial_to_result_distance_pub_ =
    this->create_publisher<tier4_debug_msgs::msg::Float32Stamped>("initial_to_result_distance", 10);
  initial_to_result_distance_old_pub_ =
    this->create_publisher<tier4_debug_msgs::msg::Float32Stamped>(
      "initial_to_result_distance_old", 10);
  initial_to_result_distance_new_pub_ =
    this->create_publisher<tier4_debug_msgs::msg::Float32Stamped>(
      "initial_to_result_distance_new", 10);
  ndt_marker_pub_ = this->create_publisher<visualization_msgs::msg::MarkerArray>("ndt_marker", 10);
  ndt_monte_carlo_initial_pose_marker_pub_ =
    this->create_publisher<visualization_msgs::msg::MarkerArray>(
      "monte_carlo_initial_pose_marker", 10);

  diagnostics_pub_ =
    this->create_publisher<diagnostic_msgs::msg::DiagnosticArray>("/diagnostics", 10);

  service_ = this->create_service<tier4_localization_msgs::srv::PoseWithCovarianceStamped>(
    "ndt_align_srv",
    std::bind(&NDTScanMatcher::serviceNDTAlign, this, std::placeholders::_1, std::placeholders::_2),
    rclcpp::ServicesQoS().get_rmw_qos_profile(), main_callback_group);

  diagnostic_thread_ = std::thread(&NDTScanMatcher::timerDiagnostic, this);
  diagnostic_thread_.detach();
}

void NDTScanMatcher::timerDiagnostic()
{
  rclcpp::Rate rate(100);
  while (rclcpp::ok()) {
    diagnostic_msgs::msg::DiagnosticStatus diag_status_msg;
    diag_status_msg.name = "ndt_scan_matcher";
    diag_status_msg.hardware_id = "";

    for (const auto & key_value : key_value_stdmap_) {
      diagnostic_msgs::msg::KeyValue key_value_msg;
      key_value_msg.key = key_value.first;
      key_value_msg.value = key_value.second;
      diag_status_msg.values.push_back(key_value_msg);
    }

    diag_status_msg.level = diagnostic_msgs::msg::DiagnosticStatus::OK;
    diag_status_msg.message = "";
    if (key_value_stdmap_.count("state") && key_value_stdmap_["state"] == "Initializing") {
      diag_status_msg.level = diagnostic_msgs::msg::DiagnosticStatus::WARN;
      diag_status_msg.message += "Initializing State. ";
    }
    if (
      key_value_stdmap_.count("skipping_publish_num") &&
      std::stoi(key_value_stdmap_["skipping_publish_num"]) > 1) {
      diag_status_msg.level = diagnostic_msgs::msg::DiagnosticStatus::WARN;
      diag_status_msg.message += "skipping_publish_num > 1. ";
    }
    if (
      key_value_stdmap_.count("skipping_publish_num") &&
      std::stoi(key_value_stdmap_["skipping_publish_num"]) >= 5) {
      diag_status_msg.level = diagnostic_msgs::msg::DiagnosticStatus::ERROR;
      diag_status_msg.message += "skipping_publish_num exceed limit. ";
    }
    // Ignore local optimal solution
    if (
      key_value_stdmap_.count("is_local_optimal_solution_oscillation") &&
      std::stoi(key_value_stdmap_["is_local_optimal_solution_oscillation"])) {
      diag_status_msg.level = diagnostic_msgs::msg::DiagnosticStatus::OK;
      diag_status_msg.message = "local optimal solution oscillation occurred";
    }

    diagnostic_msgs::msg::DiagnosticArray diag_msg;
    diag_msg.header.stamp = this->now();
    diag_msg.status.push_back(diag_status_msg);

    diagnostics_pub_->publish(diag_msg);

    rate.sleep();
  }
}

void NDTScanMatcher::serviceNDTAlign(
  const tier4_localization_msgs::srv::PoseWithCovarianceStamped::Request::SharedPtr req,
  tier4_localization_msgs::srv::PoseWithCovarianceStamped::Response::SharedPtr res)
{
  // get TF from pose_frame to map_frame
  auto TF_pose_to_map_ptr = std::make_shared<geometry_msgs::msg::TransformStamped>();
  getTransform(map_frame_, req->pose_with_covariance.header.frame_id, TF_pose_to_map_ptr);

  // transform pose_frame to map_frame
  const auto mapTF_initial_pose_msg = transform(req->pose_with_covariance, *TF_pose_to_map_ptr);

  double timeout_counter = 0;
  int validation_period = 100;  // [ms]
  while (!validateInitialPositionCompatibility(mapTF_initial_pose_msg.pose.pose.position)) {
    rclcpp::sleep_for(std::chrono::milliseconds(validation_period));
    timeout_counter += validation_period;
    if (timeout_counter > initial_ndt_align_timeout_sec_ * 1e3) {
      res->success = false;
      res->seq = req->seq;
      RCLCPP_WARN(get_logger(), "Failed to receive valid pcd map for given initial pose");
      return;
    }
  }

  if (ndt_ptr_->getInputSource() == nullptr) {
    res->success = false;
    res->seq = req->seq;
    RCLCPP_WARN(get_logger(), "No InputSource");
    return;
  }

  // mutex Map
  std::lock_guard<std::mutex> lock(ndt_map_mtx_);

  key_value_stdmap_["state"] = "Aligning";
  res->pose_with_covariance = alignUsingMonteCarlo(ndt_ptr_, mapTF_initial_pose_msg);
  key_value_stdmap_["state"] = "Sleeping";
  res->success = true;
  res->seq = req->seq;
  res->pose_with_covariance.pose.covariance = req->pose_with_covariance.pose.covariance;
}

void NDTScanMatcher::callbackInitialPose(
  const geometry_msgs::msg::PoseWithCovarianceStamped::ConstSharedPtr initial_pose_msg_ptr)
{
  // lock mutex for initial pose
  std::lock_guard<std::mutex> initial_pose_array_lock(initial_pose_array_mtx_);
  // if rosbag restart, clear buffer
  if (!initial_pose_msg_ptr_array_.empty()) {
    const builtin_interfaces::msg::Time & t_front =
      initial_pose_msg_ptr_array_.front()->header.stamp;
    const builtin_interfaces::msg::Time & t_msg = initial_pose_msg_ptr->header.stamp;
    if (t_front.sec > t_msg.sec || (t_front.sec == t_msg.sec && t_front.nanosec > t_msg.nanosec)) {
      initial_pose_msg_ptr_array_.clear();
    }
  }

  if (initial_pose_msg_ptr->header.frame_id == map_frame_) {
    initial_pose_msg_ptr_array_.push_back(initial_pose_msg_ptr);
  } else {
    // get TF from pose_frame to map_frame
    auto TF_pose_to_map_ptr = std::make_shared<geometry_msgs::msg::TransformStamped>();
    getTransform(map_frame_, initial_pose_msg_ptr->header.frame_id, TF_pose_to_map_ptr);

    // transform pose_frame to map_frame
    auto mapTF_initial_pose_msg_ptr =
      std::make_shared<geometry_msgs::msg::PoseWithCovarianceStamped>();
    // mapTF_initial_pose_msg_ptr->header.stamp = initial_pose_msg_ptr->header.stamp;
    *mapTF_initial_pose_msg_ptr = transform(*initial_pose_msg_ptr, *TF_pose_to_map_ptr);
    initial_pose_msg_ptr_array_.push_back(mapTF_initial_pose_msg_ptr);
  }
}

void NDTScanMatcher::callbackMapPoints(
  sensor_msgs::msg::PointCloud2::ConstSharedPtr map_points_msg_ptr)
{
  sensor_msgs::PointCloud2ConstIterator<float> iter_x(*map_points_msg_ptr, "x");
  sensor_msgs::PointCloud2ConstIterator<float> iter_y(*map_points_msg_ptr, "y");
  double new_min_x = *iter_x;
  double new_min_y = *iter_y;
  double new_max_x = *iter_x;
  double new_max_y = *iter_y;
  while (iter_x != iter_x.end()) {
    if (new_min_x > *iter_x) {
      new_min_x = *iter_x;
    }
    if (new_min_y > *iter_y) {
      new_min_y = *iter_y;
    }
    if (new_max_x < *iter_x) {
      new_max_x = *iter_x;
    }
    if (new_max_y < *iter_y) {
      new_max_y = *iter_y;
    }
    ++iter_x;
    ++iter_y;
  }
<<<<<<< HEAD
=======
  const auto KOJI_exe_end_time_dummy = std::chrono::system_clock::now();
  const double KOJI_exe_time_dummy = std::chrono::duration_cast<std::chrono::microseconds>(
                                       KOJI_exe_end_time_dummy - KOJI_exe_start_time_dummy)
                                       .count() /
                                     1000.0;
  RCLCPP_INFO_STREAM(
    get_logger(),
    "KOJI until align in callbackMapPoints @ndt_scan_matcher (only for minmax operation): "
      << KOJI_exe_time_dummy << " [ms]");
  ////////////////////
>>>>>>> 206e4e37

  const auto KOJI_exe_start_time = std::chrono::system_clock::now();

  const auto trans_epsilon = ndt_ptr_->getTransformationEpsilon();
  const auto step_size = ndt_ptr_->getStepSize();
  const auto resolution = ndt_ptr_->getResolution();
  const auto max_iterations = ndt_ptr_->getMaximumIterations();

  using NDTBase = NormalDistributionsTransformBase<PointSource, PointTarget>;
  std::shared_ptr<NDTBase> new_ndt_ptr_ = getNDT<PointSource, PointTarget>(ndt_implement_type_);

  if (ndt_implement_type_ == NDTImplementType::OMP) {
    using T = NormalDistributionsTransformOMP<PointSource, PointTarget>;

    // FIXME(IshitaTakeshi) Not sure if this is safe
    std::shared_ptr<T> ndt_omp_ptr = std::dynamic_pointer_cast<T>(new_ndt_ptr_);
    ndt_omp_ptr->setNeighborhoodSearchMethod(omp_params_.search_method);
    ndt_omp_ptr->setNumThreads(omp_params_.num_threads);
  }
  new_ndt_ptr_->setTransformationEpsilon(trans_epsilon);
  new_ndt_ptr_->setStepSize(step_size);
  new_ndt_ptr_->setResolution(resolution);
  new_ndt_ptr_->setMaximumIterations(max_iterations);

  pcl::shared_ptr<pcl::PointCloud<PointTarget>> map_points_ptr(new pcl::PointCloud<PointTarget>);
  pcl::fromROSMsg(*map_points_msg_ptr, *map_points_ptr);
  new_ndt_ptr_->setInputTarget(map_points_ptr);
<<<<<<< HEAD
=======
  RCLCPP_INFO_STREAM(
    get_logger(), "KOJI until align in callbackMapPoints @ndt_scan_matcher: (before align)"
                    << std::chrono::duration_cast<std::chrono::microseconds>(
                         std::chrono::system_clock::now() - KOJI_exe_start_time)
                           .count() /
                         1000.0
                    << " [ms]");
>>>>>>> 206e4e37

  auto output_cloud = std::make_shared<pcl::PointCloud<PointSource>>();
  new_ndt_ptr_->align(*output_cloud, Eigen::Matrix4f::Identity()); // No longer necessary for ndt_omp

  const auto KOJI_exe_end_time = std::chrono::system_clock::now();
  const double KOJI_exe_time =
    std::chrono::duration_cast<std::chrono::microseconds>(KOJI_exe_end_time - KOJI_exe_start_time)
      .count() /
    1000.0;
  RCLCPP_INFO_STREAM(
    get_logger(), "KOJI until align in callbackMapPoints @ndt_scan_matcher: "
                    << KOJI_exe_time
                    << " [ms], numIter = " << new_ndt_ptr_->getFinalNumIteration());

  // swap
  ndt_map_mtx_.lock();
  ndt_ptr_ = new_ndt_ptr_;
  min_x_ = new_min_x;
  min_y_ = new_min_y;
  max_x_ = new_max_x;
  max_y_ = new_max_y;
  ndt_map_mtx_.unlock();
}

void NDTScanMatcher::callbackSensorPoints(
  sensor_msgs::msg::PointCloud2::ConstSharedPtr sensor_points_sensorTF_msg_ptr)
{
  const auto exe_start_time = std::chrono::system_clock::now();
  std::lock_guard<std::mutex> lock(ndt_map_mtx_);

  const std::string & sensor_frame = sensor_points_sensorTF_msg_ptr->header.frame_id;
  const rclcpp::Time sensor_ros_time = sensor_points_sensorTF_msg_ptr->header.stamp;

  boost::shared_ptr<pcl::PointCloud<PointSource>> sensor_points_sensorTF_ptr(
    new pcl::PointCloud<PointSource>);
  pcl::fromROSMsg(*sensor_points_sensorTF_msg_ptr, *sensor_points_sensorTF_ptr);
  // get TF base to sensor
  auto TF_base_to_sensor_ptr = std::make_shared<geometry_msgs::msg::TransformStamped>();
  getTransform(base_frame_, sensor_frame, TF_base_to_sensor_ptr);
  const Eigen::Affine3d base_to_sensor_affine = tf2::transformToEigen(*TF_base_to_sensor_ptr);
  const Eigen::Matrix4f base_to_sensor_matrix = base_to_sensor_affine.matrix().cast<float>();
  pcl::shared_ptr<pcl::PointCloud<PointSource>> sensor_points_baselinkTF_ptr(
    new pcl::PointCloud<PointSource>);
  pcl::transformPointCloud(
    *sensor_points_sensorTF_ptr, *sensor_points_baselinkTF_ptr, base_to_sensor_matrix);
  ndt_ptr_->setInputSource(sensor_points_baselinkTF_ptr);

  // start of critical section for initial_pose_msg_ptr_array_
  std::unique_lock<std::mutex> initial_pose_array_lock(initial_pose_array_mtx_);
  // check
  if (initial_pose_msg_ptr_array_.size() <= 1) {
    RCLCPP_WARN_STREAM_THROTTLE(this->get_logger(), *this->get_clock(), 1, "No Pose!");
    return;
  }
  // searchNNPose using timestamp
  auto initial_pose_old_msg_ptr = std::make_shared<geometry_msgs::msg::PoseWithCovarianceStamped>();
  auto initial_pose_new_msg_ptr = std::make_shared<geometry_msgs::msg::PoseWithCovarianceStamped>();
  getNearestTimeStampPose(
    initial_pose_msg_ptr_array_, sensor_ros_time, initial_pose_old_msg_ptr,
    initial_pose_new_msg_ptr);
  popOldPose(initial_pose_msg_ptr_array_, sensor_ros_time);

  // check the time stamp
  bool valid_old_timestamp = validateTimeStampDifference(
    initial_pose_old_msg_ptr->header.stamp, sensor_ros_time, initial_pose_timeout_sec_);
  bool valid_new_timestamp = validateTimeStampDifference(
    initial_pose_new_msg_ptr->header.stamp, sensor_ros_time, initial_pose_timeout_sec_);

  // check the position jumping (ex. immediately after the initial pose estimation)
  bool valid_new_to_old_distance = validatePositionDifference(
    initial_pose_old_msg_ptr->pose.pose.position, initial_pose_new_msg_ptr->pose.pose.position,
    initial_pose_distance_tolerance_m_);

  // must all validations are true
  if (!(valid_old_timestamp && valid_new_timestamp && valid_new_to_old_distance)) {
    RCLCPP_WARN(get_logger(), "Validation error.");
    return;
  }

  const auto initial_pose_msg =
    interpolatePose(*initial_pose_old_msg_ptr, *initial_pose_new_msg_ptr, sensor_ros_time);

  // enf of critical section for initial_pose_msg_ptr_array_
  initial_pose_array_lock.unlock();

  geometry_msgs::msg::PoseWithCovarianceStamped initial_pose_cov_msg;
  initial_pose_cov_msg.header = initial_pose_msg.header;
  initial_pose_cov_msg.pose.pose = initial_pose_msg.pose;

  if (ndt_ptr_->getInputTarget() == nullptr) {
    RCLCPP_WARN_STREAM_THROTTLE(this->get_logger(), *this->get_clock(), 1, "No MAP!");
    return;
  }
  // align
  const Eigen::Affine3d initial_pose_affine = fromRosPoseToEigen(initial_pose_cov_msg.pose.pose);
  const Eigen::Matrix4f initial_pose_matrix = initial_pose_affine.matrix().cast<float>();

  auto output_cloud = std::make_shared<pcl::PointCloud<PointSource>>();
  key_value_stdmap_["state"] = "Aligning";
  ndt_ptr_->align(*output_cloud, initial_pose_matrix);
  key_value_stdmap_["state"] = "Sleeping";

  const Eigen::Matrix4f result_pose_matrix = ndt_ptr_->getFinalTransformation();
  Eigen::Affine3d result_pose_affine;
  result_pose_affine.matrix() = result_pose_matrix.cast<double>();
  const geometry_msgs::msg::Pose result_pose_msg = tf2::toMsg(result_pose_affine);

  const std::vector<Eigen::Matrix4f, Eigen::aligned_allocator<Eigen::Matrix4f>>
    result_pose_matrix_array = ndt_ptr_->getFinalTransformationArray();
  std::vector<geometry_msgs::msg::Pose> result_pose_msg_array;
  for (const auto & pose_matrix : result_pose_matrix_array) {
    Eigen::Affine3d pose_affine;
    pose_affine.matrix() = pose_matrix.cast<double>();
    const geometry_msgs::msg::Pose pose_msg = tf2::toMsg(pose_affine);
    result_pose_msg_array.push_back(pose_msg);
  }

  const auto exe_end_time = std::chrono::system_clock::now();
  const double exe_time =
    std::chrono::duration_cast<std::chrono::microseconds>(exe_end_time - exe_start_time).count() /
    1000.0;

  const float transform_probability = ndt_ptr_->getTransformationProbability();
  const float nearest_voxel_transformation_likelihood =
    ndt_ptr_->getNearestVoxelTransformationLikelihood();

  const int iteration_num = ndt_ptr_->getFinalNumIteration();

  /*****************************************************************************
  The reason the add 2 to the ndt_ptr_->getMaximumIterations() is that there are bugs in
  implementation of ndt.
  1. gradient descent method ends when the iteration is greater than max_iteration if it does not
  converge (be careful it's 'greater than' instead of 'greater equal than'.)
     https://github.com/tier4/autoware.iv/blob/2323e5baa0b680d43a9219f5fb3b7a11dd9edc82/localization/pose_estimator/ndt_scan_matcher/ndt_omp/include/ndt_omp/ndt_omp_impl.hpp#L212
  2. iterate iteration count when end of gradient descent function.
     https://github.com/tier4/autoware.iv/blob/2323e5baa0b680d43a9219f5fb3b7a11dd9edc82/localization/pose_estimator/ndt_scan_matcher/ndt_omp/include/ndt_omp/ndt_omp_impl.hpp#L217

  These bugs are now resolved in original pcl implementation.
  https://github.com/PointCloudLibrary/pcl/blob/424c1c6a0ca97d94ca63e5daff4b183a4db8aae4/registration/include/pcl/registration/impl/ndt.hpp#L73-L180
  *****************************************************************************/
  bool is_ok_iteration_num = iteration_num < ndt_ptr_->getMaximumIterations() + 2;
  if (!is_ok_iteration_num) {
    RCLCPP_WARN(
      get_logger(),
      "The number of iterations has reached its upper limit. The number of iterations: %d, Limit: "
      "%d",
      iteration_num, ndt_ptr_->getMaximumIterations() + 2);
  }

  bool is_local_optimal_solution_oscillation = false;
  if (!is_ok_iteration_num) {
    is_local_optimal_solution_oscillation = isLocalOptimalSolutionOscillation(
      result_pose_matrix_array, oscillation_threshold_, inversion_vector_threshold_);
  }

  bool is_ok_converged_param = false;
  if (converged_param_type_ == ConvergedParamType::TRANSFORM_PROBABILITY) {
    is_ok_converged_param = transform_probability > converged_param_transform_probability_;
    if (!is_ok_converged_param) {
      RCLCPP_WARN(
        get_logger(), "Transform Probability is below the threshold. Score: %lf, Threshold: %lf",
        transform_probability, converged_param_transform_probability_);
    }
  } else if (converged_param_type_ == ConvergedParamType::NEAREST_VOXEL_TRANSFORMATION_LIKELIHOOD) {
    is_ok_converged_param = nearest_voxel_transformation_likelihood >
                            converged_param_nearest_voxel_transformation_likelihood_;
    if (!is_ok_converged_param) {
      RCLCPP_WARN(
        get_logger(),
        "Nearest Voxel Transform Probability is below the threshold. Score: %lf, Threshold: %lf",
        nearest_voxel_transformation_likelihood,
        converged_param_nearest_voxel_transformation_likelihood_);
    }
  } else {
    is_ok_converged_param = false;
    RCLCPP_ERROR_STREAM_THROTTLE(
      this->get_logger(), *this->get_clock(), 1, "Unknown converged param type.");
  }

  bool is_converged = false;
  static size_t skipping_publish_num = 0;
  if (is_ok_iteration_num && is_ok_converged_param) {
    is_converged = true;
    skipping_publish_num = 0;
  } else {
    is_converged = false;
    ++skipping_publish_num;
    RCLCPP_WARN(get_logger(), "Not Converged");
  }

  // publish
  geometry_msgs::msg::PoseStamped result_pose_stamped_msg;
  result_pose_stamped_msg.header.stamp = sensor_ros_time;
  result_pose_stamped_msg.header.frame_id = map_frame_;
  result_pose_stamped_msg.pose = result_pose_msg;

  geometry_msgs::msg::PoseWithCovarianceStamped result_pose_with_cov_msg;
  result_pose_with_cov_msg.header.stamp = sensor_ros_time;
  result_pose_with_cov_msg.header.frame_id = map_frame_;
  result_pose_with_cov_msg.pose.pose = result_pose_msg;
  result_pose_with_cov_msg.pose.covariance = output_pose_covariance_;

  if (is_converged) {
    ndt_pose_pub_->publish(result_pose_stamped_msg);
    ndt_pose_with_covariance_pub_->publish(result_pose_with_cov_msg);
  }

  publishTF(ndt_base_frame_, result_pose_stamped_msg);

  auto sensor_points_mapTF_ptr = std::make_shared<pcl::PointCloud<PointSource>>();
  pcl::transformPointCloud(
    *sensor_points_baselinkTF_ptr, *sensor_points_mapTF_ptr, result_pose_matrix);
  sensor_msgs::msg::PointCloud2 sensor_points_mapTF_msg;
  pcl::toROSMsg(*sensor_points_mapTF_ptr, sensor_points_mapTF_msg);
  sensor_points_mapTF_msg.header.stamp = sensor_ros_time;
  sensor_points_mapTF_msg.header.frame_id = map_frame_;
  sensor_aligned_pose_pub_->publish(sensor_points_mapTF_msg);

  initial_pose_with_covariance_pub_->publish(initial_pose_cov_msg);

  visualization_msgs::msg::MarkerArray marker_array;
  visualization_msgs::msg::Marker marker;
  marker.header.stamp = sensor_ros_time;
  marker.header.frame_id = map_frame_;
  marker.type = visualization_msgs::msg::Marker::ARROW;
  marker.action = visualization_msgs::msg::Marker::ADD;
  marker.scale = tier4_autoware_utils::createMarkerScale(0.3, 0.1, 0.1);
  int i = 0;
  marker.ns = "result_pose_matrix_array";
  marker.action = visualization_msgs::msg::Marker::ADD;
  for (const auto & pose_msg : result_pose_msg_array) {
    marker.id = i++;
    marker.pose = pose_msg;
    marker.color = ExchangeColorCrc((1.0 * i) / 15.0);
    marker_array.markers.push_back(marker);
  }
  // TODO(Tier IV): delete old marker
  for (; i < ndt_ptr_->getMaximumIterations() + 2;) {
    marker.id = i++;
    marker.pose = geometry_msgs::msg::Pose();
    marker.color = ExchangeColorCrc(0);
    marker_array.markers.push_back(marker);
  }
  ndt_marker_pub_->publish(marker_array);

  exe_time_pub_->publish(makeFloat32Stamped(sensor_ros_time, exe_time));

  transform_probability_pub_->publish(makeFloat32Stamped(sensor_ros_time, transform_probability));
  nearest_voxel_transformation_likelihood_pub_->publish(
    makeFloat32Stamped(sensor_ros_time, nearest_voxel_transformation_likelihood));

  iteration_num_pub_->publish(makeInt32Stamped(sensor_ros_time, iteration_num));

  const float initial_to_result_distance =
    norm(initial_pose_cov_msg.pose.pose.position, result_pose_with_cov_msg.pose.pose.position);
  initial_to_result_distance_pub_->publish(
    makeFloat32Stamped(sensor_ros_time, initial_to_result_distance));

  const float initial_to_result_distance_old =
    norm(initial_pose_old_msg_ptr->pose.pose.position, result_pose_with_cov_msg.pose.pose.position);
  initial_to_result_distance_old_pub_->publish(
    makeFloat32Stamped(sensor_ros_time, initial_to_result_distance_old));

  const float initial_to_result_distance_new =
    norm(initial_pose_new_msg_ptr->pose.pose.position, result_pose_with_cov_msg.pose.pose.position);
  initial_to_result_distance_new_pub_->publish(
    makeFloat32Stamped(sensor_ros_time, initial_to_result_distance_new));

  key_value_stdmap_["transform_probability"] = std::to_string(transform_probability);
  key_value_stdmap_["nearest_voxel_transformation_likelihood"] =
    std::to_string(nearest_voxel_transformation_likelihood);
  key_value_stdmap_["iteration_num"] = std::to_string(iteration_num);
  key_value_stdmap_["skipping_publish_num"] = std::to_string(skipping_publish_num);
  if (is_local_optimal_solution_oscillation) {
    key_value_stdmap_["is_local_optimal_solution_oscillation"] = "1";
  } else {
    key_value_stdmap_["is_local_optimal_solution_oscillation"] = "0";
  }
}

geometry_msgs::msg::PoseWithCovarianceStamped NDTScanMatcher::alignUsingMonteCarlo(
  const std::shared_ptr<NormalDistributionsTransformBase<PointSource, PointTarget>> & ndt_ptr,
  const geometry_msgs::msg::PoseWithCovarianceStamped & initial_pose_with_cov)
{
  if (ndt_ptr->getInputTarget() == nullptr || ndt_ptr->getInputSource() == nullptr) {
    RCLCPP_WARN(get_logger(), "No Map or Sensor PointCloud");
    return geometry_msgs::msg::PoseWithCovarianceStamped();
  }

  // generateParticle
  const auto initial_poses =
    createRandomPoseArray(initial_pose_with_cov, initial_estimate_particles_num_);

  std::vector<Particle> particle_array;
  auto output_cloud = std::make_shared<pcl::PointCloud<PointSource>>();

  for (unsigned int i = 0; i < initial_poses.size(); i++) {
    const auto & initial_pose = initial_poses[i];

    const Eigen::Affine3d initial_pose_affine = fromRosPoseToEigen(initial_pose);
    const Eigen::Matrix4f initial_pose_matrix = initial_pose_affine.matrix().cast<float>();
    ndt_ptr->align(*output_cloud, initial_pose_matrix);

    const Eigen::Matrix4f result_pose_matrix = ndt_ptr->getFinalTransformation();
    Eigen::Affine3d result_pose_affine;
    result_pose_affine.matrix() = result_pose_matrix.cast<double>();
    const geometry_msgs::msg::Pose result_pose = tf2::toMsg(result_pose_affine);

    const auto transform_probability = ndt_ptr->getTransformationProbability();
    const auto num_iteration = ndt_ptr->getFinalNumIteration();

    Particle particle(initial_pose, result_pose, transform_probability, num_iteration);
    particle_array.push_back(particle);
    const auto marker_array = makeDebugMarkers(
      this->now(), map_frame_, tier4_autoware_utils::createMarkerScale(0.3, 0.1, 0.1), particle, i);
    ndt_monte_carlo_initial_pose_marker_pub_->publish(marker_array);

    auto sensor_points_mapTF_ptr = std::make_shared<pcl::PointCloud<PointSource>>();
    const auto sensor_points_baselinkTF_ptr = ndt_ptr->getInputSource();
    pcl::transformPointCloud(
      *sensor_points_baselinkTF_ptr, *sensor_points_mapTF_ptr, result_pose_matrix);
    sensor_msgs::msg::PointCloud2 sensor_points_mapTF_msg;
    pcl::toROSMsg(*sensor_points_mapTF_ptr, sensor_points_mapTF_msg);
    sensor_points_mapTF_msg.header.stamp = initial_pose_with_cov.header.stamp;
    sensor_points_mapTF_msg.header.frame_id = map_frame_;
    sensor_aligned_pose_pub_->publish(sensor_points_mapTF_msg);
  }

  auto best_particle_ptr = std::max_element(
    std::begin(particle_array), std::end(particle_array),
    [](const Particle & lhs, const Particle & rhs) { return lhs.score < rhs.score; });

  geometry_msgs::msg::PoseWithCovarianceStamped result_pose_with_cov_msg;
  result_pose_with_cov_msg.header.frame_id = map_frame_;
  result_pose_with_cov_msg.pose.pose = best_particle_ptr->result_pose;
  // ndt_pose_with_covariance_pub_->publish(result_pose_with_cov_msg);

  return result_pose_with_cov_msg;
}

void NDTScanMatcher::publishTF(
  const std::string & child_frame_id, const geometry_msgs::msg::PoseStamped & pose_msg)
{
  tf2_broadcaster_.sendTransform(tier4_autoware_utils::pose2transform(pose_msg, child_frame_id));
}

bool NDTScanMatcher::getTransform(
  const std::string & target_frame, const std::string & source_frame,
  const geometry_msgs::msg::TransformStamped::SharedPtr & transform_stamped_ptr)
{
  const geometry_msgs::msg::TransformStamped identity =
    identityTransformStamped(this->now(), target_frame, source_frame);

  if (target_frame == source_frame) {
    *transform_stamped_ptr = identity;
    return true;
  }

  try {
    *transform_stamped_ptr =
      tf2_buffer_.lookupTransform(target_frame, source_frame, tf2::TimePointZero);
  } catch (tf2::TransformException & ex) {
    RCLCPP_WARN(get_logger(), "%s", ex.what());
    RCLCPP_ERROR(
      get_logger(), "Please publish TF %s to %s", target_frame.c_str(), source_frame.c_str());

    *transform_stamped_ptr = identity;
    return false;
  }
  return true;
}

bool NDTScanMatcher::validateTimeStampDifference(
  const rclcpp::Time & target_time, const rclcpp::Time & reference_time,
  const double time_tolerance_sec)
{
  const double dt = std::abs((target_time - reference_time).seconds());
  if (dt > time_tolerance_sec) {
    RCLCPP_WARN(
      get_logger(),
      "Validation error. The reference time is %lf[sec], but the target time is %lf[sec]. The "
      "difference is %lf[sec] (the tolerance is %lf[sec]).",
      reference_time.seconds(), target_time.seconds(), dt, time_tolerance_sec);
    return false;
  }
  return true;
}

bool NDTScanMatcher::validatePositionDifference(
  const geometry_msgs::msg::Point & target_point, const geometry_msgs::msg::Point & reference_point,
  const double distance_tolerance_m_)
{
  double distance = norm(target_point, reference_point);
  if (distance > distance_tolerance_m_) {
    RCLCPP_WARN(
      get_logger(),
      "Validation error. The distance from reference position to target position is %lf[m] (the "
      "tolerance is %lf[m]).",
      distance, distance_tolerance_m_);
    return false;
  }
  return true;
}

bool NDTScanMatcher::validateInitialPositionCompatibility(
  const geometry_msgs::msg::Point & initial_point)
{
  bool is_x_axis_ok = (initial_point.x > min_x_) && (initial_point.x < max_x_);
  bool is_y_axis_ok = (initial_point.y > min_y_) && (initial_point.y < max_y_);

  return is_x_axis_ok || is_y_axis_ok;
}<|MERGE_RESOLUTION|>--- conflicted
+++ resolved
@@ -424,19 +424,6 @@
     ++iter_x;
     ++iter_y;
   }
-<<<<<<< HEAD
-=======
-  const auto KOJI_exe_end_time_dummy = std::chrono::system_clock::now();
-  const double KOJI_exe_time_dummy = std::chrono::duration_cast<std::chrono::microseconds>(
-                                       KOJI_exe_end_time_dummy - KOJI_exe_start_time_dummy)
-                                       .count() /
-                                     1000.0;
-  RCLCPP_INFO_STREAM(
-    get_logger(),
-    "KOJI until align in callbackMapPoints @ndt_scan_matcher (only for minmax operation): "
-      << KOJI_exe_time_dummy << " [ms]");
-  ////////////////////
->>>>>>> 206e4e37
 
   const auto KOJI_exe_start_time = std::chrono::system_clock::now();
 
@@ -464,16 +451,6 @@
   pcl::shared_ptr<pcl::PointCloud<PointTarget>> map_points_ptr(new pcl::PointCloud<PointTarget>);
   pcl::fromROSMsg(*map_points_msg_ptr, *map_points_ptr);
   new_ndt_ptr_->setInputTarget(map_points_ptr);
-<<<<<<< HEAD
-=======
-  RCLCPP_INFO_STREAM(
-    get_logger(), "KOJI until align in callbackMapPoints @ndt_scan_matcher: (before align)"
-                    << std::chrono::duration_cast<std::chrono::microseconds>(
-                         std::chrono::system_clock::now() - KOJI_exe_start_time)
-                           .count() /
-                         1000.0
-                    << " [ms]");
->>>>>>> 206e4e37
 
   auto output_cloud = std::make_shared<pcl::PointCloud<PointSource>>();
   new_ndt_ptr_->align(*output_cloud, Eigen::Matrix4f::Identity()); // No longer necessary for ndt_omp
