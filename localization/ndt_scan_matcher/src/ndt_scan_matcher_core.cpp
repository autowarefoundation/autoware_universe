--- conflicted
+++ resolved
@@ -826,23 +826,6 @@
     return std::nullopt;
   }
 
-<<<<<<< HEAD
-  Eigen::Affine3d regularization_pose_affine;
-  tf2::fromMsg(regularization_pose_msg.pose, regularization_pose_affine);
-  return regularization_pose_affine.matrix().cast<float>();
-}
-
-void NDTScanMatcher::serviceTriggerNode(
-  const std_srvs::srv::SetBool::Request::SharedPtr req,
-  std_srvs::srv::SetBool::Response::SharedPtr res)
-{
-  if (req->data) {
-    std::lock_guard<std::mutex> initial_pose_array_lock(initial_pose_array_mtx_);
-    initial_pose_msg_ptr_array_.clear();
-  }
-  res->success = true;
-  return;
-=======
   return pose_to_matrix4f(interpolator.get_current_pose().pose.pose);
 }
 
@@ -854,5 +837,16 @@
     ndt_ptr_->setRegularizationPose(pose_opt.value());
     RCLCPP_DEBUG_STREAM(get_logger(), "Regularization pose is set to NDT");
   }
->>>>>>> 767e7655
+}
+
+void NDTScanMatcher::serviceTriggerNode(
+  const std_srvs::srv::SetBool::Request::SharedPtr req,
+  std_srvs::srv::SetBool::Response::SharedPtr res)
+{
+  if (req->data) {
+    std::lock_guard<std::mutex> initial_pose_array_lock(initial_pose_array_mtx_);
+    initial_pose_msg_ptr_array_.clear();
+  }
+  res->success = true;
+  return;
 }