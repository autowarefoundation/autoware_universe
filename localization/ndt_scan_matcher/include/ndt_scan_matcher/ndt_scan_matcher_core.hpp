// Copyright 2015-2019 Autoware Foundation
//
// Licensed under the Apache License, Version 2.0 (the "License");
// you may not use this file except in compliance with the License.
// You may obtain a copy of the License at
//
//     http://www.apache.org/licenses/LICENSE-2.0
//
// Unless required by applicable law or agreed to in writing, software
// distributed under the License is distributed on an "AS IS" BASIS,
// WITHOUT WARRANTIES OR CONDITIONS OF ANY KIND, either express or implied.
// See the License for the specific language governing permissions and
// limitations under the License.

#ifndef NDT_SCAN_MATCHER__NDT_SCAN_MATCHER_CORE_HPP_
#define NDT_SCAN_MATCHER__NDT_SCAN_MATCHER_CORE_HPP_

#define FMT_HEADER_ONLY

#include "ndt_scan_matcher/particle.hpp"

#include <ndt/omp.hpp>
#include <ndt/pcl_generic.hpp>
#include <ndt/pcl_modified.hpp>
#include <rclcpp/rclcpp.hpp>

#include <diagnostic_msgs/msg/diagnostic_array.hpp>
#include <geometry_msgs/msg/pose_with_covariance_stamped.hpp>
#include <geometry_msgs/msg/twist_stamped.hpp>
#include <nav_msgs/msg/odometry.hpp>
#include <sensor_msgs/msg/point_cloud2.hpp>
#include <tier4_debug_msgs/msg/float32_stamped.hpp>
#include <tier4_debug_msgs/msg/int32_stamped.hpp>
#include <tier4_localization_msgs/srv/pose_with_covariance_stamped.hpp>
#include <visualization_msgs/msg/marker_array.hpp>

#include <fmt/format.h>
#include <tf2/transform_datatypes.h>

#ifdef ROS_DISTRO_GALACTIC
#include <tf2_geometry_msgs/tf2_geometry_msgs.h>
#else
#include <tf2_geometry_msgs/tf2_geometry_msgs.hpp>
#endif

#include <tf2_ros/buffer.h>
#include <tf2_ros/transform_broadcaster.h>
#include <tf2_ros/transform_listener.h>

#ifdef ROS_DISTRO_GALACTIC
#include <tf2_sensor_msgs/tf2_sensor_msgs.h>
#else
#include <tf2_sensor_msgs/tf2_sensor_msgs.hpp>
#endif

#include <array>
#include <deque>
#include <map>
#include <memory>
#include <mutex>
#include <string>
#include <thread>
#include <vector>

enum class NDTImplementType { PCL_GENERIC = 0, PCL_MODIFIED = 1, OMP = 2 };
enum class ConvergedParamType {
  TRANSFORM_PROBABILITY = 0,
  NEAREST_VOXEL_TRANSFORMATION_LIKELIHOOD = 1
};
<<<<<<< HEAD

struct NdtResult
{
  geometry_msgs::msg::Pose pose;
  float transform_probability;
  float nearest_voxel_transformation_likelihood;
  int iteration_num;
  std::vector<geometry_msgs::msg::Pose> transformation_array;
};
=======
>>>>>>> 10c60429

template <typename PointSource, typename PointTarget>
std::shared_ptr<NormalDistributionsTransformBase<PointSource, PointTarget>> get_ndt(
  const NDTImplementType & ndt_mode)
{
  std::shared_ptr<NormalDistributionsTransformBase<PointSource, PointTarget>> ndt_ptr;
  if (ndt_mode == NDTImplementType::PCL_GENERIC) {
    ndt_ptr.reset(new NormalDistributionsTransformPCLGeneric<PointSource, PointTarget>);
    return ndt_ptr;
  }
  if (ndt_mode == NDTImplementType::PCL_MODIFIED) {
    ndt_ptr.reset(new NormalDistributionsTransformPCLModified<PointSource, PointTarget>);
    return ndt_ptr;
  }
  if (ndt_mode == NDTImplementType::OMP) {
    ndt_ptr.reset(new NormalDistributionsTransformOMP<PointSource, PointTarget>);
    return ndt_ptr;
  }

  const std::string s = fmt::format("Unknown NDT type {}", static_cast<int>(ndt_mode));
  throw std::runtime_error(s);
}

class NDTScanMatcher : public rclcpp::Node
{
  using PointSource = pcl::PointXYZ;
  using PointTarget = pcl::PointXYZ;

  // TODO(Tier IV): move file
  struct OMPParams
  {
    OMPParams() : search_method(pclomp::NeighborSearchMethod::KDTREE), num_threads(1) {}
    pclomp::NeighborSearchMethod search_method;
    int num_threads;
  };

public:
  NDTScanMatcher();

private:
  void service_ndt_align(
    const tier4_localization_msgs::srv::PoseWithCovarianceStamped::Request::SharedPtr req,
    tier4_localization_msgs::srv::PoseWithCovarianceStamped::Response::SharedPtr res);

  void callback_map_points(sensor_msgs::msg::PointCloud2::ConstSharedPtr pointcloud2_msg_ptr);
  void callback_sensor_points(sensor_msgs::msg::PointCloud2::ConstSharedPtr pointcloud2_msg_ptr);
  void callback_initial_pose(
    geometry_msgs::msg::PoseWithCovarianceStamped::ConstSharedPtr pose_conv_msg_ptr);
  void callback_regularization_pose(
    geometry_msgs::msg::PoseWithCovarianceStamped::ConstSharedPtr pose_conv_msg_ptr);
  void callbackRegularizationPose(
    geometry_msgs::msg::PoseWithCovarianceStamped::ConstSharedPtr pose_conv_msg_ptr);

  NdtResult align(const geometry_msgs::msg::Pose & initial_pose_msg);
  geometry_msgs::msg::PoseWithCovarianceStamped align_using_monte_carlo(
    const std::shared_ptr<NormalDistributionsTransformBase<PointSource, PointTarget>> & ndt_ptr,
    const geometry_msgs::msg::PoseWithCovarianceStamped & initial_pose_with_cov);

  void transform_sensor_measurement(
    const std::string source_frame, const std::string target_frame,
    const pcl::shared_ptr<pcl::PointCloud<PointSource>> sensor_points_input_ptr,
    pcl::shared_ptr<pcl::PointCloud<PointSource>> sensor_points_output_ptr);
  void update_transforms();

  void publish_tf(
    const rclcpp::Time & sensor_ros_time, const geometry_msgs::msg::Pose & result_pose_msg);
  void publish_pose(
    const rclcpp::Time & sensor_ros_time, const geometry_msgs::msg::Pose & result_pose_msg,
    const bool is_converged);
  void publish_point_cloud(
    const rclcpp::Time & sensor_ros_time, const std::string & frame_id,
    const std::shared_ptr<const pcl::PointCloud<PointSource>> & sensor_points_mapTF_ptr);
  void publish_marker(
    const rclcpp::Time & sensor_ros_time, const std::vector<geometry_msgs::msg::Pose> & pose_array);
  void publish_initial_to_result_distances(
    const rclcpp::Time & sensor_ros_msg, const geometry_msgs::msg::Pose & result_pose_msg,
    const geometry_msgs::msg::PoseWithCovarianceStamped & initial_pose_cov_msg,
    const geometry_msgs::msg::PoseWithCovarianceStamped & initial_pose_old_msg,
    const geometry_msgs::msg::PoseWithCovarianceStamped & initial_pose_new_msg);

  bool get_transform(
    const std::string & target_frame, const std::string & source_frame,
    const geometry_msgs::msg::TransformStamped::SharedPtr & transform_stamped_ptr);

  bool validate_num_iteration(const int iter_num, const int max_iter_num);
  bool validate_score(
    const double score, const double score_threshold, const std::string score_name);
  bool validate_converged_param(
    const double & transform_probability, const double & nearest_voxel_transformation_likelihood);

  std::optional<Eigen::Matrix4f> interpolate_regularization_pose(
    const rclcpp::Time & sensor_ros_time);
  void add_regularization_pose(const rclcpp::Time & sensor_ros_time);

<<<<<<< HEAD
  void timer_diagnostic();
=======
  std::optional<Eigen::Matrix4f> interpolateRegularizationPose(
    const rclcpp::Time & sensor_ros_time);

  void timerDiagnostic();
>>>>>>> 10c60429

  rclcpp::Subscription<geometry_msgs::msg::PoseWithCovarianceStamped>::SharedPtr initial_pose_sub_;
  rclcpp::Subscription<sensor_msgs::msg::PointCloud2>::SharedPtr map_points_sub_;
  rclcpp::Subscription<sensor_msgs::msg::PointCloud2>::SharedPtr sensor_points_sub_;
  rclcpp::Subscription<geometry_msgs::msg::PoseWithCovarianceStamped>::SharedPtr
    regularization_pose_sub_;

  rclcpp::Publisher<sensor_msgs::msg::PointCloud2>::SharedPtr sensor_aligned_pose_pub_;
  rclcpp::Publisher<geometry_msgs::msg::PoseStamped>::SharedPtr ndt_pose_pub_;
  rclcpp::Publisher<geometry_msgs::msg::PoseWithCovarianceStamped>::SharedPtr
    ndt_pose_with_covariance_pub_;
  rclcpp::Publisher<geometry_msgs::msg::PoseWithCovarianceStamped>::SharedPtr
    initial_pose_with_covariance_pub_;
  rclcpp::Publisher<tier4_debug_msgs::msg::Float32Stamped>::SharedPtr exe_time_pub_;
  rclcpp::Publisher<tier4_debug_msgs::msg::Float32Stamped>::SharedPtr transform_probability_pub_;
  rclcpp::Publisher<tier4_debug_msgs::msg::Float32Stamped>::SharedPtr
    nearest_voxel_transformation_likelihood_pub_;
  rclcpp::Publisher<tier4_debug_msgs::msg::Int32Stamped>::SharedPtr iteration_num_pub_;
  rclcpp::Publisher<tier4_debug_msgs::msg::Float32Stamped>::SharedPtr
    initial_to_result_distance_pub_;
  rclcpp::Publisher<tier4_debug_msgs::msg::Float32Stamped>::SharedPtr
    initial_to_result_distance_old_pub_;
  rclcpp::Publisher<tier4_debug_msgs::msg::Float32Stamped>::SharedPtr
    initial_to_result_distance_new_pub_;
  rclcpp::Publisher<visualization_msgs::msg::MarkerArray>::SharedPtr ndt_marker_pub_;
  rclcpp::Publisher<visualization_msgs::msg::MarkerArray>::SharedPtr
    ndt_monte_carlo_initial_pose_marker_pub_;
  rclcpp::Publisher<diagnostic_msgs::msg::DiagnosticArray>::SharedPtr diagnostics_pub_;

  rclcpp::Service<tier4_localization_msgs::srv::PoseWithCovarianceStamped>::SharedPtr service_;

  tf2_ros::Buffer tf2_buffer_;
  tf2_ros::TransformListener tf2_listener_;
  tf2_ros::TransformBroadcaster tf2_broadcaster_;

  NDTImplementType ndt_implement_type_;
  std::shared_ptr<NormalDistributionsTransformBase<PointSource, PointTarget>> ndt_ptr_;

  Eigen::Matrix4f base_to_sensor_matrix_;
  std::string base_frame_;
  std::string ndt_base_frame_;
  std::string map_frame_;

  ConvergedParamType converged_param_type_;
  double converged_param_transform_probability_;
  double converged_param_nearest_voxel_transformation_likelihood_;

  int initial_estimate_particles_num_;
  double initial_pose_timeout_sec_;
  double initial_pose_distance_tolerance_m_;
  float inversion_vector_threshold_;
  float oscillation_threshold_;
  std::array<double, 36> output_pose_covariance_;

  std::deque<geometry_msgs::msg::PoseWithCovarianceStamped::ConstSharedPtr>
    initial_pose_msg_ptr_array_;
  std::mutex ndt_ptr_mtx_;
  std::mutex initial_pose_array_mtx_;

  OMPParams omp_params_;

  std::thread diagnostic_thread_;
  std::map<std::string, std::string> key_value_stdmap_;

  // variables for regularization
  const bool regularization_enabled_;
  const float regularization_scale_factor_;
  std::deque<geometry_msgs::msg::PoseWithCovarianceStamped::ConstSharedPtr>
    regularization_pose_msg_ptr_array_;
};

#endif  // NDT_SCAN_MATCHER__NDT_SCAN_MATCHER_CORE_HPP_<|MERGE_RESOLUTION|>--- conflicted
+++ resolved
@@ -67,21 +67,9 @@
   TRANSFORM_PROBABILITY = 0,
   NEAREST_VOXEL_TRANSFORMATION_LIKELIHOOD = 1
 };
-<<<<<<< HEAD
-
-struct NdtResult
-{
-  geometry_msgs::msg::Pose pose;
-  float transform_probability;
-  float nearest_voxel_transformation_likelihood;
-  int iteration_num;
-  std::vector<geometry_msgs::msg::Pose> transformation_array;
-};
-=======
->>>>>>> 10c60429
 
 template <typename PointSource, typename PointTarget>
-std::shared_ptr<NormalDistributionsTransformBase<PointSource, PointTarget>> get_ndt(
+std::shared_ptr<NormalDistributionsTransformBase<PointSource, PointTarget>> getNDT(
   const NDTImplementType & ndt_mode)
 {
   std::shared_ptr<NormalDistributionsTransformBase<PointSource, PointTarget>> ndt_ptr;
@@ -119,68 +107,40 @@
   NDTScanMatcher();
 
 private:
-  void service_ndt_align(
+  void serviceNDTAlign(
     const tier4_localization_msgs::srv::PoseWithCovarianceStamped::Request::SharedPtr req,
     tier4_localization_msgs::srv::PoseWithCovarianceStamped::Response::SharedPtr res);
 
-  void callback_map_points(sensor_msgs::msg::PointCloud2::ConstSharedPtr pointcloud2_msg_ptr);
-  void callback_sensor_points(sensor_msgs::msg::PointCloud2::ConstSharedPtr pointcloud2_msg_ptr);
-  void callback_initial_pose(
-    geometry_msgs::msg::PoseWithCovarianceStamped::ConstSharedPtr pose_conv_msg_ptr);
-  void callback_regularization_pose(
+  void callbackMapPoints(sensor_msgs::msg::PointCloud2::ConstSharedPtr pointcloud2_msg_ptr);
+  void callbackSensorPoints(sensor_msgs::msg::PointCloud2::ConstSharedPtr pointcloud2_msg_ptr);
+  void callbackInitialPose(
     geometry_msgs::msg::PoseWithCovarianceStamped::ConstSharedPtr pose_conv_msg_ptr);
   void callbackRegularizationPose(
     geometry_msgs::msg::PoseWithCovarianceStamped::ConstSharedPtr pose_conv_msg_ptr);
 
-  NdtResult align(const geometry_msgs::msg::Pose & initial_pose_msg);
-  geometry_msgs::msg::PoseWithCovarianceStamped align_using_monte_carlo(
+  geometry_msgs::msg::PoseWithCovarianceStamped alignUsingMonteCarlo(
     const std::shared_ptr<NormalDistributionsTransformBase<PointSource, PointTarget>> & ndt_ptr,
     const geometry_msgs::msg::PoseWithCovarianceStamped & initial_pose_with_cov);
 
-  void transform_sensor_measurement(
-    const std::string source_frame, const std::string target_frame,
-    const pcl::shared_ptr<pcl::PointCloud<PointSource>> sensor_points_input_ptr,
-    pcl::shared_ptr<pcl::PointCloud<PointSource>> sensor_points_output_ptr);
-  void update_transforms();
-
-  void publish_tf(
-    const rclcpp::Time & sensor_ros_time, const geometry_msgs::msg::Pose & result_pose_msg);
-  void publish_pose(
-    const rclcpp::Time & sensor_ros_time, const geometry_msgs::msg::Pose & result_pose_msg,
-    const bool is_converged);
-  void publish_point_cloud(
-    const rclcpp::Time & sensor_ros_time, const std::string & frame_id,
-    const std::shared_ptr<const pcl::PointCloud<PointSource>> & sensor_points_mapTF_ptr);
-  void publish_marker(
-    const rclcpp::Time & sensor_ros_time, const std::vector<geometry_msgs::msg::Pose> & pose_array);
-  void publish_initial_to_result_distances(
-    const rclcpp::Time & sensor_ros_msg, const geometry_msgs::msg::Pose & result_pose_msg,
-    const geometry_msgs::msg::PoseWithCovarianceStamped & initial_pose_cov_msg,
-    const geometry_msgs::msg::PoseWithCovarianceStamped & initial_pose_old_msg,
-    const geometry_msgs::msg::PoseWithCovarianceStamped & initial_pose_new_msg);
-
-  bool get_transform(
+  void updateTransforms();
+
+  void publishTF(
+    const std::string & child_frame_id, const geometry_msgs::msg::PoseStamped & pose_msg);
+  bool getTransform(
     const std::string & target_frame, const std::string & source_frame,
     const geometry_msgs::msg::TransformStamped::SharedPtr & transform_stamped_ptr);
 
-  bool validate_num_iteration(const int iter_num, const int max_iter_num);
-  bool validate_score(
-    const double score, const double score_threshold, const std::string score_name);
-  bool validate_converged_param(
-    const double & transform_probability, const double & nearest_voxel_transformation_likelihood);
-
-  std::optional<Eigen::Matrix4f> interpolate_regularization_pose(
-    const rclcpp::Time & sensor_ros_time);
-  void add_regularization_pose(const rclcpp::Time & sensor_ros_time);
-
-<<<<<<< HEAD
-  void timer_diagnostic();
-=======
+  bool validateTimeStampDifference(
+    const rclcpp::Time & target_time, const rclcpp::Time & reference_time,
+    const double time_tolerance_sec);
+  bool validatePositionDifference(
+    const geometry_msgs::msg::Point & target_point,
+    const geometry_msgs::msg::Point & reference_point, const double distance_tolerance_m_);
+
   std::optional<Eigen::Matrix4f> interpolateRegularizationPose(
     const rclcpp::Time & sensor_ros_time);
 
   void timerDiagnostic();
->>>>>>> 10c60429
 
   rclcpp::Subscription<geometry_msgs::msg::PoseWithCovarianceStamped>::SharedPtr initial_pose_sub_;
   rclcpp::Subscription<sensor_msgs::msg::PointCloud2>::SharedPtr map_points_sub_;
@@ -237,7 +197,7 @@
 
   std::deque<geometry_msgs::msg::PoseWithCovarianceStamped::ConstSharedPtr>
     initial_pose_msg_ptr_array_;
-  std::mutex ndt_ptr_mtx_;
+  std::mutex ndt_map_mtx_;
   std::mutex initial_pose_array_mtx_;
 
   OMPParams omp_params_;
