// Copyright 2024 Autoware Foundation
//
// Licensed under the Apache License, Version 2.0 (the "License");
// you may not use node file except in compliance with the License.
// You may obtain a copy of the License at
//
//     http://www.apache.org/licenses/LICENSE-2.0
//
// Unless required by applicable law or agreed to in writing, software
// distributed under the License is distributed on an "AS IS" BASIS,
// WITHOUT WARRANTIES OR CONDITIONS OF ANY KIND, either express or implied.
// See the License for the specific language governing permissions and
// limitations under the License.

#ifndef NDT_SCAN_MATCHER__HYPER_PARAMETERS_HPP_
#define NDT_SCAN_MATCHER__HYPER_PARAMETERS_HPP_

#include <rclcpp/rclcpp.hpp>

#include <multigrid_pclomp/multigrid_ndt_omp.h>

#include <algorithm>
#include <sstream>
#include <string>
#include <vector>

enum class ConvergedParamType {
  TRANSFORM_PROBABILITY = 0,
  NEAREST_VOXEL_TRANSFORMATION_LIKELIHOOD = 1
};

enum class CovarianceEstimationType {
  LAPLACE_APPROXIMATION = 0,
  MULTI_NDT = 1,
  MULTI_NDT_SCORE = 2,
};

struct HyperParameters
{
  struct Frame
  {
    std::string base_frame{};
    std::string ndt_base_frame{};
    std::string map_frame{};
  } frame{};

  struct SensorPoints
  {
    double timeout_sec{};
    double required_distance{};
  } sensor_points{};

  pclomp::NdtParams ndt{};
  bool ndt_regularization_enable{};

  struct InitialPoseEstimation
  {
    int64_t particles_num{};
    int64_t n_startup_trials{};
  } initial_pose_estimation{};

  struct Validation
  {
    double initial_pose_timeout_sec{};
    double initial_pose_distance_tolerance_m{};
    double initial_to_result_distance_tolerance_m{};
    double critical_upper_bound_exe_time_ms{};
    int64_t skipping_publish_num{};
  } validation{};

  struct ScoreEstimation
  {
    ConvergedParamType converged_param_type{};
    double converged_param_transform_probability{};
    double converged_param_nearest_voxel_transformation_likelihood{};
    struct NoGroundPoints
    {
      bool enable{};
      double z_margin_for_ground_removal{};
    } no_ground_points{};
  } score_estimation{};

  struct Covariance
  {
    std::array<double, 36> output_pose_covariance{};

    struct CovarianceEstimation
    {
<<<<<<< HEAD
      CovarianceEstimationType covariance_estimation_type;
      bool enable;
      std::vector<Eigen::Vector2d> initial_pose_offset_model;
      std::vector<double> initial_pose_offset_model_x;
      std::vector<double> initial_pose_offset_model_y;
    } covariance_estimation;
  } covariance;
=======
      bool enable{};
      std::vector<Eigen::Vector2d> initial_pose_offset_model{};
    } covariance_estimation{};
  } covariance{};
>>>>>>> 7638fa17

  struct DynamicMapLoading
  {
    double update_distance{};
    double map_radius{};
    double lidar_radius{};
  } dynamic_map_loading{};

public:
  explicit HyperParameters(rclcpp::Node * node)
  {
    frame.base_frame = node->declare_parameter<std::string>("frame.base_frame");
    frame.ndt_base_frame = node->declare_parameter<std::string>("frame.ndt_base_frame");
    frame.map_frame = node->declare_parameter<std::string>("frame.map_frame");

    sensor_points.timeout_sec = node->declare_parameter<double>("sensor_points.timeout_sec");
    sensor_points.required_distance =
      node->declare_parameter<double>("sensor_points.required_distance");

    ndt.trans_epsilon = node->declare_parameter<double>("ndt.trans_epsilon");
    ndt.step_size = node->declare_parameter<double>("ndt.step_size");
    ndt.resolution = node->declare_parameter<double>("ndt.resolution");
    ndt.max_iterations = static_cast<int>(node->declare_parameter<int64_t>("ndt.max_iterations"));
    ndt.num_threads = static_cast<int>(node->declare_parameter<int64_t>("ndt.num_threads"));
    ndt.num_threads = std::max(ndt.num_threads, 1);
    ndt_regularization_enable = node->declare_parameter<bool>("ndt.regularization.enable");
    ndt.regularization_scale_factor =
      static_cast<float>(node->declare_parameter<float>("ndt.regularization.scale_factor"));

    initial_pose_estimation.particles_num =
      node->declare_parameter<int64_t>("initial_pose_estimation.particles_num");
    initial_pose_estimation.n_startup_trials =
      node->declare_parameter<int64_t>("initial_pose_estimation.n_startup_trials");

    validation.initial_pose_timeout_sec =
      node->declare_parameter<double>("validation.initial_pose_timeout_sec");
    validation.initial_pose_distance_tolerance_m =
      node->declare_parameter<double>("validation.initial_pose_distance_tolerance_m");
    validation.initial_to_result_distance_tolerance_m =
      node->declare_parameter<double>("validation.initial_to_result_distance_tolerance_m");
    validation.critical_upper_bound_exe_time_ms =
      node->declare_parameter<double>("validation.critical_upper_bound_exe_time_ms");
    validation.skipping_publish_num =
      node->declare_parameter<int64_t>("validation.skipping_publish_num");

    const int64_t converged_param_type_tmp =
      node->declare_parameter<int64_t>("score_estimation.converged_param_type");
    score_estimation.converged_param_type =
      static_cast<ConvergedParamType>(converged_param_type_tmp);
    score_estimation.converged_param_transform_probability =
      node->declare_parameter<double>("score_estimation.converged_param_transform_probability");
    score_estimation.converged_param_nearest_voxel_transformation_likelihood =
      node->declare_parameter<double>(
        "score_estimation.converged_param_nearest_voxel_transformation_likelihood");
    score_estimation.no_ground_points.enable =
      node->declare_parameter<bool>("score_estimation.no_ground_points.enable");
    score_estimation.no_ground_points.z_margin_for_ground_removal = node->declare_parameter<double>(
      "score_estimation.no_ground_points.z_margin_for_ground_removal");

    std::vector<double> output_pose_covariance =
      node->declare_parameter<std::vector<double>>("covariance.output_pose_covariance");
    for (std::size_t i = 0; i < output_pose_covariance.size(); ++i) {
      covariance.output_pose_covariance[i] = output_pose_covariance[i];
    }
    covariance.covariance_estimation.enable =
      node->declare_parameter<bool>("covariance.covariance_estimation.enable");
    if (covariance.covariance_estimation.enable) {
      const int64_t covariance_estimation_type_tmp =
        node->declare_parameter<int64_t>("covariance.covariance_estimation.covariance_estimation_type");
      covariance.covariance_estimation.covariance_estimation_type =
        static_cast<CovarianceEstimationType>(covariance_estimation_type_tmp);
      covariance.covariance_estimation.initial_pose_offset_model_x =
        node->declare_parameter<std::vector<double>>(
          "covariance.covariance_estimation.initial_pose_offset_model_x");
      covariance.covariance_estimation.initial_pose_offset_model_y =
        node->declare_parameter<std::vector<double>>(
          "covariance.covariance_estimation.initial_pose_offset_model_y");

      if (covariance.covariance_estimation.initial_pose_offset_model_x.size() == covariance.covariance_estimation.initial_pose_offset_model_y.size()) {
        const size_t size = covariance.covariance_estimation.initial_pose_offset_model_x.size();
        covariance.covariance_estimation.initial_pose_offset_model.resize(size);
        for (size_t i = 0; i < size; i++) {
          covariance.covariance_estimation.initial_pose_offset_model[i].x() =
            covariance.covariance_estimation.initial_pose_offset_model_x[i];
          covariance.covariance_estimation.initial_pose_offset_model[i].y() =
            covariance.covariance_estimation.initial_pose_offset_model_y[i];
        }
      } else {
        std::stringstream message;
        message << "Invalid initial pose offset model parameters."
                << "Please make sure that the number of elements in "
                << "initial_pose_offset_model_x and initial_pose_offset_model_y are the same.";
        throw std::runtime_error(message.str());
      }
    }

    dynamic_map_loading.update_distance =
      node->declare_parameter<double>("dynamic_map_loading.update_distance");
    dynamic_map_loading.map_radius =
      node->declare_parameter<double>("dynamic_map_loading.map_radius");
    dynamic_map_loading.lidar_radius =
      node->declare_parameter<double>("dynamic_map_loading.lidar_radius");
  }
};

#endif  // NDT_SCAN_MATCHER__HYPER_PARAMETERS_HPP_<|MERGE_RESOLUTION|>--- conflicted
+++ resolved
@@ -86,20 +86,13 @@
 
     struct CovarianceEstimation
     {
-<<<<<<< HEAD
-      CovarianceEstimationType covariance_estimation_type;
-      bool enable;
-      std::vector<Eigen::Vector2d> initial_pose_offset_model;
-      std::vector<double> initial_pose_offset_model_x;
-      std::vector<double> initial_pose_offset_model_y;
-    } covariance_estimation;
-  } covariance;
-=======
       bool enable{};
+      CovarianceEstimationType covariance_estimation_type{};
       std::vector<Eigen::Vector2d> initial_pose_offset_model{};
+      std::vector<double> initial_pose_offset_model_x{};
+      std::vector<double> initial_pose_offset_model_y{};
     } covariance_estimation{};
   } covariance{};
->>>>>>> 7638fa17
 
   struct DynamicMapLoading
   {
