/***********************************************************************
 * Software License Agreement (BSD License)
 *
 * Copyright 2008-2009  Marius Muja (mariusm@cs.ubc.ca). All rights reserved.
 * Copyright 2008-2009  David G. Lowe (lowe@cs.ubc.ca). All rights reserved.
 * Copyright 2011-2016  Jose Luis Blanco (joseluisblancoc@gmail.com).
 *   All rights reserved.
 *
 * THE BSD LICENSE
 *
 * Redistribution and use in source and binary forms, with or without
 * modification, are permitted provided that the following conditions
 * are met:
 *
 * 1. Redistributions of source code must retain the above copyright
 *    notice, this list of conditions and the following disclaimer.
 * 2. Redistributions in binary form must reproduce the above copyright
 *    notice, this list of conditions and the following disclaimer in the
 *    documentation and/or other materials provided with the distribution.
 *
 * THIS SOFTWARE IS PROVIDED BY THE AUTHOR ``AS IS'' AND ANY EXPRESS OR
 * IMPLIED WARRANTIES, INCLUDING, BUT NOT LIMITED TO, THE IMPLIED WARRANTIES
 * OF MERCHANTABILITY AND FITNESS FOR A PARTICULAR PURPOSE ARE DISCLAIMED.
 * IN NO EVENT SHALL THE AUTHOR BE LIABLE FOR ANY DIRECT, INDIRECT,
 * INCIDENTAL, SPECIAL, EXEMPLARY, OR CONSEQUENTIAL DAMAGES (INCLUDING, BUT
 * NOT LIMITED TO, PROCUREMENT OF SUBSTITUTE GOODS OR SERVICES; LOSS OF USE,
 * DATA, OR PROFITS; OR BUSINESS INTERRUPTION) HOWEVER CAUSED AND ON ANY
 * THEORY OF LIABILITY, WHETHER IN CONTRACT, STRICT LIABILITY, OR TORT
 * (INCLUDING NEGLIGENCE OR OTHERWISE) ARISING IN ANY WAY OUT OF THE USE OF
 * THIS SOFTWARE, EVEN IF ADVISED OF THE POSSIBILITY OF SUCH DAMAGE.
 *************************************************************************/

/** \mainpage nanoflann C++ API documentation
  *  nanoflann is a C++ header-only library for building KD-Trees, mostly
  *  optimized for 2D or 3D point clouds.
  *
  *  nanoflann does not require compiling or installing, just an
  *  #include <nanoflann.hpp> in your code.
  *
  *  See:
  *   - <a href="modules.html" >C++ API organized by modules</a>
  *   - <a href="https://github.com/jlblancoc/nanoflann" >Online README</a>
  *   - <a href="http://jlblancoc.github.io/nanoflann/" >Doxygen documentation</a>
  */

#ifndef  NANOFLANN_HPP_
#define  NANOFLANN_HPP_

#include <vector>
#include <array>
#include <cassert>
#include <algorithm>
#include <stdexcept>
#include <cstdio>  // for fwrite()
#define _USE_MATH_DEFINES // Required by MSVC to define M_PI,etc. in <cmath>
#include <cmath>   // for abs()
#include <cstdlib> // for abs()
#include <limits>

#include <Eigen/Dense>

// Avoid conflicting declaration of min/max macros in windows headers
#if !defined(NOMINMAX) && (defined(_WIN32) || defined(_WIN32_)  || defined(WIN32) || defined(_WIN64))
# define NOMINMAX
# ifdef max
#  undef   max
#  undef   min
# endif
#endif

namespace nanoflann
{
/** @addtogroup nanoflann_grp nanoflann C++ library for ANN
  *  @{ */

	/**
	 * Traits if object is resizable and assignable (typically has a resize | assign method)
	 */
  	template <typename T, typename = int>
	struct has_resize : std::false_type {};

	template <typename T>
	struct has_resize <T, decltype((void) std::declval<T>().resize(1), 0)> : std::true_type {};

	template <typename T, typename = int>
	struct has_assign : std::false_type {};

	template <typename T>
	struct has_assign <T, decltype((void) std::declval<T>().assign(1, 0), 0)> : std::true_type {};

	/**
	 * Free function to resize a resizable object
	 */
	template <typename Container>
	inline typename std::enable_if<has_resize<Container>::value, void>::type
	resize(Container& c, const size_t nElements)
	{ 
		c.resize(nElements);
	}

	/**
	 * Free function that has no effects on non resizable containers (e.g. std::array)
	 * It raises an exception if the expected size does not match
	 */
	template <typename Container>
	inline typename std::enable_if<!has_resize<Container>::value, void>::type
	resize(Container& c, const size_t nElements)
	{
		if(nElements != c.size())
			throw std::logic_error("Try to change the size of a std::array.");
	}

	/**
	 * Free function to assign to a container
	 */
	template <typename Container, typename T>
	inline typename std::enable_if<has_assign<Container>::value, void>::type
	assign(Container& c, const size_t nElements, const T& value)
	{
		c.assign(nElements, value);
	}

	/**
	 * Free function to assign to a std::array
	 */
	template <typename Container, typename T>
	inline typename std::enable_if<!has_assign<Container>::value, void>::type
	assign(Container& c, const size_t nElements, const T& value)
	{
		for (size_t i=0;i<nElements;i++)
			c[i]=value;
	}


  	/** Library version: 0xMmP (M=Major,m=minor,P=patch) */
	#define NANOFLANN_VERSION 0x123

	/** @addtogroup result_sets_grp Result set classes
	  *  @{ */
	template <typename _DistanceType, typename _IndexType = size_t, typename _CountType = size_t>
	class KNNResultSet
	{
	public:
		typedef _DistanceType DistanceType;
		typedef _IndexType IndexType;
		typedef _CountType CountType;

	private:
		IndexType * indices;
		DistanceType* dists;
		CountType capacity;
		CountType count;

	public:
		inline KNNResultSet(CountType capacity_) : indices(0), dists(0), capacity(capacity_), count(0)
		{
		}

		inline void init(IndexType* indices_, DistanceType* dists_)
		{
			indices = indices_;
			dists = dists_;
			count = 0;
            if (capacity)
                dists[capacity-1] = (std::numeric_limits<DistanceType>::max)();
		}

		inline CountType size() const
		{
			return count;
		}

		inline bool full() const
		{
			return count == capacity;
		}


                /**
                 * Called during search to add an element matching the criteria.
                 * @return true if the search should be continued, false if the results are sufficient
                 */
                inline bool addPoint(DistanceType dist, IndexType index)
		{
			CountType i;
			for (i = count; i > 0; --i) {
#ifdef NANOFLANN_FIRST_MATCH   // If defined and two points have the same distance, the one with the lowest-index will be returned first.
				if ( (dists[i-1] > dist) || ((dist == dists[i-1]) && (indices[i-1] > index)) ) {
#else
				if (dists[i-1] > dist) {
#endif
					if (i < capacity) {
						dists[i] = dists[i-1];
						indices[i] = indices[i-1];
					}
				}
				else break;
			}
			if (i < capacity) {
				dists[i] = dist;
				indices[i] = index;
			}
			if (count < capacity) count++;

                        // tell caller that the search shall continue
                        return true;
		}

		inline DistanceType worstDist() const
		{
			return dists[capacity-1];
		}
	};

	/** operator "<" for std::sort() */
	struct IndexDist_Sorter
	{
		/** PairType will be typically: std::pair<IndexType,DistanceType> */
		template <typename PairType>
		inline bool operator()(const PairType &p1, const PairType &p2) const {
			return p1.second < p2.second;
		}
	};

	/**
	 * A result-set class used when performing a radius based search.
	 */
	template <typename _DistanceType, typename _IndexType = size_t>
	class RadiusResultSet
	{
	public:
		typedef _DistanceType DistanceType;
		typedef _IndexType IndexType;

	public:
		const DistanceType radius;

		std::vector<std::pair<IndexType, DistanceType> > &m_indices_dists;

		inline RadiusResultSet(DistanceType radius_, std::vector<std::pair<IndexType,DistanceType> > &indices_dists) : radius(radius_), m_indices_dists(indices_dists)
		{
			init();
		}

		inline void init() { clear(); }
		inline void clear() { m_indices_dists.clear(); }

		inline size_t size() const { return m_indices_dists.size(); }

		inline bool full() const { return true; }

                /**
                 * Called during search to add an element matching the criteria.
                 * @return true if the search should be continued, false if the results are sufficient
                 */
                inline bool addPoint(DistanceType dist, IndexType index)
		{
			if (dist < radius)
				m_indices_dists.push_back(std::make_pair(index, dist));
                        return true;
		}

		inline DistanceType worstDist() const { return radius; }

		/**
		 * Find the worst result (furtherest neighbor) without copying or sorting
		 * Pre-conditions: size() > 0
		 */
		std::pair<IndexType,DistanceType> worst_item() const
		{
		   if (m_indices_dists.empty()) throw std::runtime_error("Cannot invoke RadiusResultSet::worst_item() on an empty list of results.");
		   typedef typename std::vector<std::pair<IndexType, DistanceType> >::const_iterator DistIt;
		   DistIt it = std::max_element(m_indices_dists.begin(), m_indices_dists.end(), IndexDist_Sorter());
		   return *it;
		}
	};


	/** @} */


	/** @addtogroup loadsave_grp Load/save auxiliary functions
	  * @{ */
	template<typename T>
	void save_value(FILE* stream, const T& value, size_t count = 1)
	{
		fwrite(&value, sizeof(value), count, stream);
	}

	template<typename T>
	void save_value(FILE* stream, const std::vector<T>& value)
	{
		size_t size = value.size();
		fwrite(&size, sizeof(size_t), 1, stream);
		fwrite(&value[0], sizeof(T), size, stream);
	}

	template<typename T>
	void load_value(FILE* stream, T& value, size_t count = 1)
	{
		size_t read_cnt = fread(&value, sizeof(value), count, stream);
		if (read_cnt != count) {
			throw std::runtime_error("Cannot read from file");
		}
	}


	template<typename T>
	void load_value(FILE* stream, std::vector<T>& value)
	{
		size_t size;
		size_t read_cnt = fread(&size, sizeof(size_t), 1, stream);
		if (read_cnt != 1) {
			throw std::runtime_error("Cannot read from file");
		}
		value.resize(size);
		read_cnt = fread(&value[0], sizeof(T), size, stream);
		if (read_cnt != size) {
			throw std::runtime_error("Cannot read from file");
		}
	}
	/** @} */


	/** @addtogroup metric_grp Metric (distance) classes
	  * @{ */

	struct Metric
	{
	};

	/** Manhattan distance functor (generic version, optimized for high-dimensionality data sets).
	  *  Corresponding distance traits: nanoflann::metric_L1
	  * \tparam T Type of the elements (e.g. double, float, uint8_t)
	  * \tparam _DistanceType Type of distance variables (must be signed) (e.g. float, double, int64_t)
	  */
	template<class T, class DataSource, typename _DistanceType = T>
	struct L1_Adaptor
	{
		typedef T ElementType;
		typedef _DistanceType DistanceType;

		const DataSource &data_source;

		L1_Adaptor(const DataSource &_data_source) : data_source(_data_source) { }

		inline DistanceType evalMetric(const T* a, const size_t b_idx, size_t size, DistanceType worst_dist = -1) const
		{
			DistanceType result = DistanceType();
			const T* last = a + size;
			const T* lastgroup = last - 3;
			size_t d = 0;

			/* Process 4 items with each loop for efficiency. */
			while (a < lastgroup) {
				const DistanceType diff0 = std::abs(a[0] - data_source.kdtree_get_pt(b_idx,d++));
				const DistanceType diff1 = std::abs(a[1] - data_source.kdtree_get_pt(b_idx,d++));
				const DistanceType diff2 = std::abs(a[2] - data_source.kdtree_get_pt(b_idx,d++));
				const DistanceType diff3 = std::abs(a[3] - data_source.kdtree_get_pt(b_idx,d++));
				result += diff0 + diff1 + diff2 + diff3;
				a += 4;
				if ((worst_dist > 0) && (result > worst_dist)) {
					return result;
				}
			}
			/* Process last 0-3 components.  Not needed for standard vector lengths. */
			while (a < last) {
				result += std::abs( *a++ - data_source.kdtree_get_pt(b_idx, d++) );
			}
			return result;
		}

		template <typename U, typename V>
		inline DistanceType accum_dist(const U a, const V b, int ) const
		{
			return std::abs(a-b);
		}
	};

	/** Squared Euclidean distance functor (generic version, optimized for high-dimensionality data sets).
	  *  Corresponding distance traits: nanoflann::metric_L2
	  * \tparam T Type of the elements (e.g. double, float, uint8_t)
	  * \tparam _DistanceType Type of distance variables (must be signed) (e.g. float, double, int64_t)
	  */
	template<class T, class DataSource, typename _DistanceType = T>
	struct L2_Adaptor
	{
		typedef T ElementType;
		typedef _DistanceType DistanceType;

		const DataSource &data_source;

		L2_Adaptor(const DataSource &_data_source) : data_source(_data_source) { }

		inline DistanceType evalMetric(const T* a, const size_t b_idx, size_t size, DistanceType worst_dist = -1) const
		{
			DistanceType result = DistanceType();
			const T* last = a + size;
			const T* lastgroup = last - 3;
			size_t d = 0;

			/* Process 4 items with each loop for efficiency. */
			while (a < lastgroup) {
				const DistanceType diff0 = a[0] - data_source.kdtree_get_pt(b_idx,d++);
				const DistanceType diff1 = a[1] - data_source.kdtree_get_pt(b_idx,d++);
				const DistanceType diff2 = a[2] - data_source.kdtree_get_pt(b_idx,d++);
				const DistanceType diff3 = a[3] - data_source.kdtree_get_pt(b_idx,d++);
				result += diff0 * diff0 + diff1 * diff1 + diff2 * diff2 + diff3 * diff3;
				a += 4;
				if ((worst_dist > 0) && (result > worst_dist)) {
					return result;
				}
			}
			/* Process last 0-3 components.  Not needed for standard vector lengths. */
			while (a < last) {
				const DistanceType diff0 = *a++ - data_source.kdtree_get_pt(b_idx, d++);
				result += diff0 * diff0;
			}
			return result;
		}

		template <typename U, typename V>
		inline DistanceType accum_dist(const U a, const V b, int ) const
		{
			return (a - b) * (a - b);
		}
	};

	/** Squared Euclidean (L2) distance functor (suitable for low-dimensionality datasets, like 2D or 3D point clouds)
	  *  Corresponding distance traits: nanoflann::metric_L2_Simple
	  * \tparam T Type of the elements (e.g. double, float, uint8_t)
	  * \tparam _DistanceType Type of distance variables (must be signed) (e.g. float, double, int64_t)
	  */
	template<class T, class DataSource, typename _DistanceType = T>
	struct L2_Simple_Adaptor
	{
		typedef T ElementType;
		typedef _DistanceType DistanceType;

		const DataSource &data_source;

		L2_Simple_Adaptor(const DataSource &_data_source) : data_source(_data_source) { }

		inline DistanceType evalMetric(const T* a, const size_t b_idx, size_t size) const {
			DistanceType result = DistanceType();
			for (size_t i = 0; i < size; ++i) {
				const DistanceType diff = a[i] - data_source.kdtree_get_pt(b_idx, i);
				result += diff * diff;
			}
			return result;
		}

		template <typename U, typename V>
		inline DistanceType accum_dist(const U a, const V b, int ) const
		{
			return (a - b) * (a - b);
		}
	};

	/** SO2 distance functor
	  *  Corresponding distance traits: nanoflann::metric_SO2
	  * \tparam T Type of the elements (e.g. double, float)
	  * \tparam _DistanceType Type of distance variables (must be signed) (e.g. float, double)
	  * orientation is constrained to be in [-pi, pi]
	  */
	template<class T, class DataSource, typename _DistanceType = T>
	struct SO2_Adaptor
	{
		typedef T ElementType;
		typedef _DistanceType DistanceType;

		const DataSource &data_source;

		SO2_Adaptor(const DataSource &_data_source) : data_source(_data_source) { }

		inline DistanceType evalMetric(const T* a, const size_t b_idx, size_t size) const {
			return accum_dist(a[size-1], data_source.kdtree_get_pt(b_idx, size - 1) , size - 1);
		}

		template <typename U, typename V>
		inline DistanceType accum_dist(const U a, const V b, int ) const
		{
			DistanceType result = DistanceType();
			result = b - a;
			if (result > M_PI)
				result -= 2. * M_PI;
			else if (result < -M_PI)
				result += 2. * M_PI;
			return result;
		}
	};

	/** SO3 distance functor (Uses L2_Simple)
	  *  Corresponding distance traits: nanoflann::metric_SO3
	  * \tparam T Type of the elements (e.g. double, float)
	  * \tparam _DistanceType Type of distance variables (must be signed) (e.g. float, double)
	  */
	template<class T, class DataSource, typename _DistanceType = T>
	struct SO3_Adaptor
	{
		typedef T ElementType;
		typedef _DistanceType DistanceType;

		L2_Simple_Adaptor<T, DataSource > distance_L2_Simple;

		SO3_Adaptor(const DataSource &_data_source) : distance_L2_Simple(_data_source) { }

		inline DistanceType evalMetric(const T* a, const size_t b_idx, size_t size) const {
			return distance_L2_Simple.evalMetric(a, b_idx, size);
		}

		template <typename U, typename V>
		inline DistanceType accum_dist(const U a, const V b, int idx) const
		{
			return distance_L2_Simple.accum_dist(a, b, idx);
		}
	};

	/** Metaprogramming helper traits class for the L1 (Manhattan) metric */
	struct metric_L1 : public Metric
	{
		template<class T, class DataSource>
		struct traits {
			typedef L1_Adaptor<T, DataSource> distance_t;
		};
	};
	/** Metaprogramming helper traits class for the L2 (Euclidean) metric */
	struct metric_L2 : public Metric 
	{
		template<class T, class DataSource>
		struct traits {
			typedef L2_Adaptor<T, DataSource> distance_t;
		};
	};
	/** Metaprogramming helper traits class for the L2_simple (Euclidean) metric */
	struct metric_L2_Simple : public Metric
	{
		template<class T, class DataSource>
		struct traits {
			typedef L2_Simple_Adaptor<T, DataSource> distance_t;
		};
	};
	/** Metaprogramming helper traits class for the SO3_InnerProdQuat metric */
	struct metric_SO2 : public Metric 
	{
		template<class T, class DataSource>
		struct traits {
			typedef SO2_Adaptor<T, DataSource> distance_t;
		};
	};
	/** Metaprogramming helper traits class for the SO3_InnerProdQuat metric */
	struct metric_SO3 : public Metric
	{
		template<class T, class DataSource>
		struct traits {
			typedef SO3_Adaptor<T, DataSource> distance_t;
		};
	};

	/** @} */

	/** @addtogroup param_grp Parameter structs
	  * @{ */

	/**  Parameters (see README.md) */
	struct KDTreeSingleIndexAdaptorParams
	{
		KDTreeSingleIndexAdaptorParams(size_t _leaf_max_size = 10) :
			leaf_max_size(_leaf_max_size)
		{}

		size_t leaf_max_size;
	};

	/** Search options for KDTreeSingleIndexAdaptor::findNeighbors() */
	struct SearchParams
	{
		/** Note: The first argument (checks_IGNORED_) is ignored, but kept for compatibility with the FLANN interface */
		SearchParams(int checks_IGNORED_ = 32, float eps_ = 0, bool sorted_ = true ) :
			checks(checks_IGNORED_), eps(eps_), sorted(sorted_) {}

		int   checks;  //!< Ignored parameter (Kept for compatibility with the FLANN interface).
		float eps;  //!< search for eps-approximate neighbours (default: 0)
		bool sorted; //!< only for radius search, require neighbours sorted by distance (default: true)
	};
	/** @} */


	/** @addtogroup memalloc_grp Memory allocation
	  * @{ */

	/**
	 * Allocates (using C's malloc) a generic type T.
	 *
	 * Params:
	 *     count = number of instances to allocate.
	 * Returns: pointer (of type T*) to memory buffer
	 */
	template <typename T>
	inline T* allocate(size_t count = 1)
	{
		T* mem = static_cast<T*>( ::malloc(sizeof(T)*count));
		return mem;
	}


	/**
	 * Pooled storage allocator
	 *
	 * The following routines allow for the efficient allocation of storage in
	 * small chunks from a specified pool.  Rather than allowing each structure
	 * to be freed individually, an entire pool of storage is freed at once.
	 * This method has two advantages over just using malloc() and free().  First,
	 * it is far more efficient for allocating small objects, as there is
	 * no overhead for remembering all the information needed to free each
	 * object or consolidating fragmented memory.  Second, the decision about
	 * how long to keep an object is made at the time of allocation, and there
	 * is no need to track down all the objects to free them.
	 *
	 */

	const size_t     WORDSIZE = 16;
	const size_t     BLOCKSIZE = 8192;

	class PooledAllocator
	{
		/* We maintain memory alignment to word boundaries by requiring that all
		    allocations be in multiples of the machine wordsize.  */
		/* Size of machine word in bytes.  Must be power of 2. */
		/* Minimum number of bytes requested at a time from	the system.  Must be multiple of WORDSIZE. */


		size_t  remaining;  /* Number of bytes left in current block of storage. */
		void*   base;     /* Pointer to base of current block of storage. */
		void*   loc;      /* Current location in block to next allocate memory. */

		void internal_init()
		{
			remaining = 0;
			base = NULL;
			usedMemory = 0;
			wastedMemory = 0;
		}

	public:
		size_t  usedMemory;
		size_t  wastedMemory;

		/**
		    Default constructor. Initializes a new pool.
		 */
		PooledAllocator() {
			internal_init();
		}

		/**
		 * Destructor. Frees all the memory allocated in this pool.
		 */
		~PooledAllocator() {
			free_all();
		}

		/** Frees all allocated memory chunks */
		void free_all()
		{
			while (base != NULL) {
				void *prev = *(static_cast<void**>( base)); /* Get pointer to prev block. */
				::free(base);
				base = prev;
			}
			internal_init();
		}

		/**
		 * Returns a pointer to a piece of new memory of the given size in bytes
		 * allocated from the pool.
		 */
		void* malloc(const size_t req_size)
		{
			/* Round size up to a multiple of wordsize.  The following expression
			    only works for WORDSIZE that is a power of 2, by masking last bits of
			    incremented size to zero.
			 */
			const size_t size = (req_size + (WORDSIZE - 1)) & ~(WORDSIZE - 1);

			/* Check whether a new block must be allocated.  Note that the first word
			    of a block is reserved for a pointer to the previous block.
			 */
			if (size > remaining) {

				wastedMemory += remaining;

				/* Allocate new storage. */
				const size_t blocksize = (size + sizeof(void*) + (WORDSIZE - 1) > BLOCKSIZE) ?
							size + sizeof(void*) + (WORDSIZE - 1) : BLOCKSIZE;

				// use the standard C malloc to allocate memory
				void* m = ::malloc(blocksize);
				if (!m) {
					fprintf(stderr, "Failed to allocate memory.\n");
					return NULL;
				}

				/* Fill first word of new block with pointer to previous block. */
				static_cast<void**>(m)[0] = base;
				base = m;

				size_t shift = 0;
				//int size_t = (WORDSIZE - ( (((size_t)m) + sizeof(void*)) & (WORDSIZE-1))) & (WORDSIZE-1);

				remaining = blocksize - sizeof(void*) - shift;
				loc = (static_cast<char*>(m) + sizeof(void*) + shift);
			}
			void* rloc = loc;
			loc = static_cast<char*>(loc) + size;
			remaining -= size;

			usedMemory += size;

			return rloc;
		}

		/**
		 * Allocates (using this pool) a generic type T.
		 *
		 * Params:
		 *     count = number of instances to allocate.
		 * Returns: pointer (of type T*) to memory buffer
		 */
		template <typename T>
		T* allocate(const size_t count = 1)
		{
			T* mem = static_cast<T*>(this->malloc(sizeof(T)*count));
			return mem;
		}

	};
	/** @} */

	/** @addtogroup nanoflann_metaprog_grp Auxiliary metaprogramming stuff
	  * @{ */

	/** Used to declare fixed-size arrays when DIM>0, dynamically-allocated vectors when DIM=-1.
	  * Fixed size version for a generic DIM:
	  */
	template <int DIM, typename T>
	struct array_or_vector_selector
	{
		typedef std::array<T, DIM> container_t;
	};
	/** Dynamic size version */
	template <typename T>
	struct array_or_vector_selector<-1, T> {
		typedef std::vector<T> container_t;
	};
	
	/** @} */

	/** kd-tree base-class
	 *
	 * Contains the member functions common to the classes KDTreeSingleIndexAdaptor and KDTreeSingleIndexDynamicAdaptor_.
	 *
	 * \tparam Derived The name of the class which inherits this class.
	 * \tparam DatasetAdaptor The user-provided adaptor (see comments above).
	 * \tparam Distance The distance metric to use, these are all classes derived from nanoflann::Metric
	 * \tparam DIM Dimensionality of data points (e.g. 3 for 3D points)
	 * \tparam IndexType Will be typically size_t or int
	 */

	template<class Derived, typename Distance, class DatasetAdaptor, int DIM = -1, typename IndexType = size_t>
	class KDTreeBaseClass
	{

	public:
		/** Frees the previously-built index. Automatically called within buildIndex(). */
		void freeIndex(Derived &obj)
		{
			obj.pool.free_all();
			obj.root_node = NULL;
			obj.m_size_at_index_build = 0;
		}

		typedef typename Distance::ElementType  ElementType;
		typedef typename Distance::DistanceType DistanceType;

		/*--------------------- Internal Data Structures --------------------------*/
		struct Node
		{
			/** Union used because a node can be either a LEAF node or a non-leaf node, so both data fields are never used simultaneously */
			union {
				struct leaf
                                {
					IndexType    left, right;  //!< Indices of points in leaf node
				} lr;
				struct nonleaf
                                {
					int          divfeat; //!< Dimension used for subdivision.
					DistanceType divlow, divhigh; //!< The values used for subdivision.
				} sub;
			} node_type;
			Node *child1, *child2;  //!< Child nodes (both=NULL mean its a leaf node)
		};
		
		typedef Node* NodePtr;

		struct Interval
		{
			ElementType low, high;
		};

		/**
		 *  Array of indices to vectors in the dataset.
		 */
		std::vector<IndexType> vind;

		NodePtr root_node;

		size_t m_leaf_max_size;

		size_t m_size; //!< Number of current points in the dataset
		size_t m_size_at_index_build; //!< Number of points in the dataset when the index was built
		int dim;  //!< Dimensionality of each data point

		/** Define "BoundingBox" as a fixed-size or variable-size container depending on "DIM" */
		typedef typename array_or_vector_selector<DIM, Interval>::container_t BoundingBox;

		/** Define "distance_vector_t" as a fixed-size or variable-size container depending on "DIM" */
		typedef typename array_or_vector_selector<DIM, DistanceType>::container_t distance_vector_t;

		/** The KD-tree used to find neighbours */
		
		BoundingBox root_bbox;

		/**
		 * Pooled memory allocator.
		 *
		 * Using a pooled memory allocator is more efficient
		 * than allocating memory directly when there is a large
		 * number small of memory allocations.
		 */
		PooledAllocator pool;

		/** Returns number of points in dataset  */
		size_t size(const Derived &obj) const { return obj.m_size; }

		/** Returns the length of each point in the dataset */
		size_t veclen(const Derived &obj) {
			return static_cast<size_t>(DIM>0 ? DIM : obj.dim);
		}

		/// Helper accessor to the dataset points:
		inline ElementType dataset_get(const Derived &obj, size_t idx, int component) const{
			return obj.dataset.kdtree_get_pt(idx, component);
		}

		/**
		 * Computes the inde memory usage
		 * Returns: memory used by the index
		 */
		size_t usedMemory(Derived &obj)
		{
			return obj.pool.usedMemory + obj.pool.wastedMemory + obj.dataset.kdtree_get_point_count() * sizeof(IndexType);  // pool memory and vind array memory
		}

		void computeMinMax(const Derived &obj, IndexType* ind, IndexType count, int element, ElementType& min_elem, ElementType& max_elem)
		{
			min_elem = dataset_get(obj, ind[0],element);
			max_elem = dataset_get(obj, ind[0],element);
			for (IndexType i = 1; i < count; ++i) {
				ElementType val = dataset_get(obj, ind[i], element);
				if (val < min_elem) min_elem = val;
				if (val > max_elem) max_elem = val;
			}
		}

		/**
		 * Create a tree node that subdivides the list of vecs from vind[first]
		 * to vind[last].  The routine is called recursively on each sublist.
		 *
		 * @param left index of the first vector
		 * @param right index of the last vector
		 */
		NodePtr divideTree(Derived &obj, const IndexType left, const IndexType right, BoundingBox& bbox)
		{
			NodePtr node = obj.pool.template allocate<Node>(); // allocate memory

			/* If too few exemplars remain, then make this a leaf node. */
			if ( (right - left) <= static_cast<IndexType>(obj.m_leaf_max_size) ) {
				node->child1 = node->child2 = NULL;    /* Mark as leaf node. */
				node->node_type.lr.left = left;
				node->node_type.lr.right = right;

				// compute bounding-box of leaf points
				for (int i = 0; i < (DIM > 0 ? DIM : obj.dim); ++i) {
					bbox[i].low = dataset_get(obj, obj.vind[left], i);
					bbox[i].high = dataset_get(obj, obj.vind[left], i);
				}
				for (IndexType k = left + 1; k < right; ++k) {
					for (int i = 0; i < (DIM > 0 ? DIM : obj.dim); ++i) {
						if (bbox[i].low > dataset_get(obj, obj.vind[k], i)) bbox[i].low = dataset_get(obj, obj.vind[k], i);
						if (bbox[i].high < dataset_get(obj, obj.vind[k], i)) bbox[i].high = dataset_get(obj, obj.vind[k], i);
					}
				}
			}
			else {
				IndexType idx;
				int cutfeat;
				DistanceType cutval;
				middleSplit_(obj, &obj.vind[0] + left, right - left, idx, cutfeat, cutval, bbox);

				node->node_type.sub.divfeat = cutfeat;

				BoundingBox left_bbox(bbox);
				left_bbox[cutfeat].high = cutval;
				node->child1 = divideTree(obj, left, left + idx, left_bbox);

				BoundingBox right_bbox(bbox);
				right_bbox[cutfeat].low = cutval;
				node->child2 = divideTree(obj, left + idx, right, right_bbox);

				node->node_type.sub.divlow = left_bbox[cutfeat].high;
				node->node_type.sub.divhigh = right_bbox[cutfeat].low;

				for (int i = 0; i < (DIM > 0 ? DIM : obj.dim); ++i) {
					bbox[i].low = std::min(left_bbox[i].low, right_bbox[i].low);
					bbox[i].high = std::max(left_bbox[i].high, right_bbox[i].high);
				}
			}

			return node;
		}

		void middleSplit_(Derived &obj, IndexType* ind, IndexType count, IndexType& index, int& cutfeat, DistanceType& cutval, const BoundingBox& bbox)
		{
			const DistanceType EPS = static_cast<DistanceType>(0.00001);
			ElementType max_span = bbox[0].high-bbox[0].low;
			for (int i = 1; i < (DIM > 0 ? DIM : obj.dim); ++i) {
				ElementType span = bbox[i].high - bbox[i].low;
				if (span > max_span) {
					max_span = span;
				}
			}
			ElementType max_spread = -1;
			cutfeat = 0;
			for (int i = 0; i < (DIM > 0 ? DIM : obj.dim); ++i) {
				ElementType span = bbox[i].high-bbox[i].low;
				if (span > (1 - EPS) * max_span) {
					ElementType min_elem, max_elem;
					computeMinMax(obj, ind, count, i, min_elem, max_elem);
					ElementType spread = max_elem - min_elem;;
					if (spread > max_spread) {
						cutfeat = i;
						max_spread = spread;
					}
				}
			}
			// split in the middle
			DistanceType split_val = (bbox[cutfeat].low + bbox[cutfeat].high) / 2;
			ElementType min_elem, max_elem;
			computeMinMax(obj, ind, count, cutfeat, min_elem, max_elem);

			if (split_val < min_elem) cutval = min_elem;
			else if (split_val > max_elem) cutval = max_elem;
			else cutval = split_val;

			IndexType lim1, lim2;
			planeSplit(obj, ind, count, cutfeat, cutval, lim1, lim2);

			if (lim1 > count / 2) index = lim1;
			else if (lim2 < count / 2) index = lim2;
			else index = count/2;
		}

		/**
		 *  Subdivide the list of points by a plane perpendicular on axe corresponding
		 *  to the 'cutfeat' dimension at 'cutval' position.
		 *
		 *  On return:
		 *  dataset[ind[0..lim1-1]][cutfeat]<cutval
		 *  dataset[ind[lim1..lim2-1]][cutfeat]==cutval
		 *  dataset[ind[lim2..count]][cutfeat]>cutval
		 */
		void planeSplit(Derived &obj, IndexType* ind, const IndexType count, int cutfeat, DistanceType &cutval, IndexType& lim1, IndexType& lim2)
		{
			/* Move vector indices for left subtree to front of list. */
			IndexType left = 0;
			IndexType right = count-1;
			for (;; ) {
				while (left <= right && dataset_get(obj, ind[left], cutfeat) < cutval) ++left;
				while (right && left <= right && dataset_get(obj, ind[right], cutfeat) >= cutval) --right;
				if (left > right || !right) break;  // "!right" was added to support unsigned Index types
				std::swap(ind[left], ind[right]);
				++left;
				--right;
			}
			/* If either list is empty, it means that all remaining features
			 * are identical. Split in the middle to maintain a balanced tree.
			 */
			lim1 = left;
			right = count-1;
			for (;; ) {
				while (left <= right && dataset_get(obj, ind[left], cutfeat) <= cutval) ++left;
				while (right && left <= right && dataset_get(obj, ind[right], cutfeat) > cutval) --right;
				if (left > right || !right) break;  // "!right" was added to support unsigned Index types
				std::swap(ind[left], ind[right]);
				++left;
				--right;
			}
			lim2 = left;
		}

		DistanceType computeInitialDistances(const Derived &obj, const ElementType* vec, distance_vector_t& dists) const
		{
			assert(vec);
			DistanceType distsq = DistanceType();

			for (int i = 0; i < (DIM>0 ? DIM : obj.dim); ++i) {
				if (vec[i] < obj.root_bbox[i].low) {
					dists[i] = obj.distance.accum_dist(vec[i], obj.root_bbox[i].low, i);
					distsq += dists[i];
				}
				if (vec[i] > obj.root_bbox[i].high) {
					dists[i] = obj.distance.accum_dist(vec[i], obj.root_bbox[i].high, i);
					distsq += dists[i];
				}
			}
			return distsq;
		}

		void save_tree(Derived &obj, FILE* stream, NodePtr tree)
		{
			save_value(stream, *tree);
			if (tree->child1 != NULL) {
				save_tree(obj, stream, tree->child1);
			}
			if (tree->child2 != NULL) {
				save_tree(obj, stream, tree->child2);
			}
		}


		void load_tree(Derived &obj, FILE* stream, NodePtr& tree)
		{
			tree = obj.pool.template allocate<Node>();
			load_value(stream, *tree);
			if (tree->child1 != NULL) {
				load_tree(obj, stream, tree->child1);
			}
			if (tree->child2 != NULL) {
				load_tree(obj, stream, tree->child2);
			}
		}

		/**  Stores the index in a binary file.
		  *   IMPORTANT NOTE: The set of data points is NOT stored in the file, so when loading the index object it must be constructed associated to the same source of data points used while building it.
		  * See the example: examples/saveload_example.cpp
		  * \sa loadIndex  */
		void saveIndex_(Derived &obj, FILE* stream)
		{
			save_value(stream, obj.m_size);
			save_value(stream, obj.dim);
			save_value(stream, obj.root_bbox);
			save_value(stream, obj.m_leaf_max_size);
			save_value(stream, obj.vind);
			save_tree(obj, stream, obj.root_node);
		}

		/**  Loads a previous index from a binary file.
		  *   IMPORTANT NOTE: The set of data points is NOT stored in the file, so the index object must be constructed associated to the same source of data points used while building the index.
		  * See the example: examples/saveload_example.cpp
		  * \sa loadIndex  */
		void loadIndex_(Derived &obj, FILE* stream)
		{
			load_value(stream, obj.m_size);
			load_value(stream, obj.dim);
			load_value(stream, obj.root_bbox);
			load_value(stream, obj.m_leaf_max_size);
			load_value(stream, obj.vind);
			load_tree(obj, stream, obj.root_node);
		}

	};


	/** @addtogroup kdtrees_grp KD-tree classes and adaptors
	  * @{ */

	/** kd-tree static index
	 *
	 * Contains the k-d trees and other information for indexing a set of points
	 * for nearest-neighbor matching.
	 *
	 *  The class "DatasetAdaptor" must provide the following interface (can be non-virtual, inlined methods):
	 *
	 *  \code
	 *   // Must return the number of data poins
	 *   inline size_t kdtree_get_point_count() const { ... }
	 *
	 *
	 *   // Must return the dim'th component of the idx'th point in the class:
	 *   inline T kdtree_get_pt(const size_t idx, int dim) const { ... }
	 *
	 *   // Optional bounding-box computation: return false to default to a standard bbox computation loop.
	 *   //   Return true if the BBOX was already computed by the class and returned in "bb" so it can be avoided to redo it again.
	 *   //   Look at bb.size() to find out the expected dimensionality (e.g. 2 or 3 for point clouds)
	 *   template <class BBOX>
	 *   bool kdtree_get_bbox(BBOX &bb) const
	 *   {
	 *      bb[0].low = ...; bb[0].high = ...;  // 0th dimension limits
	 *      bb[1].low = ...; bb[1].high = ...;  // 1st dimension limits
	 *      ...
	 *      return true;
	 *   }
	 *
	 *  \endcode
	 *
	 * \tparam DatasetAdaptor The user-provided adaptor (see comments above).
	 * \tparam Distance The distance metric to use: nanoflann::metric_L1, nanoflann::metric_L2, nanoflann::metric_L2_Simple, etc.
	 * \tparam DIM Dimensionality of data points (e.g. 3 for 3D points)
	 * \tparam IndexType Will be typically size_t or int
	 */
	template <typename Distance, class DatasetAdaptor, int DIM = -1, typename IndexType = size_t>
	class KDTreeSingleIndexAdaptor : public KDTreeBaseClass<KDTreeSingleIndexAdaptor<Distance, DatasetAdaptor, DIM, IndexType>, Distance, DatasetAdaptor, DIM, IndexType>
	{
	public:
		/** Deleted copy constructor*/
		KDTreeSingleIndexAdaptor(const KDTreeSingleIndexAdaptor<Distance, DatasetAdaptor, DIM, IndexType>&) = delete;
		
		/**
		 * The dataset used by this index
		 */
		const DatasetAdaptor &dataset; //!< The source of our data

		const KDTreeSingleIndexAdaptorParams index_params;

		Distance distance;

		typedef typename nanoflann::KDTreeBaseClass<nanoflann::KDTreeSingleIndexAdaptor<Distance, DatasetAdaptor, DIM, IndexType>, Distance, DatasetAdaptor, DIM, IndexType> BaseClassRef;

		typedef typename BaseClassRef::ElementType ElementType;
		typedef typename BaseClassRef::DistanceType DistanceType;

		typedef typename BaseClassRef::Node Node;
		typedef Node* NodePtr;

		typedef typename BaseClassRef::Interval Interval;
		/** Define "BoundingBox" as a fixed-size or variable-size container depending on "DIM" */
		typedef typename BaseClassRef::BoundingBox BoundingBox;

		/** Define "distance_vector_t" as a fixed-size or variable-size container depending on "DIM" */
		typedef typename BaseClassRef::distance_vector_t distance_vector_t;

		/**
		 * KDTree constructor
		 *
		 * Refer to docs in README.md or online in https://github.com/jlblancoc/nanoflann
		 *
		 * The KD-Tree point dimension (the length of each point in the datase, e.g. 3 for 3D points)
		 * is determined by means of:
		 *  - The \a DIM template parameter if >0 (highest priority)
		 *  - Otherwise, the \a dimensionality parameter of this constructor.
		 *
		 * @param inputData Dataset with the input features
		 * @param params Basically, the maximum leaf node size
		 */
		KDTreeSingleIndexAdaptor(const int dimensionality, const DatasetAdaptor& inputData, const KDTreeSingleIndexAdaptorParams& params = KDTreeSingleIndexAdaptorParams() ) :
			dataset(inputData), index_params(params), distance(inputData)
		{
			BaseClassRef::root_node = NULL;
			BaseClassRef::m_size = dataset.kdtree_get_point_count();
			BaseClassRef::m_size_at_index_build = BaseClassRef::m_size;
			BaseClassRef::dim = dimensionality;
			if (DIM>0) BaseClassRef::dim = DIM;
			BaseClassRef::m_leaf_max_size = params.leaf_max_size;

			// Create a permutable array of indices to the input vectors.
			init_vind();
		}

		/**
		 * Builds the index
		 */
		void buildIndex()
		{
			BaseClassRef::m_size = dataset.kdtree_get_point_count();
			BaseClassRef::m_size_at_index_build = BaseClassRef::m_size;
			init_vind();
			this->freeIndex(*this);
			BaseClassRef::m_size_at_index_build = BaseClassRef::m_size;
			if(BaseClassRef::m_size == 0) return;
			computeBoundingBox(BaseClassRef::root_bbox);
			BaseClassRef::root_node = this->divideTree(*this, 0, BaseClassRef::m_size, BaseClassRef::root_bbox );   // construct the tree
		}

		/** \name Query methods
		  * @{ */

		/**
		 * Find set of nearest neighbors to vec[0:dim-1]. Their indices are stored inside
		 * the result object.
		 *
		 * Params:
		 *     result = the result object in which the indices of the nearest-neighbors are stored
		 *     vec = the vector for which to search the nearest neighbors
		 *
		 * \tparam RESULTSET Should be any ResultSet<DistanceType>
         * \return  True if the requested neighbors could be found.
		 * \sa knnSearch, radiusSearch
		 */
		template <typename RESULTSET>
		bool findNeighbors(RESULTSET& result, const ElementType* vec, const SearchParams& searchParams) const
		{
			assert(vec);
            if (this->size(*this) == 0)
                return false;
			if (!BaseClassRef::root_node)
                throw std::runtime_error("[nanoflann] findNeighbors() called before building the index.");
			float epsError = 1 + searchParams.eps;

			distance_vector_t dists; // fixed or variable-sized container (depending on DIM)
			auto zero = static_cast<decltype(result.worstDist())>(0);
			assign(dists, (DIM > 0 ? DIM : BaseClassRef::dim), zero); // Fill it with zeros.
			DistanceType distsq = this->computeInitialDistances(*this, vec, dists);
			searchLevel(result, vec, BaseClassRef::root_node, distsq, dists, epsError);  // "count_leaf" parameter removed since was neither used nor returned to the user.
            return result.full();
		}

		/**
		 * Find the "num_closest" nearest neighbors to the \a query_point[0:dim-1]. Their indices are stored inside
		 * the result object.
		 *  \sa radiusSearch, findNeighbors
		 * \note nChecks_IGNORED is ignored but kept for compatibility with the original FLANN interface.
		 * \return Number `N` of valid points in the result set. Only the first `N` entries in `out_indices` and `out_distances_sq` will be valid.
		 *         Return may be less than `num_closest` only if the number of elements in the tree is less than `num_closest`.
		 */
		size_t knnSearch(const ElementType *query_point, const size_t num_closest, IndexType *out_indices, DistanceType *out_distances_sq, const int /* nChecks_IGNORED */ = 10) const
		{
			nanoflann::KNNResultSet<DistanceType,IndexType> resultSet(num_closest);
			resultSet.init(out_indices, out_distances_sq);
			this->findNeighbors(resultSet, query_point, nanoflann::SearchParams());
			return resultSet.size();
		}

		/**
		 * Find all the neighbors to \a query_point[0:dim-1] within a maximum radius.
		 *  The output is given as a vector of pairs, of which the first element is a point index and the second the corresponding distance.
		 *  Previous contents of \a IndicesDists are cleared.
		 *
		 *  If searchParams.sorted==true, the output list is sorted by ascending distances.
		 *
		 *  For a better performance, it is advisable to do a .reserve() on the vector if you have any wild guess about the number of expected matches.
		 *
		 *  \sa knnSearch, findNeighbors, radiusSearchCustomCallback
		 * \return The number of points within the given radius (i.e. indices.size() or dists.size() )
		 */
		size_t radiusSearch(const ElementType *query_point, const DistanceType &radius, std::vector<std::pair<IndexType, DistanceType> >& IndicesDists, const SearchParams& searchParams) const
		{
			RadiusResultSet<DistanceType, IndexType> resultSet(radius, IndicesDists);
			const size_t nFound = radiusSearchCustomCallback(query_point, resultSet, searchParams);
			if (searchParams.sorted)
				std::sort(IndicesDists.begin(), IndicesDists.end(), IndexDist_Sorter() );
			return nFound;
		}

		/**
		 * Just like radiusSearch() but with a custom callback class for each point found in the radius of the query.
		 * See the source of RadiusResultSet<> as a start point for your own classes.
		 * \sa radiusSearch
		 */
		template <class SEARCH_CALLBACK>
		size_t radiusSearchCustomCallback(const ElementType *query_point, SEARCH_CALLBACK &resultSet, const SearchParams& searchParams = SearchParams() ) const
		{
			this->findNeighbors(resultSet, query_point, searchParams);
			return resultSet.size();
		}

		/** @} */

	public:
		/** Make sure the auxiliary list \a vind has the same size than the current dataset, and re-generate if size has changed. */
		void init_vind()
		{
			// Create a permutable array of indices to the input vectors.
			BaseClassRef::m_size = dataset.kdtree_get_point_count();
			if (BaseClassRef::vind.size() != BaseClassRef::m_size) BaseClassRef::vind.resize(BaseClassRef::m_size);
			for (size_t i = 0; i < BaseClassRef::m_size; i++) BaseClassRef::vind[i] = i;
		}

		void computeBoundingBox(BoundingBox& bbox)
		{
			resize(bbox, (DIM > 0 ? DIM : BaseClassRef::dim));
			if (dataset.kdtree_get_bbox(bbox))
			{
				// Done! It was implemented in derived class
			}
			else
			{
				const size_t N = dataset.kdtree_get_point_count();
				if (!N) throw std::runtime_error("[nanoflann] computeBoundingBox() called but no data points found.");
				for (int i = 0; i < (DIM > 0 ? DIM : BaseClassRef::dim); ++i) {
					bbox[i].low =
					bbox[i].high = this->dataset_get(*this, 0, i);
				}
				for (size_t k = 1; k < N; ++k) {
					for (int i = 0; i < (DIM > 0 ? DIM : BaseClassRef::dim); ++i) {
						if (this->dataset_get(*this, k, i) < bbox[i].low) bbox[i].low = this->dataset_get(*this, k, i);
						if (this->dataset_get(*this, k, i) > bbox[i].high) bbox[i].high = this->dataset_get(*this, k, i);
					}
				}
			}
		}

		/**
		 * Performs an exact search in the tree starting from a node.
		 * \tparam RESULTSET Should be any ResultSet<DistanceType>
                 * \return true if the search should be continued, false if the results are sufficient
		 */
		template <class RESULTSET>
                bool searchLevel(RESULTSET& result_set, const ElementType* vec, const NodePtr node, DistanceType mindistsq,
						 distance_vector_t& dists, const float epsError) const
		{
			/* If this is a leaf node, then do check and return. */
			if ((node->child1 == NULL) && (node->child2 == NULL)) {
				//count_leaf += (node->lr.right-node->lr.left);  // Removed since was neither used nor returned to the user.
				DistanceType worst_dist = result_set.worstDist();
				for (IndexType i = node->node_type.lr.left; i<node->node_type.lr.right; ++i) {
					const IndexType index = BaseClassRef::vind[i];// reorder... : i;
					DistanceType dist = distance.evalMetric(vec, index, (DIM > 0 ? DIM : BaseClassRef::dim));
					if (dist < worst_dist) {
                                                if(!result_set.addPoint(dist, BaseClassRef::vind[i])) {
                                                    // the resultset doesn't want to receive any more points, we're done searching!
                                                    return false;
                                                }
					}
				}
                                return true;
			}

			/* Which child branch should be taken first? */
			int idx = node->node_type.sub.divfeat;
			ElementType val = vec[idx];
			DistanceType diff1 = val - node->node_type.sub.divlow;
			DistanceType diff2 = val - node->node_type.sub.divhigh;

			NodePtr bestChild;
			NodePtr otherChild;
			DistanceType cut_dist;
			if ((diff1 + diff2) < 0) {
				bestChild = node->child1;
				otherChild = node->child2;
				cut_dist = distance.accum_dist(val, node->node_type.sub.divhigh, idx);
			}
			else {
				bestChild = node->child2;
				otherChild = node->child1;
				cut_dist = distance.accum_dist( val, node->node_type.sub.divlow, idx);
			}

			/* Call recursively to search next level down. */
                        if(!searchLevel(result_set, vec, bestChild, mindistsq, dists, epsError)) {
                            // the resultset doesn't want to receive any more points, we're done searching!
                            return false;
                        }

			DistanceType dst = dists[idx];
			mindistsq = mindistsq + cut_dist - dst;
			dists[idx] = cut_dist;
			if (mindistsq*epsError <= result_set.worstDist()) {
                            if(!searchLevel(result_set, vec, otherChild, mindistsq, dists, epsError)) {
                                // the resultset doesn't want to receive any more points, we're done searching!
                                return false;
                            }
			}
			dists[idx] = dst;
                        return true;
		}

	public:
		/**  Stores the index in a binary file.
		  *   IMPORTANT NOTE: The set of data points is NOT stored in the file, so when loading the index object it must be constructed associated to the same source of data points used while building it.
		  * See the example: examples/saveload_example.cpp
		  * \sa loadIndex  */
		void saveIndex(FILE* stream)
		{
			this->saveIndex_(*this, stream);
		}

		/**  Loads a previous index from a binary file.
		  *   IMPORTANT NOTE: The set of data points is NOT stored in the file, so the index object must be constructed associated to the same source of data points used while building the index.
		  * See the example: examples/saveload_example.cpp
		  * \sa loadIndex  */
		void loadIndex(FILE* stream)
		{
			this->loadIndex_(*this, stream);
		}

	};   // class KDTree


	/** kd-tree dynamic index
	 *
	 * Contains the k-d trees and other information for indexing a set of points
	 * for nearest-neighbor matching.
	 *
	 *  The class "DatasetAdaptor" must provide the following interface (can be non-virtual, inlined methods):
	 *
	 *  \code
	 *   // Must return the number of data poins
	 *   inline size_t kdtree_get_point_count() const { ... }
	 *
	 *   // Must return the dim'th component of the idx'th point in the class:
	 *   inline T kdtree_get_pt(const size_t idx, int dim) const { ... }
	 *
	 *   // Optional bounding-box computation: return false to default to a standard bbox computation loop.
	 *   //   Return true if the BBOX was already computed by the class and returned in "bb" so it can be avoided to redo it again.
	 *   //   Look at bb.size() to find out the expected dimensionality (e.g. 2 or 3 for point clouds)
	 *   template <class BBOX>
	 *   bool kdtree_get_bbox(BBOX &bb) const
	 *   {
	 *      bb[0].low = ...; bb[0].high = ...;  // 0th dimension limits
	 *      bb[1].low = ...; bb[1].high = ...;  // 1st dimension limits
	 *      ...
	 *      return true;
	 *   }
	 *
	 *  \endcode
	 *
	 * \tparam DatasetAdaptor The user-provided adaptor (see comments above).
	 * \tparam Distance The distance metric to use: nanoflann::metric_L1, nanoflann::metric_L2, nanoflann::metric_L2_Simple, etc.
	 * \tparam DIM Dimensionality of data points (e.g. 3 for 3D points)
	 * \tparam IndexType Will be typically size_t or int
	 */	 
	template <typename Distance, class DatasetAdaptor, int DIM = -1, typename IndexType = size_t>
	class KDTreeSingleIndexDynamicAdaptor_ : public KDTreeBaseClass<KDTreeSingleIndexDynamicAdaptor_<Distance, DatasetAdaptor, DIM, IndexType>, Distance, DatasetAdaptor, DIM, IndexType>
	{
	public:

		/**
		 * The dataset used by this index
		 */
		const DatasetAdaptor &dataset; //!< The source of our data

		KDTreeSingleIndexAdaptorParams index_params;

		std::vector<int> &treeIndex;

		Distance distance;

		typedef typename nanoflann::KDTreeBaseClass<nanoflann::KDTreeSingleIndexDynamicAdaptor_<Distance, DatasetAdaptor, DIM, IndexType>, Distance, DatasetAdaptor, DIM, IndexType> BaseClassRef;

		typedef typename BaseClassRef::ElementType  ElementType;
		typedef typename BaseClassRef::DistanceType  DistanceType;

		typedef typename BaseClassRef::Node Node;
		typedef Node* NodePtr;

		typedef typename BaseClassRef::Interval Interval;
		/** Define "BoundingBox" as a fixed-size or variable-size container depending on "DIM" */
		typedef typename BaseClassRef::BoundingBox BoundingBox;

		/** Define "distance_vector_t" as a fixed-size or variable-size container depending on "DIM" */
		typedef typename BaseClassRef::distance_vector_t distance_vector_t;

		/**
		 * KDTree constructor
		 *
		 * Refer to docs in README.md or online in https://github.com/jlblancoc/nanoflann
		 *
		 * The KD-Tree point dimension (the length of each point in the datase, e.g. 3 for 3D points)
		 * is determined by means of:
		 *  - The \a DIM template parameter if >0 (highest priority)
		 *  - Otherwise, the \a dimensionality parameter of this constructor.
		 *
		 * @param inputData Dataset with the input features
		 * @param params Basically, the maximum leaf node size
		 */
		KDTreeSingleIndexDynamicAdaptor_(const int dimensionality, const DatasetAdaptor& inputData, std::vector<int>& treeIndex_, const KDTreeSingleIndexAdaptorParams& params = KDTreeSingleIndexAdaptorParams()) :
			dataset(inputData), index_params(params), treeIndex(treeIndex_), distance(inputData)
		{
			BaseClassRef::root_node = NULL;
			BaseClassRef::m_size = 0;
			BaseClassRef::m_size_at_index_build = 0;
			BaseClassRef::dim = dimensionality;
			if (DIM>0) BaseClassRef::dim = DIM;
			BaseClassRef::m_leaf_max_size = params.leaf_max_size;
		}


		/** Assignment operator definiton */
		KDTreeSingleIndexDynamicAdaptor_ operator=( const KDTreeSingleIndexDynamicAdaptor_& rhs ) {
		      KDTreeSingleIndexDynamicAdaptor_ tmp( rhs );
		      std::swap( BaseClassRef::vind, tmp.BaseClassRef::vind );
		      std::swap( BaseClassRef::m_leaf_max_size, tmp.BaseClassRef::m_leaf_max_size );
		      std::swap( index_params, tmp.index_params );
		      std::swap( treeIndex, tmp.treeIndex );
		      std::swap( BaseClassRef::m_size, tmp.BaseClassRef::m_size );
		      std::swap( BaseClassRef::m_size_at_index_build, tmp.BaseClassRef::m_size_at_index_build );
		      std::swap( BaseClassRef::root_node, tmp.BaseClassRef::root_node );
		      std::swap( BaseClassRef::root_bbox, tmp.BaseClassRef::root_bbox );
		      std::swap( BaseClassRef::pool, tmp.BaseClassRef::pool );
		      return *this;
		 }

		/**
		 * Builds the index
		 */
		void buildIndex()
		{
			BaseClassRef::m_size = BaseClassRef::vind.size();
			this->freeIndex(*this);
			BaseClassRef::m_size_at_index_build = BaseClassRef::m_size;
			if(BaseClassRef::m_size == 0) return;
			computeBoundingBox(BaseClassRef::root_bbox);
			BaseClassRef::root_node = this->divideTree(*this, 0, BaseClassRef::m_size, BaseClassRef::root_bbox );   // construct the tree
		}

		/** \name Query methods
		  * @{ */

		/**
		 * Find set of nearest neighbors to vec[0:dim-1]. Their indices are stored inside
		 * the result object.
		 *
		 * Params:
		 *     result = the result object in which the indices of the nearest-neighbors are stored
		 *     vec = the vector for which to search the nearest neighbors
		 *
		 * \tparam RESULTSET Should be any ResultSet<DistanceType>
         * \return  True if the requested neighbors could be found.
		 * \sa knnSearch, radiusSearch
		 */
		template <typename RESULTSET>
		bool findNeighbors(RESULTSET& result, const ElementType* vec, const SearchParams& searchParams) const
		{
			assert(vec);
            if (this->size(*this) == 0)
                return false;
			if (!BaseClassRef::root_node)
                return false;
			float epsError = 1 + searchParams.eps;

			distance_vector_t dists; // fixed or variable-sized container (depending on DIM)			
			assign(dists, (DIM > 0 ? DIM : BaseClassRef::dim), 0); // Fill it with zeros.
			DistanceType distsq = this->computeInitialDistances(*this, vec, dists);
			searchLevel(result, vec, BaseClassRef::root_node, distsq, dists, epsError);  // "count_leaf" parameter removed since was neither used nor returned to the user.
            return result.full();
		}

		/**
		 * Find the "num_closest" nearest neighbors to the \a query_point[0:dim-1]. Their indices are stored inside
		 * the result object.
		 *  \sa radiusSearch, findNeighbors
		 * \note nChecks_IGNORED is ignored but kept for compatibility with the original FLANN interface.
		 * \return Number `N` of valid points in the result set. Only the first `N` entries in `out_indices` and `out_distances_sq` will be valid. 
		 *         Return may be less than `num_closest` only if the number of elements in the tree is less than `num_closest`.
		 */
		size_t knnSearch(const ElementType *query_point, const size_t num_closest, IndexType *out_indices, DistanceType *out_distances_sq, const int /* nChecks_IGNORED */ = 10) const
		{
			nanoflann::KNNResultSet<DistanceType,IndexType> resultSet(num_closest);
			resultSet.init(out_indices, out_distances_sq);
			this->findNeighbors(resultSet, query_point, nanoflann::SearchParams());
			return resultSet.size();
		}

		/**
		 * Find all the neighbors to \a query_point[0:dim-1] within a maximum radius.
		 *  The output is given as a vector of pairs, of which the first element is a point index and the second the corresponding distance.
		 *  Previous contents of \a IndicesDists are cleared.
		 *
		 *  If searchParams.sorted==true, the output list is sorted by ascending distances.
		 *
		 *  For a better performance, it is advisable to do a .reserve() on the vector if you have any wild guess about the number of expected matches.
		 *
		 *  \sa knnSearch, findNeighbors, radiusSearchCustomCallback
		 * \return The number of points within the given radius (i.e. indices.size() or dists.size() )
		 */
		size_t radiusSearch(const ElementType *query_point, const DistanceType &radius, std::vector<std::pair<IndexType,DistanceType> >& IndicesDists, const SearchParams& searchParams) const
		{
			RadiusResultSet<DistanceType,IndexType> resultSet(radius, IndicesDists);
			const size_t nFound = radiusSearchCustomCallback(query_point, resultSet, searchParams);
			if (searchParams.sorted)
				std::sort(IndicesDists.begin(), IndicesDists.end(), IndexDist_Sorter() );
			return nFound;
		}

		/**
		 * Just like radiusSearch() but with a custom callback class for each point found in the radius of the query.
		 * See the source of RadiusResultSet<> as a start point for your own classes.
		 * \sa radiusSearch
		 */
		template <class SEARCH_CALLBACK>
		size_t radiusSearchCustomCallback(const ElementType *query_point, SEARCH_CALLBACK &resultSet, const SearchParams& searchParams = SearchParams() ) const
		{
			this->findNeighbors(resultSet, query_point, searchParams);
			return resultSet.size();
		}

		/** @} */

	public:


		void computeBoundingBox(BoundingBox& bbox)
		{
			resize(bbox, (DIM > 0 ? DIM : BaseClassRef::dim));

			if (dataset.kdtree_get_bbox(bbox))
			{
				// Done! It was implemented in derived class
			}
			else
			{
				const size_t N = BaseClassRef::m_size;
				if (!N) throw std::runtime_error("[nanoflann] computeBoundingBox() called but no data points found.");
				for (int i = 0; i < (DIM > 0 ? DIM : BaseClassRef::dim); ++i) {
					bbox[i].low =
					bbox[i].high = this->dataset_get(*this, BaseClassRef::vind[0], i);
				}
				for (size_t k = 1; k < N; ++k) {
					for (int i = 0; i < (DIM > 0 ? DIM : BaseClassRef::dim); ++i) {
						if (this->dataset_get(*this, BaseClassRef::vind[k], i) < bbox[i].low) bbox[i].low = this->dataset_get(*this, BaseClassRef::vind[k], i);
						if (this->dataset_get(*this, BaseClassRef::vind[k], i) > bbox[i].high) bbox[i].high = this->dataset_get(*this, BaseClassRef::vind[k], i);
					}
				}
			}
		}

		/**
		 * Performs an exact search in the tree starting from a node.
		 * \tparam RESULTSET Should be any ResultSet<DistanceType>
		 */
		template <class RESULTSET>
		void searchLevel(RESULTSET& result_set, const ElementType* vec, const NodePtr node, DistanceType mindistsq,
						 distance_vector_t& dists, const float epsError) const
		{
			/* If this is a leaf node, then do check and return. */
			if ((node->child1 == NULL) && (node->child2 == NULL)) {
				//count_leaf += (node->lr.right-node->lr.left);  // Removed since was neither used nor returned to the user.
				DistanceType worst_dist = result_set.worstDist();
				for (IndexType i = node->node_type.lr.left; i < node->node_type.lr.right; ++i) {
					const IndexType index = BaseClassRef::vind[i];// reorder... : i;
					if(treeIndex[index] == -1)
						continue;
					DistanceType dist = distance.evalMetric(vec, index, (DIM > 0 ? DIM : BaseClassRef::dim));
					if (dist<worst_dist) {
<<<<<<< HEAD
						result_set.addPoint(dist, BaseClassRef::vind[i]);
=======
                                                if(!result_set.addPoint(static_cast<typename RESULTSET::DistanceType>(dist), static_cast<typename RESULTSET::IndexType>(vind[i]))) {
                                                    // the resultset doesn't want to receive any more points, we're done searching!
                                                    return false;
                                                }
>>>>>>> 89fc64d6
					}
				}
				return;
			}

			/* Which child branch should be taken first? */
			int idx = node->node_type.sub.divfeat;
			ElementType val = vec[idx];
			DistanceType diff1 = val - node->node_type.sub.divlow;
			DistanceType diff2 = val - node->node_type.sub.divhigh;

			NodePtr bestChild;
			NodePtr otherChild;
			DistanceType cut_dist;
			if ((diff1 + diff2) < 0) {
				bestChild = node->child1;
				otherChild = node->child2;
				cut_dist = distance.accum_dist(val, node->node_type.sub.divhigh, idx);
			}
			else {
				bestChild = node->child2;
				otherChild = node->child1;
				cut_dist = distance.accum_dist( val, node->node_type.sub.divlow, idx);
			}

			/* Call recursively to search next level down. */
			searchLevel(result_set, vec, bestChild, mindistsq, dists, epsError);

			DistanceType dst = dists[idx];
			mindistsq = mindistsq + cut_dist - dst;
			dists[idx] = cut_dist;
			if (mindistsq*epsError <= result_set.worstDist()) {
				searchLevel(result_set, vec, otherChild, mindistsq, dists, epsError);
			}
			dists[idx] = dst;
		}

	public:
		/**  Stores the index in a binary file.
		  *   IMPORTANT NOTE: The set of data points is NOT stored in the file, so when loading the index object it must be constructed associated to the same source of data points used while building it.
		  * See the example: examples/saveload_example.cpp
		  * \sa loadIndex  */
		void saveIndex(FILE* stream)
		{
			this->saveIndex_(*this, stream);
		}

		/**  Loads a previous index from a binary file.
		  *   IMPORTANT NOTE: The set of data points is NOT stored in the file, so the index object must be constructed associated to the same source of data points used while building the index.
		  * See the example: examples/saveload_example.cpp
		  * \sa loadIndex  */
		void loadIndex(FILE* stream)
		{
			this->loadIndex_(*this, stream);
		}

	};


	/** kd-tree dynaimic index
	 *
	 * class to create multiple static index and merge their results to behave as single dynamic index as proposed in Logarithmic Approach.
	 *  
	 *  Example of usage:
	 *  examples/dynamic_pointcloud_example.cpp
	 *
	 * \tparam DatasetAdaptor The user-provided adaptor (see comments above).
	 * \tparam Distance The distance metric to use: nanoflann::metric_L1, nanoflann::metric_L2, nanoflann::metric_L2_Simple, etc.
	 * \tparam DIM Dimensionality of data points (e.g. 3 for 3D points)
	 * \tparam IndexType Will be typically size_t or int
	 */
	template <typename Distance, class DatasetAdaptor,int DIM = -1, typename IndexType = size_t>
	class KDTreeSingleIndexDynamicAdaptor
	{
	public:
		typedef typename Distance::ElementType  ElementType;
		typedef typename Distance::DistanceType DistanceType;
	protected:

		size_t m_leaf_max_size;
		size_t treeCount;
		size_t pointCount;

		/**
		 * The dataset used by this index
		 */
		const DatasetAdaptor &dataset; //!< The source of our data

		std::vector<int> treeIndex; //!< treeIndex[idx] is the index of tree in which point at idx is stored. treeIndex[idx]=-1 means that point has been removed.

		KDTreeSingleIndexAdaptorParams index_params;

		int dim;  //!< Dimensionality of each data point

		typedef KDTreeSingleIndexDynamicAdaptor_<Distance, DatasetAdaptor, DIM> index_container_t;
		std::vector<index_container_t> index;

	public:
		/** Get a const ref to the internal list of indices; the number of indices is adapted dynamically as 
		  * the dataset grows in size. */
		const std::vector<index_container_t> & getAllIndices() const {
			return index;
		}

	private:
		/** finds position of least significant unset bit */
		int First0Bit(IndexType num)
		{
			int pos = 0;
			while(num&1)
			{
				num = num>>1;
				pos++;
			}
			return pos;
		}

		/** Creates multiple empty trees to handle dynamic support */
		void init()
		{
			typedef KDTreeSingleIndexDynamicAdaptor_<Distance, DatasetAdaptor, DIM> my_kd_tree_t;
			std::vector<my_kd_tree_t> index_(treeCount, my_kd_tree_t(dim /*dim*/, dataset, treeIndex, index_params));
			index=index_;
		}

	public:

		Distance distance;

		/**
		 * KDTree constructor
		 *
		 * Refer to docs in README.md or online in https://github.com/jlblancoc/nanoflann
		 *
		 * The KD-Tree point dimension (the length of each point in the datase, e.g. 3 for 3D points)
		 * is determined by means of:
		 *  - The \a DIM template parameter if >0 (highest priority)
		 *  - Otherwise, the \a dimensionality parameter of this constructor.
		 *
		 * @param inputData Dataset with the input features
		 * @param params Basically, the maximum leaf node size
		 */
		KDTreeSingleIndexDynamicAdaptor(const int dimensionality, const DatasetAdaptor& inputData, const KDTreeSingleIndexAdaptorParams& params = KDTreeSingleIndexAdaptorParams() , const size_t maximumPointCount = 1000000000U) :
			dataset(inputData), index_params(params), distance(inputData)
		{
			treeCount = std::log2(maximumPointCount);
			pointCount = 0U;
			dim = dimensionality;
			treeIndex.clear();
			if (DIM > 0) dim = DIM;
			m_leaf_max_size = params.leaf_max_size;
			init();
			int num_initial_points = dataset.kdtree_get_point_count();
			if (num_initial_points > 0) {
				addPoints(0, num_initial_points - 1);
			}
		}

		/** Deleted copy constructor*/
		KDTreeSingleIndexDynamicAdaptor(const KDTreeSingleIndexDynamicAdaptor<Distance, DatasetAdaptor, DIM, IndexType>&) = delete;


		/** Add points to the set, Inserts all points from [start, end] */
		void addPoints(IndexType start, IndexType end)
		{
			int count = end - start + 1;
			treeIndex.resize(treeIndex.size() + count);
			for(IndexType idx = start; idx <= end; idx++) {
				int pos = First0Bit(pointCount);
				index[pos].vind.clear();
				treeIndex[pointCount]=pos;
				for(int i = 0; i < pos; i++) {
					for(int j = 0; j < static_cast<int>(index[i].vind.size()); j++) {
						index[pos].vind.push_back(index[i].vind[j]);
						treeIndex[index[i].vind[j]] = pos;
					}
					index[i].vind.clear();
					index[i].freeIndex(index[i]);
				}
				index[pos].vind.push_back(idx);
				index[pos].buildIndex();
				pointCount++;
			}
		}

		/** Remove a point from the set (Lazy Deletion) */
		void removePoint(size_t idx)
		{
			if(idx >= pointCount)
				return;
			treeIndex[idx] = -1;
		}

		/**
		 * Find set of nearest neighbors to vec[0:dim-1]. Their indices are stored inside
		 * the result object.
		 *
		 * Params:
		 *     result = the result object in which the indices of the nearest-neighbors are stored
		 *     vec = the vector for which to search the nearest neighbors
		 *
		 * \tparam RESULTSET Should be any ResultSet<DistanceType>
         * \return  True if the requested neighbors could be found.
		 * \sa knnSearch, radiusSearch
		 */
		template <typename RESULTSET>
		bool findNeighbors(RESULTSET& result, const ElementType* vec, const SearchParams& searchParams) const
		{
			for(size_t i = 0; i < treeCount; i++)
			{
				index[i].findNeighbors(result, &vec[0], searchParams);
			}
			return result.full();
		}

	}; 

	/** An L2-metric KD-tree adaptor for working with data directly stored in an Eigen Matrix, without duplicating the data storage.
	  *  Each row in the matrix represents a point in the state space.
	  *
	  *  Example of usage:
	  * \code
	  * 	Eigen::Matrix<num_t,Dynamic,Dynamic>  mat;
	  * 	// Fill out "mat"...
	  *
	  * 	typedef KDTreeEigenMatrixAdaptor< Eigen::Matrix<num_t,Dynamic,Dynamic> >  my_kd_tree_t;
	  * 	const int max_leaf = 10;
	  * 	my_kd_tree_t   mat_index(mat, max_leaf );
	  * 	mat_index.index->buildIndex();
	  * 	mat_index.index->...
	  * \endcode
	  *
	  *  \tparam DIM If set to >0, it specifies a compile-time fixed dimensionality for the points in the data set, allowing more compiler optimizations.
	  *  \tparam Distance The distance metric to use: nanoflann::metric_L1, nanoflann::metric_L2, nanoflann::metric_L2_Simple, etc.
	  */
	template <class MatrixType, class Distance = nanoflann::metric_L2>
	struct KDTreeEigenMatrixAdaptor
	{
		typedef KDTreeEigenMatrixAdaptor<MatrixType,Distance> self_t;
		typedef typename MatrixType::Scalar              num_t;
		typedef typename MatrixType::Index IndexType;
		typedef typename Distance::template traits<num_t,self_t>::distance_t metric_t;
		typedef KDTreeSingleIndexAdaptor< metric_t,self_t, MatrixType::ColsAtCompileTime,IndexType>  index_t;

		index_t* index; //! The kd-tree index for the user to call its methods as usual with any other FLANN index.

		/// Constructor: takes a const ref to the matrix object with the data points
<<<<<<< HEAD
		KDTreeEigenMatrixAdaptor(const MatrixType &mat, const int leaf_max_size = 10) : m_data_matrix(mat)
		{
			const IndexType dims = mat.cols();
			index = new index_t( dims, *this /* adaptor */, nanoflann::KDTreeSingleIndexAdaptorParams(leaf_max_size ) );
=======
		KDTreeEigenMatrixAdaptor(const int dimensionality, const Eigen::Ref<const MatrixType> &mat, const int leaf_max_size = 10) : m_data_matrix(mat)
		{
			const int dims = static_cast<int>(mat.cols());
			if (dims!=dimensionality) throw std::runtime_error("Error: 'dimensionality' must match column count in data matrix");
			if (DIM>0 && static_cast<int>(dims)!=DIM)
				throw std::runtime_error("Data set dimensionality does not match the 'DIM' template argument");
			index = new index_t(dims, *this /* adaptor */, nanoflann::KDTreeSingleIndexAdaptorParams(leaf_max_size ) );
>>>>>>> 89fc64d6
			index->buildIndex();
		}
	public:
		/** Deleted copy constructor */
		KDTreeEigenMatrixAdaptor(const self_t&) = delete;

		~KDTreeEigenMatrixAdaptor() {
			delete index;
		}

		const Eigen::Ref<const MatrixType> m_data_matrix;

		/** Query for the \a num_closest closest points to a given point (entered as query_point[0:dim-1]).
		  *  Note that this is a short-cut method for index->findNeighbors().
		  *  The user can also call index->... methods as desired.
		  * \note nChecks_IGNORED is ignored but kept for compatibility with the original FLANN interface.
		  */
		inline void query(const num_t *query_point, const size_t num_closest, IndexType *out_indices, num_t *out_distances_sq, const int /* nChecks_IGNORED */ = 10) const
		{
			nanoflann::KNNResultSet<num_t, IndexType> resultSet(num_closest);
			resultSet.init(out_indices, out_distances_sq);
			index->findNeighbors(resultSet, query_point, nanoflann::SearchParams());
		}

		/** @name Interface expected by KDTreeSingleIndexAdaptor
		  * @{ */

		const self_t & derived() const {
			return *this;
		}
		self_t & derived()       {
			return *this;
		}

		// Must return the number of data points
		inline size_t kdtree_get_point_count() const {
			return m_data_matrix.rows();
		}

		// Returns the dim'th component of the idx'th point in the class:
		inline num_t kdtree_get_pt(const IndexType idx, int dim) const {
			return m_data_matrix.coeff(idx, IndexType(dim));
		}

		// Optional bounding-box computation: return false to default to a standard bbox computation loop.
		//   Return true if the BBOX was already computed by the class and returned in "bb" so it can be avoided to redo it again.
		//   Look at bb.size() to find out the expected dimensionality (e.g. 2 or 3 for point clouds)
		template <class BBOX>
		bool kdtree_get_bbox(BBOX& /*bb*/) const {
			return false;
		}

		/** @} */

	}; // end of KDTreeEigenMatrixAdaptor
	/** @} */

/** @} */ // end of grouping
} // end of NS


#endif /* NANOFLANN_HPP_ */<|MERGE_RESOLUTION|>--- conflicted
+++ resolved
@@ -31,1946 +31,1999 @@
  *************************************************************************/
 
 /** \mainpage nanoflann C++ API documentation
-  *  nanoflann is a C++ header-only library for building KD-Trees, mostly
-  *  optimized for 2D or 3D point clouds.
-  *
-  *  nanoflann does not require compiling or installing, just an
-  *  #include <nanoflann.hpp> in your code.
-  *
-  *  See:
-  *   - <a href="modules.html" >C++ API organized by modules</a>
-  *   - <a href="https://github.com/jlblancoc/nanoflann" >Online README</a>
-  *   - <a href="http://jlblancoc.github.io/nanoflann/" >Doxygen documentation</a>
-  */
-
-#ifndef  NANOFLANN_HPP_
-#define  NANOFLANN_HPP_
-
-#include <vector>
+ *  nanoflann is a C++ header-only library for building KD-Trees, mostly
+ *  optimized for 2D or 3D point clouds.
+ *
+ *  nanoflann does not require compiling or installing, just an
+ *  #include <nanoflann.hpp> in your code.
+ *
+ *  See:
+ *   - <a href="modules.html" >C++ API organized by modules</a>
+ *   - <a href="https://github.com/jlblancoc/nanoflann" >Online README</a>
+ *   - <a href="http://jlblancoc.github.io/nanoflann/" >Doxygen
+ * documentation</a>
+ */
+
+#ifndef NANOFLANN_HPP_
+#define NANOFLANN_HPP_
+
+#include <algorithm>
 #include <array>
 #include <cassert>
-#include <algorithm>
+#include <cstdio> // for fwrite()
 #include <stdexcept>
-#include <cstdio>  // for fwrite()
+#include <vector>
 #define _USE_MATH_DEFINES // Required by MSVC to define M_PI,etc. in <cmath>
-#include <cmath>   // for abs()
-#include <cstdlib> // for abs()
-#include <limits>
-
-#include <Eigen/Dense>
+#include <cmath>          // for abs()
+#include <cstdlib>        // for abs()
+#include <functional>
+#include <limits> // std::reference_wrapper
 
 // Avoid conflicting declaration of min/max macros in windows headers
-#if !defined(NOMINMAX) && (defined(_WIN32) || defined(_WIN32_)  || defined(WIN32) || defined(_WIN64))
-# define NOMINMAX
-# ifdef max
-#  undef   max
-#  undef   min
-# endif
+#if !defined(NOMINMAX) &&                                                      \
+    (defined(_WIN32) || defined(_WIN32_) || defined(WIN32) || defined(_WIN64))
+#define NOMINMAX
+#ifdef max
+#undef max
+#undef min
 #endif
-
-namespace nanoflann
-{
+#endif
+
+namespace nanoflann {
 /** @addtogroup nanoflann_grp nanoflann C++ library for ANN
-  *  @{ */
-
-	/**
-	 * Traits if object is resizable and assignable (typically has a resize | assign method)
-	 */
-  	template <typename T, typename = int>
-	struct has_resize : std::false_type {};
-
-	template <typename T>
-	struct has_resize <T, decltype((void) std::declval<T>().resize(1), 0)> : std::true_type {};
-
-	template <typename T, typename = int>
-	struct has_assign : std::false_type {};
-
-	template <typename T>
-	struct has_assign <T, decltype((void) std::declval<T>().assign(1, 0), 0)> : std::true_type {};
-
-	/**
-	 * Free function to resize a resizable object
-	 */
-	template <typename Container>
-	inline typename std::enable_if<has_resize<Container>::value, void>::type
-	resize(Container& c, const size_t nElements)
-	{ 
-		c.resize(nElements);
-	}
-
-	/**
-	 * Free function that has no effects on non resizable containers (e.g. std::array)
-	 * It raises an exception if the expected size does not match
-	 */
-	template <typename Container>
-	inline typename std::enable_if<!has_resize<Container>::value, void>::type
-	resize(Container& c, const size_t nElements)
-	{
-		if(nElements != c.size())
-			throw std::logic_error("Try to change the size of a std::array.");
-	}
-
-	/**
-	 * Free function to assign to a container
-	 */
-	template <typename Container, typename T>
-	inline typename std::enable_if<has_assign<Container>::value, void>::type
-	assign(Container& c, const size_t nElements, const T& value)
-	{
-		c.assign(nElements, value);
-	}
-
-	/**
-	 * Free function to assign to a std::array
-	 */
-	template <typename Container, typename T>
-	inline typename std::enable_if<!has_assign<Container>::value, void>::type
-	assign(Container& c, const size_t nElements, const T& value)
-	{
-		for (size_t i=0;i<nElements;i++)
-			c[i]=value;
-	}
-
-
-  	/** Library version: 0xMmP (M=Major,m=minor,P=patch) */
-	#define NANOFLANN_VERSION 0x123
-
-	/** @addtogroup result_sets_grp Result set classes
-	  *  @{ */
-	template <typename _DistanceType, typename _IndexType = size_t, typename _CountType = size_t>
-	class KNNResultSet
-	{
-	public:
-		typedef _DistanceType DistanceType;
-		typedef _IndexType IndexType;
-		typedef _CountType CountType;
-
-	private:
-		IndexType * indices;
-		DistanceType* dists;
-		CountType capacity;
-		CountType count;
-
-	public:
-		inline KNNResultSet(CountType capacity_) : indices(0), dists(0), capacity(capacity_), count(0)
-		{
-		}
-
-		inline void init(IndexType* indices_, DistanceType* dists_)
-		{
-			indices = indices_;
-			dists = dists_;
-			count = 0;
-            if (capacity)
-                dists[capacity-1] = (std::numeric_limits<DistanceType>::max)();
-		}
-
-		inline CountType size() const
-		{
-			return count;
-		}
-
-		inline bool full() const
-		{
-			return count == capacity;
-		}
-
-
-                /**
-                 * Called during search to add an element matching the criteria.
-                 * @return true if the search should be continued, false if the results are sufficient
-                 */
-                inline bool addPoint(DistanceType dist, IndexType index)
-		{
-			CountType i;
-			for (i = count; i > 0; --i) {
-#ifdef NANOFLANN_FIRST_MATCH   // If defined and two points have the same distance, the one with the lowest-index will be returned first.
-				if ( (dists[i-1] > dist) || ((dist == dists[i-1]) && (indices[i-1] > index)) ) {
+ *  @{ */
+
+/**
+ * Traits if object is resizable and assignable (typically has a resize | assign
+ * method)
+ */
+template <typename T, typename = int> struct has_resize : std::false_type {};
+
+template <typename T>
+struct has_resize<T, decltype((void)std::declval<T>().resize(1), 0)>
+    : std::true_type {};
+
+template <typename T, typename = int> struct has_assign : std::false_type {};
+
+template <typename T>
+struct has_assign<T, decltype((void)std::declval<T>().assign(1, 0), 0)>
+    : std::true_type {};
+
+/**
+ * Free function to resize a resizable object
+ */
+template <typename Container>
+inline typename std::enable_if<has_resize<Container>::value, void>::type
+resize(Container &c, const size_t nElements) {
+  c.resize(nElements);
+}
+
+/**
+ * Free function that has no effects on non resizable containers (e.g.
+ * std::array) It raises an exception if the expected size does not match
+ */
+template <typename Container>
+inline typename std::enable_if<!has_resize<Container>::value, void>::type
+resize(Container &c, const size_t nElements) {
+  if (nElements != c.size())
+    throw std::logic_error("Try to change the size of a std::array.");
+}
+
+/**
+ * Free function to assign to a container
+ */
+template <typename Container, typename T>
+inline typename std::enable_if<has_assign<Container>::value, void>::type
+assign(Container &c, const size_t nElements, const T &value) {
+  c.assign(nElements, value);
+}
+
+/**
+ * Free function to assign to a std::array
+ */
+template <typename Container, typename T>
+inline typename std::enable_if<!has_assign<Container>::value, void>::type
+assign(Container &c, const size_t nElements, const T &value) {
+  for (size_t i = 0; i < nElements; i++)
+    c[i] = value;
+}
+
+/** Library version: 0xMmP (M=Major,m=minor,P=patch) */
+#define NANOFLANN_VERSION 0x123
+
+/** @addtogroup result_sets_grp Result set classes
+ *  @{ */
+template <typename _DistanceType, typename _IndexType = size_t,
+          typename _CountType = size_t>
+class KNNResultSet {
+public:
+  typedef _DistanceType DistanceType;
+  typedef _IndexType IndexType;
+  typedef _CountType CountType;
+
+private:
+  IndexType *indices;
+  DistanceType *dists;
+  CountType capacity;
+  CountType count;
+
+public:
+  inline KNNResultSet(CountType capacity_)
+      : indices(0), dists(0), capacity(capacity_), count(0) {}
+
+  inline void init(IndexType *indices_, DistanceType *dists_) {
+    indices = indices_;
+    dists = dists_;
+    count = 0;
+    if (capacity)
+      dists[capacity - 1] = (std::numeric_limits<DistanceType>::max)();
+  }
+
+  inline CountType size() const { return count; }
+
+  inline bool full() const { return count == capacity; }
+
+  /**
+   * Called during search to add an element matching the criteria.
+   * @return true if the search should be continued, false if the results are
+   * sufficient
+   */
+  inline bool addPoint(DistanceType dist, IndexType index) {
+    CountType i;
+    for (i = count; i > 0; --i) {
+#ifdef NANOFLANN_FIRST_MATCH // If defined and two points have the same
+                             // distance, the one with the lowest-index will be
+                             // returned first.
+      if ((dists[i - 1] > dist) ||
+          ((dist == dists[i - 1]) && (indices[i - 1] > index))) {
 #else
-				if (dists[i-1] > dist) {
+      if (dists[i - 1] > dist) {
 #endif
-					if (i < capacity) {
-						dists[i] = dists[i-1];
-						indices[i] = indices[i-1];
-					}
-				}
-				else break;
-			}
-			if (i < capacity) {
-				dists[i] = dist;
-				indices[i] = index;
-			}
-			if (count < capacity) count++;
-
-                        // tell caller that the search shall continue
-                        return true;
-		}
-
-		inline DistanceType worstDist() const
-		{
-			return dists[capacity-1];
-		}
-	};
-
-	/** operator "<" for std::sort() */
-	struct IndexDist_Sorter
-	{
-		/** PairType will be typically: std::pair<IndexType,DistanceType> */
-		template <typename PairType>
-		inline bool operator()(const PairType &p1, const PairType &p2) const {
-			return p1.second < p2.second;
-		}
-	};
-
-	/**
-	 * A result-set class used when performing a radius based search.
-	 */
-	template <typename _DistanceType, typename _IndexType = size_t>
-	class RadiusResultSet
-	{
-	public:
-		typedef _DistanceType DistanceType;
-		typedef _IndexType IndexType;
-
-	public:
-		const DistanceType radius;
-
-		std::vector<std::pair<IndexType, DistanceType> > &m_indices_dists;
-
-		inline RadiusResultSet(DistanceType radius_, std::vector<std::pair<IndexType,DistanceType> > &indices_dists) : radius(radius_), m_indices_dists(indices_dists)
-		{
-			init();
-		}
-
-		inline void init() { clear(); }
-		inline void clear() { m_indices_dists.clear(); }
-
-		inline size_t size() const { return m_indices_dists.size(); }
-
-		inline bool full() const { return true; }
-
-                /**
-                 * Called during search to add an element matching the criteria.
-                 * @return true if the search should be continued, false if the results are sufficient
-                 */
-                inline bool addPoint(DistanceType dist, IndexType index)
-		{
-			if (dist < radius)
-				m_indices_dists.push_back(std::make_pair(index, dist));
-                        return true;
-		}
-
-		inline DistanceType worstDist() const { return radius; }
-
-		/**
-		 * Find the worst result (furtherest neighbor) without copying or sorting
-		 * Pre-conditions: size() > 0
-		 */
-		std::pair<IndexType,DistanceType> worst_item() const
-		{
-		   if (m_indices_dists.empty()) throw std::runtime_error("Cannot invoke RadiusResultSet::worst_item() on an empty list of results.");
-		   typedef typename std::vector<std::pair<IndexType, DistanceType> >::const_iterator DistIt;
-		   DistIt it = std::max_element(m_indices_dists.begin(), m_indices_dists.end(), IndexDist_Sorter());
-		   return *it;
-		}
-	};
-
-
-	/** @} */
-
-
-	/** @addtogroup loadsave_grp Load/save auxiliary functions
-	  * @{ */
-	template<typename T>
-	void save_value(FILE* stream, const T& value, size_t count = 1)
-	{
-		fwrite(&value, sizeof(value), count, stream);
-	}
-
-	template<typename T>
-	void save_value(FILE* stream, const std::vector<T>& value)
-	{
-		size_t size = value.size();
-		fwrite(&size, sizeof(size_t), 1, stream);
-		fwrite(&value[0], sizeof(T), size, stream);
-	}
-
-	template<typename T>
-	void load_value(FILE* stream, T& value, size_t count = 1)
-	{
-		size_t read_cnt = fread(&value, sizeof(value), count, stream);
-		if (read_cnt != count) {
-			throw std::runtime_error("Cannot read from file");
-		}
-	}
-
-
-	template<typename T>
-	void load_value(FILE* stream, std::vector<T>& value)
-	{
-		size_t size;
-		size_t read_cnt = fread(&size, sizeof(size_t), 1, stream);
-		if (read_cnt != 1) {
-			throw std::runtime_error("Cannot read from file");
-		}
-		value.resize(size);
-		read_cnt = fread(&value[0], sizeof(T), size, stream);
-		if (read_cnt != size) {
-			throw std::runtime_error("Cannot read from file");
-		}
-	}
-	/** @} */
-
-
-	/** @addtogroup metric_grp Metric (distance) classes
-	  * @{ */
-
-	struct Metric
-	{
-	};
-
-	/** Manhattan distance functor (generic version, optimized for high-dimensionality data sets).
-	  *  Corresponding distance traits: nanoflann::metric_L1
-	  * \tparam T Type of the elements (e.g. double, float, uint8_t)
-	  * \tparam _DistanceType Type of distance variables (must be signed) (e.g. float, double, int64_t)
-	  */
-	template<class T, class DataSource, typename _DistanceType = T>
-	struct L1_Adaptor
-	{
-		typedef T ElementType;
-		typedef _DistanceType DistanceType;
-
-		const DataSource &data_source;
-
-		L1_Adaptor(const DataSource &_data_source) : data_source(_data_source) { }
-
-		inline DistanceType evalMetric(const T* a, const size_t b_idx, size_t size, DistanceType worst_dist = -1) const
-		{
-			DistanceType result = DistanceType();
-			const T* last = a + size;
-			const T* lastgroup = last - 3;
-			size_t d = 0;
-
-			/* Process 4 items with each loop for efficiency. */
-			while (a < lastgroup) {
-				const DistanceType diff0 = std::abs(a[0] - data_source.kdtree_get_pt(b_idx,d++));
-				const DistanceType diff1 = std::abs(a[1] - data_source.kdtree_get_pt(b_idx,d++));
-				const DistanceType diff2 = std::abs(a[2] - data_source.kdtree_get_pt(b_idx,d++));
-				const DistanceType diff3 = std::abs(a[3] - data_source.kdtree_get_pt(b_idx,d++));
-				result += diff0 + diff1 + diff2 + diff3;
-				a += 4;
-				if ((worst_dist > 0) && (result > worst_dist)) {
-					return result;
-				}
-			}
-			/* Process last 0-3 components.  Not needed for standard vector lengths. */
-			while (a < last) {
-				result += std::abs( *a++ - data_source.kdtree_get_pt(b_idx, d++) );
-			}
-			return result;
-		}
-
-		template <typename U, typename V>
-		inline DistanceType accum_dist(const U a, const V b, int ) const
-		{
-			return std::abs(a-b);
-		}
-	};
-
-	/** Squared Euclidean distance functor (generic version, optimized for high-dimensionality data sets).
-	  *  Corresponding distance traits: nanoflann::metric_L2
-	  * \tparam T Type of the elements (e.g. double, float, uint8_t)
-	  * \tparam _DistanceType Type of distance variables (must be signed) (e.g. float, double, int64_t)
-	  */
-	template<class T, class DataSource, typename _DistanceType = T>
-	struct L2_Adaptor
-	{
-		typedef T ElementType;
-		typedef _DistanceType DistanceType;
-
-		const DataSource &data_source;
-
-		L2_Adaptor(const DataSource &_data_source) : data_source(_data_source) { }
-
-		inline DistanceType evalMetric(const T* a, const size_t b_idx, size_t size, DistanceType worst_dist = -1) const
-		{
-			DistanceType result = DistanceType();
-			const T* last = a + size;
-			const T* lastgroup = last - 3;
-			size_t d = 0;
-
-			/* Process 4 items with each loop for efficiency. */
-			while (a < lastgroup) {
-				const DistanceType diff0 = a[0] - data_source.kdtree_get_pt(b_idx,d++);
-				const DistanceType diff1 = a[1] - data_source.kdtree_get_pt(b_idx,d++);
-				const DistanceType diff2 = a[2] - data_source.kdtree_get_pt(b_idx,d++);
-				const DistanceType diff3 = a[3] - data_source.kdtree_get_pt(b_idx,d++);
-				result += diff0 * diff0 + diff1 * diff1 + diff2 * diff2 + diff3 * diff3;
-				a += 4;
-				if ((worst_dist > 0) && (result > worst_dist)) {
-					return result;
-				}
-			}
-			/* Process last 0-3 components.  Not needed for standard vector lengths. */
-			while (a < last) {
-				const DistanceType diff0 = *a++ - data_source.kdtree_get_pt(b_idx, d++);
-				result += diff0 * diff0;
-			}
-			return result;
-		}
-
-		template <typename U, typename V>
-		inline DistanceType accum_dist(const U a, const V b, int ) const
-		{
-			return (a - b) * (a - b);
-		}
-	};
-
-	/** Squared Euclidean (L2) distance functor (suitable for low-dimensionality datasets, like 2D or 3D point clouds)
-	  *  Corresponding distance traits: nanoflann::metric_L2_Simple
-	  * \tparam T Type of the elements (e.g. double, float, uint8_t)
-	  * \tparam _DistanceType Type of distance variables (must be signed) (e.g. float, double, int64_t)
-	  */
-	template<class T, class DataSource, typename _DistanceType = T>
-	struct L2_Simple_Adaptor
-	{
-		typedef T ElementType;
-		typedef _DistanceType DistanceType;
-
-		const DataSource &data_source;
-
-		L2_Simple_Adaptor(const DataSource &_data_source) : data_source(_data_source) { }
-
-		inline DistanceType evalMetric(const T* a, const size_t b_idx, size_t size) const {
-			DistanceType result = DistanceType();
-			for (size_t i = 0; i < size; ++i) {
-				const DistanceType diff = a[i] - data_source.kdtree_get_pt(b_idx, i);
-				result += diff * diff;
-			}
-			return result;
-		}
-
-		template <typename U, typename V>
-		inline DistanceType accum_dist(const U a, const V b, int ) const
-		{
-			return (a - b) * (a - b);
-		}
-	};
-
-	/** SO2 distance functor
-	  *  Corresponding distance traits: nanoflann::metric_SO2
-	  * \tparam T Type of the elements (e.g. double, float)
-	  * \tparam _DistanceType Type of distance variables (must be signed) (e.g. float, double)
-	  * orientation is constrained to be in [-pi, pi]
-	  */
-	template<class T, class DataSource, typename _DistanceType = T>
-	struct SO2_Adaptor
-	{
-		typedef T ElementType;
-		typedef _DistanceType DistanceType;
-
-		const DataSource &data_source;
-
-		SO2_Adaptor(const DataSource &_data_source) : data_source(_data_source) { }
-
-		inline DistanceType evalMetric(const T* a, const size_t b_idx, size_t size) const {
-			return accum_dist(a[size-1], data_source.kdtree_get_pt(b_idx, size - 1) , size - 1);
-		}
-
-		template <typename U, typename V>
-		inline DistanceType accum_dist(const U a, const V b, int ) const
-		{
-			DistanceType result = DistanceType();
-			result = b - a;
-			if (result > M_PI)
-				result -= 2. * M_PI;
-			else if (result < -M_PI)
-				result += 2. * M_PI;
-			return result;
-		}
-	};
-
-	/** SO3 distance functor (Uses L2_Simple)
-	  *  Corresponding distance traits: nanoflann::metric_SO3
-	  * \tparam T Type of the elements (e.g. double, float)
-	  * \tparam _DistanceType Type of distance variables (must be signed) (e.g. float, double)
-	  */
-	template<class T, class DataSource, typename _DistanceType = T>
-	struct SO3_Adaptor
-	{
-		typedef T ElementType;
-		typedef _DistanceType DistanceType;
-
-		L2_Simple_Adaptor<T, DataSource > distance_L2_Simple;
-
-		SO3_Adaptor(const DataSource &_data_source) : distance_L2_Simple(_data_source) { }
-
-		inline DistanceType evalMetric(const T* a, const size_t b_idx, size_t size) const {
-			return distance_L2_Simple.evalMetric(a, b_idx, size);
-		}
-
-		template <typename U, typename V>
-		inline DistanceType accum_dist(const U a, const V b, int idx) const
-		{
-			return distance_L2_Simple.accum_dist(a, b, idx);
-		}
-	};
-
-	/** Metaprogramming helper traits class for the L1 (Manhattan) metric */
-	struct metric_L1 : public Metric
-	{
-		template<class T, class DataSource>
-		struct traits {
-			typedef L1_Adaptor<T, DataSource> distance_t;
-		};
-	};
-	/** Metaprogramming helper traits class for the L2 (Euclidean) metric */
-	struct metric_L2 : public Metric 
-	{
-		template<class T, class DataSource>
-		struct traits {
-			typedef L2_Adaptor<T, DataSource> distance_t;
-		};
-	};
-	/** Metaprogramming helper traits class for the L2_simple (Euclidean) metric */
-	struct metric_L2_Simple : public Metric
-	{
-		template<class T, class DataSource>
-		struct traits {
-			typedef L2_Simple_Adaptor<T, DataSource> distance_t;
-		};
-	};
-	/** Metaprogramming helper traits class for the SO3_InnerProdQuat metric */
-	struct metric_SO2 : public Metric 
-	{
-		template<class T, class DataSource>
-		struct traits {
-			typedef SO2_Adaptor<T, DataSource> distance_t;
-		};
-	};
-	/** Metaprogramming helper traits class for the SO3_InnerProdQuat metric */
-	struct metric_SO3 : public Metric
-	{
-		template<class T, class DataSource>
-		struct traits {
-			typedef SO3_Adaptor<T, DataSource> distance_t;
-		};
-	};
-
-	/** @} */
-
-	/** @addtogroup param_grp Parameter structs
-	  * @{ */
-
-	/**  Parameters (see README.md) */
-	struct KDTreeSingleIndexAdaptorParams
-	{
-		KDTreeSingleIndexAdaptorParams(size_t _leaf_max_size = 10) :
-			leaf_max_size(_leaf_max_size)
-		{}
-
-		size_t leaf_max_size;
-	};
-
-	/** Search options for KDTreeSingleIndexAdaptor::findNeighbors() */
-	struct SearchParams
-	{
-		/** Note: The first argument (checks_IGNORED_) is ignored, but kept for compatibility with the FLANN interface */
-		SearchParams(int checks_IGNORED_ = 32, float eps_ = 0, bool sorted_ = true ) :
-			checks(checks_IGNORED_), eps(eps_), sorted(sorted_) {}
-
-		int   checks;  //!< Ignored parameter (Kept for compatibility with the FLANN interface).
-		float eps;  //!< search for eps-approximate neighbours (default: 0)
-		bool sorted; //!< only for radius search, require neighbours sorted by distance (default: true)
-	};
-	/** @} */
-
-
-	/** @addtogroup memalloc_grp Memory allocation
-	  * @{ */
-
-	/**
-	 * Allocates (using C's malloc) a generic type T.
-	 *
-	 * Params:
-	 *     count = number of instances to allocate.
-	 * Returns: pointer (of type T*) to memory buffer
-	 */
-	template <typename T>
-	inline T* allocate(size_t count = 1)
-	{
-		T* mem = static_cast<T*>( ::malloc(sizeof(T)*count));
-		return mem;
-	}
-
-
-	/**
-	 * Pooled storage allocator
-	 *
-	 * The following routines allow for the efficient allocation of storage in
-	 * small chunks from a specified pool.  Rather than allowing each structure
-	 * to be freed individually, an entire pool of storage is freed at once.
-	 * This method has two advantages over just using malloc() and free().  First,
-	 * it is far more efficient for allocating small objects, as there is
-	 * no overhead for remembering all the information needed to free each
-	 * object or consolidating fragmented memory.  Second, the decision about
-	 * how long to keep an object is made at the time of allocation, and there
-	 * is no need to track down all the objects to free them.
-	 *
-	 */
-
-	const size_t     WORDSIZE = 16;
-	const size_t     BLOCKSIZE = 8192;
-
-	class PooledAllocator
-	{
-		/* We maintain memory alignment to word boundaries by requiring that all
-		    allocations be in multiples of the machine wordsize.  */
-		/* Size of machine word in bytes.  Must be power of 2. */
-		/* Minimum number of bytes requested at a time from	the system.  Must be multiple of WORDSIZE. */
-
-
-		size_t  remaining;  /* Number of bytes left in current block of storage. */
-		void*   base;     /* Pointer to base of current block of storage. */
-		void*   loc;      /* Current location in block to next allocate memory. */
-
-		void internal_init()
-		{
-			remaining = 0;
-			base = NULL;
-			usedMemory = 0;
-			wastedMemory = 0;
-		}
-
-	public:
-		size_t  usedMemory;
-		size_t  wastedMemory;
-
-		/**
-		    Default constructor. Initializes a new pool.
-		 */
-		PooledAllocator() {
-			internal_init();
-		}
-
-		/**
-		 * Destructor. Frees all the memory allocated in this pool.
-		 */
-		~PooledAllocator() {
-			free_all();
-		}
-
-		/** Frees all allocated memory chunks */
-		void free_all()
-		{
-			while (base != NULL) {
-				void *prev = *(static_cast<void**>( base)); /* Get pointer to prev block. */
-				::free(base);
-				base = prev;
-			}
-			internal_init();
-		}
-
-		/**
-		 * Returns a pointer to a piece of new memory of the given size in bytes
-		 * allocated from the pool.
-		 */
-		void* malloc(const size_t req_size)
-		{
-			/* Round size up to a multiple of wordsize.  The following expression
-			    only works for WORDSIZE that is a power of 2, by masking last bits of
-			    incremented size to zero.
-			 */
-			const size_t size = (req_size + (WORDSIZE - 1)) & ~(WORDSIZE - 1);
-
-			/* Check whether a new block must be allocated.  Note that the first word
-			    of a block is reserved for a pointer to the previous block.
-			 */
-			if (size > remaining) {
-
-				wastedMemory += remaining;
-
-				/* Allocate new storage. */
-				const size_t blocksize = (size + sizeof(void*) + (WORDSIZE - 1) > BLOCKSIZE) ?
-							size + sizeof(void*) + (WORDSIZE - 1) : BLOCKSIZE;
-
-				// use the standard C malloc to allocate memory
-				void* m = ::malloc(blocksize);
-				if (!m) {
-					fprintf(stderr, "Failed to allocate memory.\n");
-					return NULL;
-				}
-
-				/* Fill first word of new block with pointer to previous block. */
-				static_cast<void**>(m)[0] = base;
-				base = m;
-
-				size_t shift = 0;
-				//int size_t = (WORDSIZE - ( (((size_t)m) + sizeof(void*)) & (WORDSIZE-1))) & (WORDSIZE-1);
-
-				remaining = blocksize - sizeof(void*) - shift;
-				loc = (static_cast<char*>(m) + sizeof(void*) + shift);
-			}
-			void* rloc = loc;
-			loc = static_cast<char*>(loc) + size;
-			remaining -= size;
-
-			usedMemory += size;
-
-			return rloc;
-		}
-
-		/**
-		 * Allocates (using this pool) a generic type T.
-		 *
-		 * Params:
-		 *     count = number of instances to allocate.
-		 * Returns: pointer (of type T*) to memory buffer
-		 */
-		template <typename T>
-		T* allocate(const size_t count = 1)
-		{
-			T* mem = static_cast<T*>(this->malloc(sizeof(T)*count));
-			return mem;
-		}
-
-	};
-	/** @} */
-
-	/** @addtogroup nanoflann_metaprog_grp Auxiliary metaprogramming stuff
-	  * @{ */
-
-	/** Used to declare fixed-size arrays when DIM>0, dynamically-allocated vectors when DIM=-1.
-	  * Fixed size version for a generic DIM:
-	  */
-	template <int DIM, typename T>
-	struct array_or_vector_selector
-	{
-		typedef std::array<T, DIM> container_t;
-	};
-	/** Dynamic size version */
-	template <typename T>
-	struct array_or_vector_selector<-1, T> {
-		typedef std::vector<T> container_t;
-	};
-	
-	/** @} */
-
-	/** kd-tree base-class
-	 *
-	 * Contains the member functions common to the classes KDTreeSingleIndexAdaptor and KDTreeSingleIndexDynamicAdaptor_.
-	 *
-	 * \tparam Derived The name of the class which inherits this class.
-	 * \tparam DatasetAdaptor The user-provided adaptor (see comments above).
-	 * \tparam Distance The distance metric to use, these are all classes derived from nanoflann::Metric
-	 * \tparam DIM Dimensionality of data points (e.g. 3 for 3D points)
-	 * \tparam IndexType Will be typically size_t or int
-	 */
-
-	template<class Derived, typename Distance, class DatasetAdaptor, int DIM = -1, typename IndexType = size_t>
-	class KDTreeBaseClass
-	{
-
-	public:
-		/** Frees the previously-built index. Automatically called within buildIndex(). */
-		void freeIndex(Derived &obj)
-		{
-			obj.pool.free_all();
-			obj.root_node = NULL;
-			obj.m_size_at_index_build = 0;
-		}
-
-		typedef typename Distance::ElementType  ElementType;
-		typedef typename Distance::DistanceType DistanceType;
-
-		/*--------------------- Internal Data Structures --------------------------*/
-		struct Node
-		{
-			/** Union used because a node can be either a LEAF node or a non-leaf node, so both data fields are never used simultaneously */
-			union {
-				struct leaf
-                                {
-					IndexType    left, right;  //!< Indices of points in leaf node
-				} lr;
-				struct nonleaf
-                                {
-					int          divfeat; //!< Dimension used for subdivision.
-					DistanceType divlow, divhigh; //!< The values used for subdivision.
-				} sub;
-			} node_type;
-			Node *child1, *child2;  //!< Child nodes (both=NULL mean its a leaf node)
-		};
-		
-		typedef Node* NodePtr;
-
-		struct Interval
-		{
-			ElementType low, high;
-		};
-
-		/**
-		 *  Array of indices to vectors in the dataset.
-		 */
-		std::vector<IndexType> vind;
-
-		NodePtr root_node;
-
-		size_t m_leaf_max_size;
-
-		size_t m_size; //!< Number of current points in the dataset
-		size_t m_size_at_index_build; //!< Number of points in the dataset when the index was built
-		int dim;  //!< Dimensionality of each data point
-
-		/** Define "BoundingBox" as a fixed-size or variable-size container depending on "DIM" */
-		typedef typename array_or_vector_selector<DIM, Interval>::container_t BoundingBox;
-
-		/** Define "distance_vector_t" as a fixed-size or variable-size container depending on "DIM" */
-		typedef typename array_or_vector_selector<DIM, DistanceType>::container_t distance_vector_t;
-
-		/** The KD-tree used to find neighbours */
-		
-		BoundingBox root_bbox;
-
-		/**
-		 * Pooled memory allocator.
-		 *
-		 * Using a pooled memory allocator is more efficient
-		 * than allocating memory directly when there is a large
-		 * number small of memory allocations.
-		 */
-		PooledAllocator pool;
-
-		/** Returns number of points in dataset  */
-		size_t size(const Derived &obj) const { return obj.m_size; }
-
-		/** Returns the length of each point in the dataset */
-		size_t veclen(const Derived &obj) {
-			return static_cast<size_t>(DIM>0 ? DIM : obj.dim);
-		}
-
-		/// Helper accessor to the dataset points:
-		inline ElementType dataset_get(const Derived &obj, size_t idx, int component) const{
-			return obj.dataset.kdtree_get_pt(idx, component);
-		}
-
-		/**
-		 * Computes the inde memory usage
-		 * Returns: memory used by the index
-		 */
-		size_t usedMemory(Derived &obj)
-		{
-			return obj.pool.usedMemory + obj.pool.wastedMemory + obj.dataset.kdtree_get_point_count() * sizeof(IndexType);  // pool memory and vind array memory
-		}
-
-		void computeMinMax(const Derived &obj, IndexType* ind, IndexType count, int element, ElementType& min_elem, ElementType& max_elem)
-		{
-			min_elem = dataset_get(obj, ind[0],element);
-			max_elem = dataset_get(obj, ind[0],element);
-			for (IndexType i = 1; i < count; ++i) {
-				ElementType val = dataset_get(obj, ind[i], element);
-				if (val < min_elem) min_elem = val;
-				if (val > max_elem) max_elem = val;
-			}
-		}
-
-		/**
-		 * Create a tree node that subdivides the list of vecs from vind[first]
-		 * to vind[last].  The routine is called recursively on each sublist.
-		 *
-		 * @param left index of the first vector
-		 * @param right index of the last vector
-		 */
-		NodePtr divideTree(Derived &obj, const IndexType left, const IndexType right, BoundingBox& bbox)
-		{
-			NodePtr node = obj.pool.template allocate<Node>(); // allocate memory
-
-			/* If too few exemplars remain, then make this a leaf node. */
-			if ( (right - left) <= static_cast<IndexType>(obj.m_leaf_max_size) ) {
-				node->child1 = node->child2 = NULL;    /* Mark as leaf node. */
-				node->node_type.lr.left = left;
-				node->node_type.lr.right = right;
-
-				// compute bounding-box of leaf points
-				for (int i = 0; i < (DIM > 0 ? DIM : obj.dim); ++i) {
-					bbox[i].low = dataset_get(obj, obj.vind[left], i);
-					bbox[i].high = dataset_get(obj, obj.vind[left], i);
-				}
-				for (IndexType k = left + 1; k < right; ++k) {
-					for (int i = 0; i < (DIM > 0 ? DIM : obj.dim); ++i) {
-						if (bbox[i].low > dataset_get(obj, obj.vind[k], i)) bbox[i].low = dataset_get(obj, obj.vind[k], i);
-						if (bbox[i].high < dataset_get(obj, obj.vind[k], i)) bbox[i].high = dataset_get(obj, obj.vind[k], i);
-					}
-				}
-			}
-			else {
-				IndexType idx;
-				int cutfeat;
-				DistanceType cutval;
-				middleSplit_(obj, &obj.vind[0] + left, right - left, idx, cutfeat, cutval, bbox);
-
-				node->node_type.sub.divfeat = cutfeat;
-
-				BoundingBox left_bbox(bbox);
-				left_bbox[cutfeat].high = cutval;
-				node->child1 = divideTree(obj, left, left + idx, left_bbox);
-
-				BoundingBox right_bbox(bbox);
-				right_bbox[cutfeat].low = cutval;
-				node->child2 = divideTree(obj, left + idx, right, right_bbox);
-
-				node->node_type.sub.divlow = left_bbox[cutfeat].high;
-				node->node_type.sub.divhigh = right_bbox[cutfeat].low;
-
-				for (int i = 0; i < (DIM > 0 ? DIM : obj.dim); ++i) {
-					bbox[i].low = std::min(left_bbox[i].low, right_bbox[i].low);
-					bbox[i].high = std::max(left_bbox[i].high, right_bbox[i].high);
-				}
-			}
-
-			return node;
-		}
-
-		void middleSplit_(Derived &obj, IndexType* ind, IndexType count, IndexType& index, int& cutfeat, DistanceType& cutval, const BoundingBox& bbox)
-		{
-			const DistanceType EPS = static_cast<DistanceType>(0.00001);
-			ElementType max_span = bbox[0].high-bbox[0].low;
-			for (int i = 1; i < (DIM > 0 ? DIM : obj.dim); ++i) {
-				ElementType span = bbox[i].high - bbox[i].low;
-				if (span > max_span) {
-					max_span = span;
-				}
-			}
-			ElementType max_spread = -1;
-			cutfeat = 0;
-			for (int i = 0; i < (DIM > 0 ? DIM : obj.dim); ++i) {
-				ElementType span = bbox[i].high-bbox[i].low;
-				if (span > (1 - EPS) * max_span) {
-					ElementType min_elem, max_elem;
-					computeMinMax(obj, ind, count, i, min_elem, max_elem);
-					ElementType spread = max_elem - min_elem;;
-					if (spread > max_spread) {
-						cutfeat = i;
-						max_spread = spread;
-					}
-				}
-			}
-			// split in the middle
-			DistanceType split_val = (bbox[cutfeat].low + bbox[cutfeat].high) / 2;
-			ElementType min_elem, max_elem;
-			computeMinMax(obj, ind, count, cutfeat, min_elem, max_elem);
-
-			if (split_val < min_elem) cutval = min_elem;
-			else if (split_val > max_elem) cutval = max_elem;
-			else cutval = split_val;
-
-			IndexType lim1, lim2;
-			planeSplit(obj, ind, count, cutfeat, cutval, lim1, lim2);
-
-			if (lim1 > count / 2) index = lim1;
-			else if (lim2 < count / 2) index = lim2;
-			else index = count/2;
-		}
-
-		/**
-		 *  Subdivide the list of points by a plane perpendicular on axe corresponding
-		 *  to the 'cutfeat' dimension at 'cutval' position.
-		 *
-		 *  On return:
-		 *  dataset[ind[0..lim1-1]][cutfeat]<cutval
-		 *  dataset[ind[lim1..lim2-1]][cutfeat]==cutval
-		 *  dataset[ind[lim2..count]][cutfeat]>cutval
-		 */
-		void planeSplit(Derived &obj, IndexType* ind, const IndexType count, int cutfeat, DistanceType &cutval, IndexType& lim1, IndexType& lim2)
-		{
-			/* Move vector indices for left subtree to front of list. */
-			IndexType left = 0;
-			IndexType right = count-1;
-			for (;; ) {
-				while (left <= right && dataset_get(obj, ind[left], cutfeat) < cutval) ++left;
-				while (right && left <= right && dataset_get(obj, ind[right], cutfeat) >= cutval) --right;
-				if (left > right || !right) break;  // "!right" was added to support unsigned Index types
-				std::swap(ind[left], ind[right]);
-				++left;
-				--right;
-			}
-			/* If either list is empty, it means that all remaining features
-			 * are identical. Split in the middle to maintain a balanced tree.
-			 */
-			lim1 = left;
-			right = count-1;
-			for (;; ) {
-				while (left <= right && dataset_get(obj, ind[left], cutfeat) <= cutval) ++left;
-				while (right && left <= right && dataset_get(obj, ind[right], cutfeat) > cutval) --right;
-				if (left > right || !right) break;  // "!right" was added to support unsigned Index types
-				std::swap(ind[left], ind[right]);
-				++left;
-				--right;
-			}
-			lim2 = left;
-		}
-
-		DistanceType computeInitialDistances(const Derived &obj, const ElementType* vec, distance_vector_t& dists) const
-		{
-			assert(vec);
-			DistanceType distsq = DistanceType();
-
-			for (int i = 0; i < (DIM>0 ? DIM : obj.dim); ++i) {
-				if (vec[i] < obj.root_bbox[i].low) {
-					dists[i] = obj.distance.accum_dist(vec[i], obj.root_bbox[i].low, i);
-					distsq += dists[i];
-				}
-				if (vec[i] > obj.root_bbox[i].high) {
-					dists[i] = obj.distance.accum_dist(vec[i], obj.root_bbox[i].high, i);
-					distsq += dists[i];
-				}
-			}
-			return distsq;
-		}
-
-		void save_tree(Derived &obj, FILE* stream, NodePtr tree)
-		{
-			save_value(stream, *tree);
-			if (tree->child1 != NULL) {
-				save_tree(obj, stream, tree->child1);
-			}
-			if (tree->child2 != NULL) {
-				save_tree(obj, stream, tree->child2);
-			}
-		}
-
-
-		void load_tree(Derived &obj, FILE* stream, NodePtr& tree)
-		{
-			tree = obj.pool.template allocate<Node>();
-			load_value(stream, *tree);
-			if (tree->child1 != NULL) {
-				load_tree(obj, stream, tree->child1);
-			}
-			if (tree->child2 != NULL) {
-				load_tree(obj, stream, tree->child2);
-			}
-		}
-
-		/**  Stores the index in a binary file.
-		  *   IMPORTANT NOTE: The set of data points is NOT stored in the file, so when loading the index object it must be constructed associated to the same source of data points used while building it.
-		  * See the example: examples/saveload_example.cpp
-		  * \sa loadIndex  */
-		void saveIndex_(Derived &obj, FILE* stream)
-		{
-			save_value(stream, obj.m_size);
-			save_value(stream, obj.dim);
-			save_value(stream, obj.root_bbox);
-			save_value(stream, obj.m_leaf_max_size);
-			save_value(stream, obj.vind);
-			save_tree(obj, stream, obj.root_node);
-		}
-
-		/**  Loads a previous index from a binary file.
-		  *   IMPORTANT NOTE: The set of data points is NOT stored in the file, so the index object must be constructed associated to the same source of data points used while building the index.
-		  * See the example: examples/saveload_example.cpp
-		  * \sa loadIndex  */
-		void loadIndex_(Derived &obj, FILE* stream)
-		{
-			load_value(stream, obj.m_size);
-			load_value(stream, obj.dim);
-			load_value(stream, obj.root_bbox);
-			load_value(stream, obj.m_leaf_max_size);
-			load_value(stream, obj.vind);
-			load_tree(obj, stream, obj.root_node);
-		}
-
-	};
-
-
-	/** @addtogroup kdtrees_grp KD-tree classes and adaptors
-	  * @{ */
-
-	/** kd-tree static index
-	 *
-	 * Contains the k-d trees and other information for indexing a set of points
-	 * for nearest-neighbor matching.
-	 *
-	 *  The class "DatasetAdaptor" must provide the following interface (can be non-virtual, inlined methods):
-	 *
-	 *  \code
-	 *   // Must return the number of data poins
-	 *   inline size_t kdtree_get_point_count() const { ... }
-	 *
-	 *
-	 *   // Must return the dim'th component of the idx'th point in the class:
-	 *   inline T kdtree_get_pt(const size_t idx, int dim) const { ... }
-	 *
-	 *   // Optional bounding-box computation: return false to default to a standard bbox computation loop.
-	 *   //   Return true if the BBOX was already computed by the class and returned in "bb" so it can be avoided to redo it again.
-	 *   //   Look at bb.size() to find out the expected dimensionality (e.g. 2 or 3 for point clouds)
-	 *   template <class BBOX>
-	 *   bool kdtree_get_bbox(BBOX &bb) const
-	 *   {
-	 *      bb[0].low = ...; bb[0].high = ...;  // 0th dimension limits
-	 *      bb[1].low = ...; bb[1].high = ...;  // 1st dimension limits
-	 *      ...
-	 *      return true;
-	 *   }
-	 *
-	 *  \endcode
-	 *
-	 * \tparam DatasetAdaptor The user-provided adaptor (see comments above).
-	 * \tparam Distance The distance metric to use: nanoflann::metric_L1, nanoflann::metric_L2, nanoflann::metric_L2_Simple, etc.
-	 * \tparam DIM Dimensionality of data points (e.g. 3 for 3D points)
-	 * \tparam IndexType Will be typically size_t or int
-	 */
-	template <typename Distance, class DatasetAdaptor, int DIM = -1, typename IndexType = size_t>
-	class KDTreeSingleIndexAdaptor : public KDTreeBaseClass<KDTreeSingleIndexAdaptor<Distance, DatasetAdaptor, DIM, IndexType>, Distance, DatasetAdaptor, DIM, IndexType>
-	{
-	public:
-		/** Deleted copy constructor*/
-		KDTreeSingleIndexAdaptor(const KDTreeSingleIndexAdaptor<Distance, DatasetAdaptor, DIM, IndexType>&) = delete;
-		
-		/**
-		 * The dataset used by this index
-		 */
-		const DatasetAdaptor &dataset; //!< The source of our data
-
-		const KDTreeSingleIndexAdaptorParams index_params;
-
-		Distance distance;
-
-		typedef typename nanoflann::KDTreeBaseClass<nanoflann::KDTreeSingleIndexAdaptor<Distance, DatasetAdaptor, DIM, IndexType>, Distance, DatasetAdaptor, DIM, IndexType> BaseClassRef;
-
-		typedef typename BaseClassRef::ElementType ElementType;
-		typedef typename BaseClassRef::DistanceType DistanceType;
-
-		typedef typename BaseClassRef::Node Node;
-		typedef Node* NodePtr;
-
-		typedef typename BaseClassRef::Interval Interval;
-		/** Define "BoundingBox" as a fixed-size or variable-size container depending on "DIM" */
-		typedef typename BaseClassRef::BoundingBox BoundingBox;
-
-		/** Define "distance_vector_t" as a fixed-size or variable-size container depending on "DIM" */
-		typedef typename BaseClassRef::distance_vector_t distance_vector_t;
-
-		/**
-		 * KDTree constructor
-		 *
-		 * Refer to docs in README.md or online in https://github.com/jlblancoc/nanoflann
-		 *
-		 * The KD-Tree point dimension (the length of each point in the datase, e.g. 3 for 3D points)
-		 * is determined by means of:
-		 *  - The \a DIM template parameter if >0 (highest priority)
-		 *  - Otherwise, the \a dimensionality parameter of this constructor.
-		 *
-		 * @param inputData Dataset with the input features
-		 * @param params Basically, the maximum leaf node size
-		 */
-		KDTreeSingleIndexAdaptor(const int dimensionality, const DatasetAdaptor& inputData, const KDTreeSingleIndexAdaptorParams& params = KDTreeSingleIndexAdaptorParams() ) :
-			dataset(inputData), index_params(params), distance(inputData)
-		{
-			BaseClassRef::root_node = NULL;
-			BaseClassRef::m_size = dataset.kdtree_get_point_count();
-			BaseClassRef::m_size_at_index_build = BaseClassRef::m_size;
-			BaseClassRef::dim = dimensionality;
-			if (DIM>0) BaseClassRef::dim = DIM;
-			BaseClassRef::m_leaf_max_size = params.leaf_max_size;
-
-			// Create a permutable array of indices to the input vectors.
-			init_vind();
-		}
-
-		/**
-		 * Builds the index
-		 */
-		void buildIndex()
-		{
-			BaseClassRef::m_size = dataset.kdtree_get_point_count();
-			BaseClassRef::m_size_at_index_build = BaseClassRef::m_size;
-			init_vind();
-			this->freeIndex(*this);
-			BaseClassRef::m_size_at_index_build = BaseClassRef::m_size;
-			if(BaseClassRef::m_size == 0) return;
-			computeBoundingBox(BaseClassRef::root_bbox);
-			BaseClassRef::root_node = this->divideTree(*this, 0, BaseClassRef::m_size, BaseClassRef::root_bbox );   // construct the tree
-		}
-
-		/** \name Query methods
-		  * @{ */
-
-		/**
-		 * Find set of nearest neighbors to vec[0:dim-1]. Their indices are stored inside
-		 * the result object.
-		 *
-		 * Params:
-		 *     result = the result object in which the indices of the nearest-neighbors are stored
-		 *     vec = the vector for which to search the nearest neighbors
-		 *
-		 * \tparam RESULTSET Should be any ResultSet<DistanceType>
-         * \return  True if the requested neighbors could be found.
-		 * \sa knnSearch, radiusSearch
-		 */
-		template <typename RESULTSET>
-		bool findNeighbors(RESULTSET& result, const ElementType* vec, const SearchParams& searchParams) const
-		{
-			assert(vec);
-            if (this->size(*this) == 0)
-                return false;
-			if (!BaseClassRef::root_node)
-                throw std::runtime_error("[nanoflann] findNeighbors() called before building the index.");
-			float epsError = 1 + searchParams.eps;
-
-			distance_vector_t dists; // fixed or variable-sized container (depending on DIM)
-			auto zero = static_cast<decltype(result.worstDist())>(0);
-			assign(dists, (DIM > 0 ? DIM : BaseClassRef::dim), zero); // Fill it with zeros.
-			DistanceType distsq = this->computeInitialDistances(*this, vec, dists);
-			searchLevel(result, vec, BaseClassRef::root_node, distsq, dists, epsError);  // "count_leaf" parameter removed since was neither used nor returned to the user.
-            return result.full();
-		}
-
-		/**
-		 * Find the "num_closest" nearest neighbors to the \a query_point[0:dim-1]. Their indices are stored inside
-		 * the result object.
-		 *  \sa radiusSearch, findNeighbors
-		 * \note nChecks_IGNORED is ignored but kept for compatibility with the original FLANN interface.
-		 * \return Number `N` of valid points in the result set. Only the first `N` entries in `out_indices` and `out_distances_sq` will be valid.
-		 *         Return may be less than `num_closest` only if the number of elements in the tree is less than `num_closest`.
-		 */
-		size_t knnSearch(const ElementType *query_point, const size_t num_closest, IndexType *out_indices, DistanceType *out_distances_sq, const int /* nChecks_IGNORED */ = 10) const
-		{
-			nanoflann::KNNResultSet<DistanceType,IndexType> resultSet(num_closest);
-			resultSet.init(out_indices, out_distances_sq);
-			this->findNeighbors(resultSet, query_point, nanoflann::SearchParams());
-			return resultSet.size();
-		}
-
-		/**
-		 * Find all the neighbors to \a query_point[0:dim-1] within a maximum radius.
-		 *  The output is given as a vector of pairs, of which the first element is a point index and the second the corresponding distance.
-		 *  Previous contents of \a IndicesDists are cleared.
-		 *
-		 *  If searchParams.sorted==true, the output list is sorted by ascending distances.
-		 *
-		 *  For a better performance, it is advisable to do a .reserve() on the vector if you have any wild guess about the number of expected matches.
-		 *
-		 *  \sa knnSearch, findNeighbors, radiusSearchCustomCallback
-		 * \return The number of points within the given radius (i.e. indices.size() or dists.size() )
-		 */
-		size_t radiusSearch(const ElementType *query_point, const DistanceType &radius, std::vector<std::pair<IndexType, DistanceType> >& IndicesDists, const SearchParams& searchParams) const
-		{
-			RadiusResultSet<DistanceType, IndexType> resultSet(radius, IndicesDists);
-			const size_t nFound = radiusSearchCustomCallback(query_point, resultSet, searchParams);
-			if (searchParams.sorted)
-				std::sort(IndicesDists.begin(), IndicesDists.end(), IndexDist_Sorter() );
-			return nFound;
-		}
-
-		/**
-		 * Just like radiusSearch() but with a custom callback class for each point found in the radius of the query.
-		 * See the source of RadiusResultSet<> as a start point for your own classes.
-		 * \sa radiusSearch
-		 */
-		template <class SEARCH_CALLBACK>
-		size_t radiusSearchCustomCallback(const ElementType *query_point, SEARCH_CALLBACK &resultSet, const SearchParams& searchParams = SearchParams() ) const
-		{
-			this->findNeighbors(resultSet, query_point, searchParams);
-			return resultSet.size();
-		}
-
-		/** @} */
-
-	public:
-		/** Make sure the auxiliary list \a vind has the same size than the current dataset, and re-generate if size has changed. */
-		void init_vind()
-		{
-			// Create a permutable array of indices to the input vectors.
-			BaseClassRef::m_size = dataset.kdtree_get_point_count();
-			if (BaseClassRef::vind.size() != BaseClassRef::m_size) BaseClassRef::vind.resize(BaseClassRef::m_size);
-			for (size_t i = 0; i < BaseClassRef::m_size; i++) BaseClassRef::vind[i] = i;
-		}
-
-		void computeBoundingBox(BoundingBox& bbox)
-		{
-			resize(bbox, (DIM > 0 ? DIM : BaseClassRef::dim));
-			if (dataset.kdtree_get_bbox(bbox))
-			{
-				// Done! It was implemented in derived class
-			}
-			else
-			{
-				const size_t N = dataset.kdtree_get_point_count();
-				if (!N) throw std::runtime_error("[nanoflann] computeBoundingBox() called but no data points found.");
-				for (int i = 0; i < (DIM > 0 ? DIM : BaseClassRef::dim); ++i) {
-					bbox[i].low =
-					bbox[i].high = this->dataset_get(*this, 0, i);
-				}
-				for (size_t k = 1; k < N; ++k) {
-					for (int i = 0; i < (DIM > 0 ? DIM : BaseClassRef::dim); ++i) {
-						if (this->dataset_get(*this, k, i) < bbox[i].low) bbox[i].low = this->dataset_get(*this, k, i);
-						if (this->dataset_get(*this, k, i) > bbox[i].high) bbox[i].high = this->dataset_get(*this, k, i);
-					}
-				}
-			}
-		}
-
-		/**
-		 * Performs an exact search in the tree starting from a node.
-		 * \tparam RESULTSET Should be any ResultSet<DistanceType>
-                 * \return true if the search should be continued, false if the results are sufficient
-		 */
-		template <class RESULTSET>
-                bool searchLevel(RESULTSET& result_set, const ElementType* vec, const NodePtr node, DistanceType mindistsq,
-						 distance_vector_t& dists, const float epsError) const
-		{
-			/* If this is a leaf node, then do check and return. */
-			if ((node->child1 == NULL) && (node->child2 == NULL)) {
-				//count_leaf += (node->lr.right-node->lr.left);  // Removed since was neither used nor returned to the user.
-				DistanceType worst_dist = result_set.worstDist();
-				for (IndexType i = node->node_type.lr.left; i<node->node_type.lr.right; ++i) {
-					const IndexType index = BaseClassRef::vind[i];// reorder... : i;
-					DistanceType dist = distance.evalMetric(vec, index, (DIM > 0 ? DIM : BaseClassRef::dim));
-					if (dist < worst_dist) {
-                                                if(!result_set.addPoint(dist, BaseClassRef::vind[i])) {
-                                                    // the resultset doesn't want to receive any more points, we're done searching!
-                                                    return false;
-                                                }
-					}
-				}
-                                return true;
-			}
-
-			/* Which child branch should be taken first? */
-			int idx = node->node_type.sub.divfeat;
-			ElementType val = vec[idx];
-			DistanceType diff1 = val - node->node_type.sub.divlow;
-			DistanceType diff2 = val - node->node_type.sub.divhigh;
-
-			NodePtr bestChild;
-			NodePtr otherChild;
-			DistanceType cut_dist;
-			if ((diff1 + diff2) < 0) {
-				bestChild = node->child1;
-				otherChild = node->child2;
-				cut_dist = distance.accum_dist(val, node->node_type.sub.divhigh, idx);
-			}
-			else {
-				bestChild = node->child2;
-				otherChild = node->child1;
-				cut_dist = distance.accum_dist( val, node->node_type.sub.divlow, idx);
-			}
-
-			/* Call recursively to search next level down. */
-                        if(!searchLevel(result_set, vec, bestChild, mindistsq, dists, epsError)) {
-                            // the resultset doesn't want to receive any more points, we're done searching!
-                            return false;
-                        }
-
-			DistanceType dst = dists[idx];
-			mindistsq = mindistsq + cut_dist - dst;
-			dists[idx] = cut_dist;
-			if (mindistsq*epsError <= result_set.worstDist()) {
-                            if(!searchLevel(result_set, vec, otherChild, mindistsq, dists, epsError)) {
-                                // the resultset doesn't want to receive any more points, we're done searching!
-                                return false;
-                            }
-			}
-			dists[idx] = dst;
-                        return true;
-		}
-
-	public:
-		/**  Stores the index in a binary file.
-		  *   IMPORTANT NOTE: The set of data points is NOT stored in the file, so when loading the index object it must be constructed associated to the same source of data points used while building it.
-		  * See the example: examples/saveload_example.cpp
-		  * \sa loadIndex  */
-		void saveIndex(FILE* stream)
-		{
-			this->saveIndex_(*this, stream);
-		}
-
-		/**  Loads a previous index from a binary file.
-		  *   IMPORTANT NOTE: The set of data points is NOT stored in the file, so the index object must be constructed associated to the same source of data points used while building the index.
-		  * See the example: examples/saveload_example.cpp
-		  * \sa loadIndex  */
-		void loadIndex(FILE* stream)
-		{
-			this->loadIndex_(*this, stream);
-		}
-
-	};   // class KDTree
-
-
-	/** kd-tree dynamic index
-	 *
-	 * Contains the k-d trees and other information for indexing a set of points
-	 * for nearest-neighbor matching.
-	 *
-	 *  The class "DatasetAdaptor" must provide the following interface (can be non-virtual, inlined methods):
-	 *
-	 *  \code
-	 *   // Must return the number of data poins
-	 *   inline size_t kdtree_get_point_count() const { ... }
-	 *
-	 *   // Must return the dim'th component of the idx'th point in the class:
-	 *   inline T kdtree_get_pt(const size_t idx, int dim) const { ... }
-	 *
-	 *   // Optional bounding-box computation: return false to default to a standard bbox computation loop.
-	 *   //   Return true if the BBOX was already computed by the class and returned in "bb" so it can be avoided to redo it again.
-	 *   //   Look at bb.size() to find out the expected dimensionality (e.g. 2 or 3 for point clouds)
-	 *   template <class BBOX>
-	 *   bool kdtree_get_bbox(BBOX &bb) const
-	 *   {
-	 *      bb[0].low = ...; bb[0].high = ...;  // 0th dimension limits
-	 *      bb[1].low = ...; bb[1].high = ...;  // 1st dimension limits
-	 *      ...
-	 *      return true;
-	 *   }
-	 *
-	 *  \endcode
-	 *
-	 * \tparam DatasetAdaptor The user-provided adaptor (see comments above).
-	 * \tparam Distance The distance metric to use: nanoflann::metric_L1, nanoflann::metric_L2, nanoflann::metric_L2_Simple, etc.
-	 * \tparam DIM Dimensionality of data points (e.g. 3 for 3D points)
-	 * \tparam IndexType Will be typically size_t or int
-	 */	 
-	template <typename Distance, class DatasetAdaptor, int DIM = -1, typename IndexType = size_t>
-	class KDTreeSingleIndexDynamicAdaptor_ : public KDTreeBaseClass<KDTreeSingleIndexDynamicAdaptor_<Distance, DatasetAdaptor, DIM, IndexType>, Distance, DatasetAdaptor, DIM, IndexType>
-	{
-	public:
-
-		/**
-		 * The dataset used by this index
-		 */
-		const DatasetAdaptor &dataset; //!< The source of our data
-
-		KDTreeSingleIndexAdaptorParams index_params;
-
-		std::vector<int> &treeIndex;
-
-		Distance distance;
-
-		typedef typename nanoflann::KDTreeBaseClass<nanoflann::KDTreeSingleIndexDynamicAdaptor_<Distance, DatasetAdaptor, DIM, IndexType>, Distance, DatasetAdaptor, DIM, IndexType> BaseClassRef;
-
-		typedef typename BaseClassRef::ElementType  ElementType;
-		typedef typename BaseClassRef::DistanceType  DistanceType;
-
-		typedef typename BaseClassRef::Node Node;
-		typedef Node* NodePtr;
-
-		typedef typename BaseClassRef::Interval Interval;
-		/** Define "BoundingBox" as a fixed-size or variable-size container depending on "DIM" */
-		typedef typename BaseClassRef::BoundingBox BoundingBox;
-
-		/** Define "distance_vector_t" as a fixed-size or variable-size container depending on "DIM" */
-		typedef typename BaseClassRef::distance_vector_t distance_vector_t;
-
-		/**
-		 * KDTree constructor
-		 *
-		 * Refer to docs in README.md or online in https://github.com/jlblancoc/nanoflann
-		 *
-		 * The KD-Tree point dimension (the length of each point in the datase, e.g. 3 for 3D points)
-		 * is determined by means of:
-		 *  - The \a DIM template parameter if >0 (highest priority)
-		 *  - Otherwise, the \a dimensionality parameter of this constructor.
-		 *
-		 * @param inputData Dataset with the input features
-		 * @param params Basically, the maximum leaf node size
-		 */
-		KDTreeSingleIndexDynamicAdaptor_(const int dimensionality, const DatasetAdaptor& inputData, std::vector<int>& treeIndex_, const KDTreeSingleIndexAdaptorParams& params = KDTreeSingleIndexAdaptorParams()) :
-			dataset(inputData), index_params(params), treeIndex(treeIndex_), distance(inputData)
-		{
-			BaseClassRef::root_node = NULL;
-			BaseClassRef::m_size = 0;
-			BaseClassRef::m_size_at_index_build = 0;
-			BaseClassRef::dim = dimensionality;
-			if (DIM>0) BaseClassRef::dim = DIM;
-			BaseClassRef::m_leaf_max_size = params.leaf_max_size;
-		}
-
-
-		/** Assignment operator definiton */
-		KDTreeSingleIndexDynamicAdaptor_ operator=( const KDTreeSingleIndexDynamicAdaptor_& rhs ) {
-		      KDTreeSingleIndexDynamicAdaptor_ tmp( rhs );
-		      std::swap( BaseClassRef::vind, tmp.BaseClassRef::vind );
-		      std::swap( BaseClassRef::m_leaf_max_size, tmp.BaseClassRef::m_leaf_max_size );
-		      std::swap( index_params, tmp.index_params );
-		      std::swap( treeIndex, tmp.treeIndex );
-		      std::swap( BaseClassRef::m_size, tmp.BaseClassRef::m_size );
-		      std::swap( BaseClassRef::m_size_at_index_build, tmp.BaseClassRef::m_size_at_index_build );
-		      std::swap( BaseClassRef::root_node, tmp.BaseClassRef::root_node );
-		      std::swap( BaseClassRef::root_bbox, tmp.BaseClassRef::root_bbox );
-		      std::swap( BaseClassRef::pool, tmp.BaseClassRef::pool );
-		      return *this;
-		 }
-
-		/**
-		 * Builds the index
-		 */
-		void buildIndex()
-		{
-			BaseClassRef::m_size = BaseClassRef::vind.size();
-			this->freeIndex(*this);
-			BaseClassRef::m_size_at_index_build = BaseClassRef::m_size;
-			if(BaseClassRef::m_size == 0) return;
-			computeBoundingBox(BaseClassRef::root_bbox);
-			BaseClassRef::root_node = this->divideTree(*this, 0, BaseClassRef::m_size, BaseClassRef::root_bbox );   // construct the tree
-		}
-
-		/** \name Query methods
-		  * @{ */
-
-		/**
-		 * Find set of nearest neighbors to vec[0:dim-1]. Their indices are stored inside
-		 * the result object.
-		 *
-		 * Params:
-		 *     result = the result object in which the indices of the nearest-neighbors are stored
-		 *     vec = the vector for which to search the nearest neighbors
-		 *
-		 * \tparam RESULTSET Should be any ResultSet<DistanceType>
-         * \return  True if the requested neighbors could be found.
-		 * \sa knnSearch, radiusSearch
-		 */
-		template <typename RESULTSET>
-		bool findNeighbors(RESULTSET& result, const ElementType* vec, const SearchParams& searchParams) const
-		{
-			assert(vec);
-            if (this->size(*this) == 0)
-                return false;
-			if (!BaseClassRef::root_node)
-                return false;
-			float epsError = 1 + searchParams.eps;
-
-			distance_vector_t dists; // fixed or variable-sized container (depending on DIM)			
-			assign(dists, (DIM > 0 ? DIM : BaseClassRef::dim), 0); // Fill it with zeros.
-			DistanceType distsq = this->computeInitialDistances(*this, vec, dists);
-			searchLevel(result, vec, BaseClassRef::root_node, distsq, dists, epsError);  // "count_leaf" parameter removed since was neither used nor returned to the user.
-            return result.full();
-		}
-
-		/**
-		 * Find the "num_closest" nearest neighbors to the \a query_point[0:dim-1]. Their indices are stored inside
-		 * the result object.
-		 *  \sa radiusSearch, findNeighbors
-		 * \note nChecks_IGNORED is ignored but kept for compatibility with the original FLANN interface.
-		 * \return Number `N` of valid points in the result set. Only the first `N` entries in `out_indices` and `out_distances_sq` will be valid. 
-		 *         Return may be less than `num_closest` only if the number of elements in the tree is less than `num_closest`.
-		 */
-		size_t knnSearch(const ElementType *query_point, const size_t num_closest, IndexType *out_indices, DistanceType *out_distances_sq, const int /* nChecks_IGNORED */ = 10) const
-		{
-			nanoflann::KNNResultSet<DistanceType,IndexType> resultSet(num_closest);
-			resultSet.init(out_indices, out_distances_sq);
-			this->findNeighbors(resultSet, query_point, nanoflann::SearchParams());
-			return resultSet.size();
-		}
-
-		/**
-		 * Find all the neighbors to \a query_point[0:dim-1] within a maximum radius.
-		 *  The output is given as a vector of pairs, of which the first element is a point index and the second the corresponding distance.
-		 *  Previous contents of \a IndicesDists are cleared.
-		 *
-		 *  If searchParams.sorted==true, the output list is sorted by ascending distances.
-		 *
-		 *  For a better performance, it is advisable to do a .reserve() on the vector if you have any wild guess about the number of expected matches.
-		 *
-		 *  \sa knnSearch, findNeighbors, radiusSearchCustomCallback
-		 * \return The number of points within the given radius (i.e. indices.size() or dists.size() )
-		 */
-		size_t radiusSearch(const ElementType *query_point, const DistanceType &radius, std::vector<std::pair<IndexType,DistanceType> >& IndicesDists, const SearchParams& searchParams) const
-		{
-			RadiusResultSet<DistanceType,IndexType> resultSet(radius, IndicesDists);
-			const size_t nFound = radiusSearchCustomCallback(query_point, resultSet, searchParams);
-			if (searchParams.sorted)
-				std::sort(IndicesDists.begin(), IndicesDists.end(), IndexDist_Sorter() );
-			return nFound;
-		}
-
-		/**
-		 * Just like radiusSearch() but with a custom callback class for each point found in the radius of the query.
-		 * See the source of RadiusResultSet<> as a start point for your own classes.
-		 * \sa radiusSearch
-		 */
-		template <class SEARCH_CALLBACK>
-		size_t radiusSearchCustomCallback(const ElementType *query_point, SEARCH_CALLBACK &resultSet, const SearchParams& searchParams = SearchParams() ) const
-		{
-			this->findNeighbors(resultSet, query_point, searchParams);
-			return resultSet.size();
-		}
-
-		/** @} */
-
-	public:
-
-
-		void computeBoundingBox(BoundingBox& bbox)
-		{
-			resize(bbox, (DIM > 0 ? DIM : BaseClassRef::dim));
-
-			if (dataset.kdtree_get_bbox(bbox))
-			{
-				// Done! It was implemented in derived class
-			}
-			else
-			{
-				const size_t N = BaseClassRef::m_size;
-				if (!N) throw std::runtime_error("[nanoflann] computeBoundingBox() called but no data points found.");
-				for (int i = 0; i < (DIM > 0 ? DIM : BaseClassRef::dim); ++i) {
-					bbox[i].low =
-					bbox[i].high = this->dataset_get(*this, BaseClassRef::vind[0], i);
-				}
-				for (size_t k = 1; k < N; ++k) {
-					for (int i = 0; i < (DIM > 0 ? DIM : BaseClassRef::dim); ++i) {
-						if (this->dataset_get(*this, BaseClassRef::vind[k], i) < bbox[i].low) bbox[i].low = this->dataset_get(*this, BaseClassRef::vind[k], i);
-						if (this->dataset_get(*this, BaseClassRef::vind[k], i) > bbox[i].high) bbox[i].high = this->dataset_get(*this, BaseClassRef::vind[k], i);
-					}
-				}
-			}
-		}
-
-		/**
-		 * Performs an exact search in the tree starting from a node.
-		 * \tparam RESULTSET Should be any ResultSet<DistanceType>
-		 */
-		template <class RESULTSET>
-		void searchLevel(RESULTSET& result_set, const ElementType* vec, const NodePtr node, DistanceType mindistsq,
-						 distance_vector_t& dists, const float epsError) const
-		{
-			/* If this is a leaf node, then do check and return. */
-			if ((node->child1 == NULL) && (node->child2 == NULL)) {
-				//count_leaf += (node->lr.right-node->lr.left);  // Removed since was neither used nor returned to the user.
-				DistanceType worst_dist = result_set.worstDist();
-				for (IndexType i = node->node_type.lr.left; i < node->node_type.lr.right; ++i) {
-					const IndexType index = BaseClassRef::vind[i];// reorder... : i;
-					if(treeIndex[index] == -1)
-						continue;
-					DistanceType dist = distance.evalMetric(vec, index, (DIM > 0 ? DIM : BaseClassRef::dim));
-					if (dist<worst_dist) {
-<<<<<<< HEAD
-						result_set.addPoint(dist, BaseClassRef::vind[i]);
-=======
-                                                if(!result_set.addPoint(static_cast<typename RESULTSET::DistanceType>(dist), static_cast<typename RESULTSET::IndexType>(vind[i]))) {
-                                                    // the resultset doesn't want to receive any more points, we're done searching!
-                                                    return false;
-                                                }
->>>>>>> 89fc64d6
-					}
-				}
-				return;
-			}
-
-			/* Which child branch should be taken first? */
-			int idx = node->node_type.sub.divfeat;
-			ElementType val = vec[idx];
-			DistanceType diff1 = val - node->node_type.sub.divlow;
-			DistanceType diff2 = val - node->node_type.sub.divhigh;
-
-			NodePtr bestChild;
-			NodePtr otherChild;
-			DistanceType cut_dist;
-			if ((diff1 + diff2) < 0) {
-				bestChild = node->child1;
-				otherChild = node->child2;
-				cut_dist = distance.accum_dist(val, node->node_type.sub.divhigh, idx);
-			}
-			else {
-				bestChild = node->child2;
-				otherChild = node->child1;
-				cut_dist = distance.accum_dist( val, node->node_type.sub.divlow, idx);
-			}
-
-			/* Call recursively to search next level down. */
-			searchLevel(result_set, vec, bestChild, mindistsq, dists, epsError);
-
-			DistanceType dst = dists[idx];
-			mindistsq = mindistsq + cut_dist - dst;
-			dists[idx] = cut_dist;
-			if (mindistsq*epsError <= result_set.worstDist()) {
-				searchLevel(result_set, vec, otherChild, mindistsq, dists, epsError);
-			}
-			dists[idx] = dst;
-		}
-
-	public:
-		/**  Stores the index in a binary file.
-		  *   IMPORTANT NOTE: The set of data points is NOT stored in the file, so when loading the index object it must be constructed associated to the same source of data points used while building it.
-		  * See the example: examples/saveload_example.cpp
-		  * \sa loadIndex  */
-		void saveIndex(FILE* stream)
-		{
-			this->saveIndex_(*this, stream);
-		}
-
-		/**  Loads a previous index from a binary file.
-		  *   IMPORTANT NOTE: The set of data points is NOT stored in the file, so the index object must be constructed associated to the same source of data points used while building the index.
-		  * See the example: examples/saveload_example.cpp
-		  * \sa loadIndex  */
-		void loadIndex(FILE* stream)
-		{
-			this->loadIndex_(*this, stream);
-		}
-
-	};
-
-
-	/** kd-tree dynaimic index
-	 *
-	 * class to create multiple static index and merge their results to behave as single dynamic index as proposed in Logarithmic Approach.
-	 *  
-	 *  Example of usage:
-	 *  examples/dynamic_pointcloud_example.cpp
-	 *
-	 * \tparam DatasetAdaptor The user-provided adaptor (see comments above).
-	 * \tparam Distance The distance metric to use: nanoflann::metric_L1, nanoflann::metric_L2, nanoflann::metric_L2_Simple, etc.
-	 * \tparam DIM Dimensionality of data points (e.g. 3 for 3D points)
-	 * \tparam IndexType Will be typically size_t or int
-	 */
-	template <typename Distance, class DatasetAdaptor,int DIM = -1, typename IndexType = size_t>
-	class KDTreeSingleIndexDynamicAdaptor
-	{
-	public:
-		typedef typename Distance::ElementType  ElementType;
-		typedef typename Distance::DistanceType DistanceType;
-	protected:
-
-		size_t m_leaf_max_size;
-		size_t treeCount;
-		size_t pointCount;
-
-		/**
-		 * The dataset used by this index
-		 */
-		const DatasetAdaptor &dataset; //!< The source of our data
-
-		std::vector<int> treeIndex; //!< treeIndex[idx] is the index of tree in which point at idx is stored. treeIndex[idx]=-1 means that point has been removed.
-
-		KDTreeSingleIndexAdaptorParams index_params;
-
-		int dim;  //!< Dimensionality of each data point
-
-		typedef KDTreeSingleIndexDynamicAdaptor_<Distance, DatasetAdaptor, DIM> index_container_t;
-		std::vector<index_container_t> index;
-
-	public:
-		/** Get a const ref to the internal list of indices; the number of indices is adapted dynamically as 
-		  * the dataset grows in size. */
-		const std::vector<index_container_t> & getAllIndices() const {
-			return index;
-		}
-
-	private:
-		/** finds position of least significant unset bit */
-		int First0Bit(IndexType num)
-		{
-			int pos = 0;
-			while(num&1)
-			{
-				num = num>>1;
-				pos++;
-			}
-			return pos;
-		}
-
-		/** Creates multiple empty trees to handle dynamic support */
-		void init()
-		{
-			typedef KDTreeSingleIndexDynamicAdaptor_<Distance, DatasetAdaptor, DIM> my_kd_tree_t;
-			std::vector<my_kd_tree_t> index_(treeCount, my_kd_tree_t(dim /*dim*/, dataset, treeIndex, index_params));
-			index=index_;
-		}
-
-	public:
-
-		Distance distance;
-
-		/**
-		 * KDTree constructor
-		 *
-		 * Refer to docs in README.md or online in https://github.com/jlblancoc/nanoflann
-		 *
-		 * The KD-Tree point dimension (the length of each point in the datase, e.g. 3 for 3D points)
-		 * is determined by means of:
-		 *  - The \a DIM template parameter if >0 (highest priority)
-		 *  - Otherwise, the \a dimensionality parameter of this constructor.
-		 *
-		 * @param inputData Dataset with the input features
-		 * @param params Basically, the maximum leaf node size
-		 */
-		KDTreeSingleIndexDynamicAdaptor(const int dimensionality, const DatasetAdaptor& inputData, const KDTreeSingleIndexAdaptorParams& params = KDTreeSingleIndexAdaptorParams() , const size_t maximumPointCount = 1000000000U) :
-			dataset(inputData), index_params(params), distance(inputData)
-		{
-			treeCount = std::log2(maximumPointCount);
-			pointCount = 0U;
-			dim = dimensionality;
-			treeIndex.clear();
-			if (DIM > 0) dim = DIM;
-			m_leaf_max_size = params.leaf_max_size;
-			init();
-			int num_initial_points = dataset.kdtree_get_point_count();
-			if (num_initial_points > 0) {
-				addPoints(0, num_initial_points - 1);
-			}
-		}
-
-		/** Deleted copy constructor*/
-		KDTreeSingleIndexDynamicAdaptor(const KDTreeSingleIndexDynamicAdaptor<Distance, DatasetAdaptor, DIM, IndexType>&) = delete;
-
-
-		/** Add points to the set, Inserts all points from [start, end] */
-		void addPoints(IndexType start, IndexType end)
-		{
-			int count = end - start + 1;
-			treeIndex.resize(treeIndex.size() + count);
-			for(IndexType idx = start; idx <= end; idx++) {
-				int pos = First0Bit(pointCount);
-				index[pos].vind.clear();
-				treeIndex[pointCount]=pos;
-				for(int i = 0; i < pos; i++) {
-					for(int j = 0; j < static_cast<int>(index[i].vind.size()); j++) {
-						index[pos].vind.push_back(index[i].vind[j]);
-						treeIndex[index[i].vind[j]] = pos;
-					}
-					index[i].vind.clear();
-					index[i].freeIndex(index[i]);
-				}
-				index[pos].vind.push_back(idx);
-				index[pos].buildIndex();
-				pointCount++;
-			}
-		}
-
-		/** Remove a point from the set (Lazy Deletion) */
-		void removePoint(size_t idx)
-		{
-			if(idx >= pointCount)
-				return;
-			treeIndex[idx] = -1;
-		}
-
-		/**
-		 * Find set of nearest neighbors to vec[0:dim-1]. Their indices are stored inside
-		 * the result object.
-		 *
-		 * Params:
-		 *     result = the result object in which the indices of the nearest-neighbors are stored
-		 *     vec = the vector for which to search the nearest neighbors
-		 *
-		 * \tparam RESULTSET Should be any ResultSet<DistanceType>
-         * \return  True if the requested neighbors could be found.
-		 * \sa knnSearch, radiusSearch
-		 */
-		template <typename RESULTSET>
-		bool findNeighbors(RESULTSET& result, const ElementType* vec, const SearchParams& searchParams) const
-		{
-			for(size_t i = 0; i < treeCount; i++)
-			{
-				index[i].findNeighbors(result, &vec[0], searchParams);
-			}
-			return result.full();
-		}
-
-	}; 
-
-	/** An L2-metric KD-tree adaptor for working with data directly stored in an Eigen Matrix, without duplicating the data storage.
-	  *  Each row in the matrix represents a point in the state space.
-	  *
-	  *  Example of usage:
-	  * \code
-	  * 	Eigen::Matrix<num_t,Dynamic,Dynamic>  mat;
-	  * 	// Fill out "mat"...
-	  *
-	  * 	typedef KDTreeEigenMatrixAdaptor< Eigen::Matrix<num_t,Dynamic,Dynamic> >  my_kd_tree_t;
-	  * 	const int max_leaf = 10;
-	  * 	my_kd_tree_t   mat_index(mat, max_leaf );
-	  * 	mat_index.index->buildIndex();
-	  * 	mat_index.index->...
-	  * \endcode
-	  *
-	  *  \tparam DIM If set to >0, it specifies a compile-time fixed dimensionality for the points in the data set, allowing more compiler optimizations.
-	  *  \tparam Distance The distance metric to use: nanoflann::metric_L1, nanoflann::metric_L2, nanoflann::metric_L2_Simple, etc.
-	  */
-	template <class MatrixType, class Distance = nanoflann::metric_L2>
-	struct KDTreeEigenMatrixAdaptor
-	{
-		typedef KDTreeEigenMatrixAdaptor<MatrixType,Distance> self_t;
-		typedef typename MatrixType::Scalar              num_t;
-		typedef typename MatrixType::Index IndexType;
-		typedef typename Distance::template traits<num_t,self_t>::distance_t metric_t;
-		typedef KDTreeSingleIndexAdaptor< metric_t,self_t, MatrixType::ColsAtCompileTime,IndexType>  index_t;
-
-		index_t* index; //! The kd-tree index for the user to call its methods as usual with any other FLANN index.
-
-		/// Constructor: takes a const ref to the matrix object with the data points
-<<<<<<< HEAD
-		KDTreeEigenMatrixAdaptor(const MatrixType &mat, const int leaf_max_size = 10) : m_data_matrix(mat)
-		{
-			const IndexType dims = mat.cols();
-			index = new index_t( dims, *this /* adaptor */, nanoflann::KDTreeSingleIndexAdaptorParams(leaf_max_size ) );
-=======
-		KDTreeEigenMatrixAdaptor(const int dimensionality, const Eigen::Ref<const MatrixType> &mat, const int leaf_max_size = 10) : m_data_matrix(mat)
-		{
-			const int dims = static_cast<int>(mat.cols());
-			if (dims!=dimensionality) throw std::runtime_error("Error: 'dimensionality' must match column count in data matrix");
-			if (DIM>0 && static_cast<int>(dims)!=DIM)
-				throw std::runtime_error("Data set dimensionality does not match the 'DIM' template argument");
-			index = new index_t(dims, *this /* adaptor */, nanoflann::KDTreeSingleIndexAdaptorParams(leaf_max_size ) );
->>>>>>> 89fc64d6
-			index->buildIndex();
-		}
-	public:
-		/** Deleted copy constructor */
-		KDTreeEigenMatrixAdaptor(const self_t&) = delete;
-
-		~KDTreeEigenMatrixAdaptor() {
-			delete index;
-		}
-
-		const Eigen::Ref<const MatrixType> m_data_matrix;
-
-		/** Query for the \a num_closest closest points to a given point (entered as query_point[0:dim-1]).
-		  *  Note that this is a short-cut method for index->findNeighbors().
-		  *  The user can also call index->... methods as desired.
-		  * \note nChecks_IGNORED is ignored but kept for compatibility with the original FLANN interface.
-		  */
-		inline void query(const num_t *query_point, const size_t num_closest, IndexType *out_indices, num_t *out_distances_sq, const int /* nChecks_IGNORED */ = 10) const
-		{
-			nanoflann::KNNResultSet<num_t, IndexType> resultSet(num_closest);
-			resultSet.init(out_indices, out_distances_sq);
-			index->findNeighbors(resultSet, query_point, nanoflann::SearchParams());
-		}
-
-		/** @name Interface expected by KDTreeSingleIndexAdaptor
-		  * @{ */
-
-		const self_t & derived() const {
-			return *this;
-		}
-		self_t & derived()       {
-			return *this;
-		}
-
-		// Must return the number of data points
-		inline size_t kdtree_get_point_count() const {
-			return m_data_matrix.rows();
-		}
-
-		// Returns the dim'th component of the idx'th point in the class:
-		inline num_t kdtree_get_pt(const IndexType idx, int dim) const {
-			return m_data_matrix.coeff(idx, IndexType(dim));
-		}
-
-		// Optional bounding-box computation: return false to default to a standard bbox computation loop.
-		//   Return true if the BBOX was already computed by the class and returned in "bb" so it can be avoided to redo it again.
-		//   Look at bb.size() to find out the expected dimensionality (e.g. 2 or 3 for point clouds)
-		template <class BBOX>
-		bool kdtree_get_bbox(BBOX& /*bb*/) const {
-			return false;
-		}
-
-		/** @} */
-
-	}; // end of KDTreeEigenMatrixAdaptor
-	/** @} */
+        if (i < capacity) {
+          dists[i] = dists[i - 1];
+          indices[i] = indices[i - 1];
+        }
+      } else
+        break;
+    }
+    if (i < capacity) {
+      dists[i] = dist;
+      indices[i] = index;
+    }
+    if (count < capacity)
+      count++;
+
+    // tell caller that the search shall continue
+    return true;
+  }
+
+  inline DistanceType worstDist() const { return dists[capacity - 1]; }
+};
+
+/** operator "<" for std::sort() */
+struct IndexDist_Sorter {
+  /** PairType will be typically: std::pair<IndexType,DistanceType> */
+  template <typename PairType>
+  inline bool operator()(const PairType &p1, const PairType &p2) const {
+    return p1.second < p2.second;
+  }
+};
+
+/**
+ * A result-set class used when performing a radius based search.
+ */
+template <typename _DistanceType, typename _IndexType = size_t>
+class RadiusResultSet {
+public:
+  typedef _DistanceType DistanceType;
+  typedef _IndexType IndexType;
+
+public:
+  const DistanceType radius;
+
+  std::vector<std::pair<IndexType, DistanceType>> &m_indices_dists;
+
+  inline RadiusResultSet(
+      DistanceType radius_,
+      std::vector<std::pair<IndexType, DistanceType>> &indices_dists)
+      : radius(radius_), m_indices_dists(indices_dists) {
+    init();
+  }
+
+  inline void init() { clear(); }
+  inline void clear() { m_indices_dists.clear(); }
+
+  inline size_t size() const { return m_indices_dists.size(); }
+
+  inline bool full() const { return true; }
+
+  /**
+   * Called during search to add an element matching the criteria.
+   * @return true if the search should be continued, false if the results are
+   * sufficient
+   */
+  inline bool addPoint(DistanceType dist, IndexType index) {
+    if (dist < radius)
+      m_indices_dists.push_back(std::make_pair(index, dist));
+    return true;
+  }
+
+  inline DistanceType worstDist() const { return radius; }
+
+  /**
+   * Find the worst result (furtherest neighbor) without copying or sorting
+   * Pre-conditions: size() > 0
+   */
+  std::pair<IndexType, DistanceType> worst_item() const {
+    if (m_indices_dists.empty())
+      throw std::runtime_error("Cannot invoke RadiusResultSet::worst_item() on "
+                               "an empty list of results.");
+    typedef
+        typename std::vector<std::pair<IndexType, DistanceType>>::const_iterator
+            DistIt;
+    DistIt it = std::max_element(m_indices_dists.begin(), m_indices_dists.end(),
+                                 IndexDist_Sorter());
+    return *it;
+  }
+};
+
+/** @} */
+
+/** @addtogroup loadsave_grp Load/save auxiliary functions
+ * @{ */
+template <typename T>
+void save_value(FILE *stream, const T &value, size_t count = 1) {
+  fwrite(&value, sizeof(value), count, stream);
+}
+
+template <typename T>
+void save_value(FILE *stream, const std::vector<T> &value) {
+  size_t size = value.size();
+  fwrite(&size, sizeof(size_t), 1, stream);
+  fwrite(&value[0], sizeof(T), size, stream);
+}
+
+template <typename T>
+void load_value(FILE *stream, T &value, size_t count = 1) {
+  size_t read_cnt = fread(&value, sizeof(value), count, stream);
+  if (read_cnt != count) {
+    throw std::runtime_error("Cannot read from file");
+  }
+}
+
+template <typename T> void load_value(FILE *stream, std::vector<T> &value) {
+  size_t size;
+  size_t read_cnt = fread(&size, sizeof(size_t), 1, stream);
+  if (read_cnt != 1) {
+    throw std::runtime_error("Cannot read from file");
+  }
+  value.resize(size);
+  read_cnt = fread(&value[0], sizeof(T), size, stream);
+  if (read_cnt != size) {
+    throw std::runtime_error("Cannot read from file");
+  }
+}
+/** @} */
+
+/** @addtogroup metric_grp Metric (distance) classes
+ * @{ */
+
+struct Metric {};
+
+/** Manhattan distance functor (generic version, optimized for
+ * high-dimensionality data sets). Corresponding distance traits:
+ * nanoflann::metric_L1 \tparam T Type of the elements (e.g. double, float,
+ * uint8_t) \tparam _DistanceType Type of distance variables (must be signed)
+ * (e.g. float, double, int64_t)
+ */
+template <class T, class DataSource, typename _DistanceType = T>
+struct L1_Adaptor {
+  typedef T ElementType;
+  typedef _DistanceType DistanceType;
+
+  const DataSource &data_source;
+
+  L1_Adaptor(const DataSource &_data_source) : data_source(_data_source) {}
+
+  inline DistanceType evalMetric(const T *a, const size_t b_idx, size_t size,
+                                 DistanceType worst_dist = -1) const {
+    DistanceType result = DistanceType();
+    const T *last = a + size;
+    const T *lastgroup = last - 3;
+    size_t d = 0;
+
+    /* Process 4 items with each loop for efficiency. */
+    while (a < lastgroup) {
+      const DistanceType diff0 =
+          std::abs(a[0] - data_source.kdtree_get_pt(b_idx, d++));
+      const DistanceType diff1 =
+          std::abs(a[1] - data_source.kdtree_get_pt(b_idx, d++));
+      const DistanceType diff2 =
+          std::abs(a[2] - data_source.kdtree_get_pt(b_idx, d++));
+      const DistanceType diff3 =
+          std::abs(a[3] - data_source.kdtree_get_pt(b_idx, d++));
+      result += diff0 + diff1 + diff2 + diff3;
+      a += 4;
+      if ((worst_dist > 0) && (result > worst_dist)) {
+        return result;
+      }
+    }
+    /* Process last 0-3 components.  Not needed for standard vector lengths. */
+    while (a < last) {
+      result += std::abs(*a++ - data_source.kdtree_get_pt(b_idx, d++));
+    }
+    return result;
+  }
+
+  template <typename U, typename V>
+  inline DistanceType accum_dist(const U a, const V b, int) const {
+    return std::abs(a - b);
+  }
+};
+
+/** Squared Euclidean distance functor (generic version, optimized for
+ * high-dimensionality data sets). Corresponding distance traits:
+ * nanoflann::metric_L2 \tparam T Type of the elements (e.g. double, float,
+ * uint8_t) \tparam _DistanceType Type of distance variables (must be signed)
+ * (e.g. float, double, int64_t)
+ */
+template <class T, class DataSource, typename _DistanceType = T>
+struct L2_Adaptor {
+  typedef T ElementType;
+  typedef _DistanceType DistanceType;
+
+  const DataSource &data_source;
+
+  L2_Adaptor(const DataSource &_data_source) : data_source(_data_source) {}
+
+  inline DistanceType evalMetric(const T *a, const size_t b_idx, size_t size,
+                                 DistanceType worst_dist = -1) const {
+    DistanceType result = DistanceType();
+    const T *last = a + size;
+    const T *lastgroup = last - 3;
+    size_t d = 0;
+
+    /* Process 4 items with each loop for efficiency. */
+    while (a < lastgroup) {
+      const DistanceType diff0 = a[0] - data_source.kdtree_get_pt(b_idx, d++);
+      const DistanceType diff1 = a[1] - data_source.kdtree_get_pt(b_idx, d++);
+      const DistanceType diff2 = a[2] - data_source.kdtree_get_pt(b_idx, d++);
+      const DistanceType diff3 = a[3] - data_source.kdtree_get_pt(b_idx, d++);
+      result += diff0 * diff0 + diff1 * diff1 + diff2 * diff2 + diff3 * diff3;
+      a += 4;
+      if ((worst_dist > 0) && (result > worst_dist)) {
+        return result;
+      }
+    }
+    /* Process last 0-3 components.  Not needed for standard vector lengths. */
+    while (a < last) {
+      const DistanceType diff0 = *a++ - data_source.kdtree_get_pt(b_idx, d++);
+      result += diff0 * diff0;
+    }
+    return result;
+  }
+
+  template <typename U, typename V>
+  inline DistanceType accum_dist(const U a, const V b, int) const {
+    return (a - b) * (a - b);
+  }
+};
+
+/** Squared Euclidean (L2) distance functor (suitable for low-dimensionality
+ * datasets, like 2D or 3D point clouds) Corresponding distance traits:
+ * nanoflann::metric_L2_Simple \tparam T Type of the elements (e.g. double,
+ * float, uint8_t) \tparam _DistanceType Type of distance variables (must be
+ * signed) (e.g. float, double, int64_t)
+ */
+template <class T, class DataSource, typename _DistanceType = T>
+struct L2_Simple_Adaptor {
+  typedef T ElementType;
+  typedef _DistanceType DistanceType;
+
+  const DataSource &data_source;
+
+  L2_Simple_Adaptor(const DataSource &_data_source)
+      : data_source(_data_source) {}
+
+  inline DistanceType evalMetric(const T *a, const size_t b_idx,
+                                 size_t size) const {
+    DistanceType result = DistanceType();
+    for (size_t i = 0; i < size; ++i) {
+      const DistanceType diff = a[i] - data_source.kdtree_get_pt(b_idx, i);
+      result += diff * diff;
+    }
+    return result;
+  }
+
+  template <typename U, typename V>
+  inline DistanceType accum_dist(const U a, const V b, int) const {
+    return (a - b) * (a - b);
+  }
+};
+
+/** SO2 distance functor
+ *  Corresponding distance traits: nanoflann::metric_SO2
+ * \tparam T Type of the elements (e.g. double, float)
+ * \tparam _DistanceType Type of distance variables (must be signed) (e.g.
+ * float, double) orientation is constrained to be in [-pi, pi]
+ */
+template <class T, class DataSource, typename _DistanceType = T>
+struct SO2_Adaptor {
+  typedef T ElementType;
+  typedef _DistanceType DistanceType;
+
+  const DataSource &data_source;
+
+  SO2_Adaptor(const DataSource &_data_source) : data_source(_data_source) {}
+
+  inline DistanceType evalMetric(const T *a, const size_t b_idx,
+                                 size_t size) const {
+    return accum_dist(a[size - 1], data_source.kdtree_get_pt(b_idx, size - 1),
+                      size - 1);
+  }
+
+  template <typename U, typename V>
+  inline DistanceType accum_dist(const U a, const V b, int) const {
+    DistanceType result = DistanceType();
+    result = b - a;
+    if (result > M_PI)
+      result -= 2. * M_PI;
+    else if (result < -M_PI)
+      result += 2. * M_PI;
+    return result;
+  }
+};
+
+/** SO3 distance functor (Uses L2_Simple)
+ *  Corresponding distance traits: nanoflann::metric_SO3
+ * \tparam T Type of the elements (e.g. double, float)
+ * \tparam _DistanceType Type of distance variables (must be signed) (e.g.
+ * float, double)
+ */
+template <class T, class DataSource, typename _DistanceType = T>
+struct SO3_Adaptor {
+  typedef T ElementType;
+  typedef _DistanceType DistanceType;
+
+  L2_Simple_Adaptor<T, DataSource> distance_L2_Simple;
+
+  SO3_Adaptor(const DataSource &_data_source)
+      : distance_L2_Simple(_data_source) {}
+
+  inline DistanceType evalMetric(const T *a, const size_t b_idx,
+                                 size_t size) const {
+    return distance_L2_Simple.evalMetric(a, b_idx, size);
+  }
+
+  template <typename U, typename V>
+  inline DistanceType accum_dist(const U a, const V b, int idx) const {
+    return distance_L2_Simple.accum_dist(a, b, idx);
+  }
+};
+
+/** Metaprogramming helper traits class for the L1 (Manhattan) metric */
+struct metric_L1 : public Metric {
+  template <class T, class DataSource> struct traits {
+    typedef L1_Adaptor<T, DataSource> distance_t;
+  };
+};
+/** Metaprogramming helper traits class for the L2 (Euclidean) metric */
+struct metric_L2 : public Metric {
+  template <class T, class DataSource> struct traits {
+    typedef L2_Adaptor<T, DataSource> distance_t;
+  };
+};
+/** Metaprogramming helper traits class for the L2_simple (Euclidean) metric */
+struct metric_L2_Simple : public Metric {
+  template <class T, class DataSource> struct traits {
+    typedef L2_Simple_Adaptor<T, DataSource> distance_t;
+  };
+};
+/** Metaprogramming helper traits class for the SO3_InnerProdQuat metric */
+struct metric_SO2 : public Metric {
+  template <class T, class DataSource> struct traits {
+    typedef SO2_Adaptor<T, DataSource> distance_t;
+  };
+};
+/** Metaprogramming helper traits class for the SO3_InnerProdQuat metric */
+struct metric_SO3 : public Metric {
+  template <class T, class DataSource> struct traits {
+    typedef SO3_Adaptor<T, DataSource> distance_t;
+  };
+};
+
+/** @} */
+
+/** @addtogroup param_grp Parameter structs
+ * @{ */
+
+/**  Parameters (see README.md) */
+struct KDTreeSingleIndexAdaptorParams {
+  KDTreeSingleIndexAdaptorParams(size_t _leaf_max_size = 10)
+      : leaf_max_size(_leaf_max_size) {}
+
+  size_t leaf_max_size;
+};
+
+/** Search options for KDTreeSingleIndexAdaptor::findNeighbors() */
+struct SearchParams {
+  /** Note: The first argument (checks_IGNORED_) is ignored, but kept for
+   * compatibility with the FLANN interface */
+  SearchParams(int checks_IGNORED_ = 32, float eps_ = 0, bool sorted_ = true)
+      : checks(checks_IGNORED_), eps(eps_), sorted(sorted_) {}
+
+  int checks;  //!< Ignored parameter (Kept for compatibility with the FLANN
+               //!< interface).
+  float eps;   //!< search for eps-approximate neighbours (default: 0)
+  bool sorted; //!< only for radius search, require neighbours sorted by
+               //!< distance (default: true)
+};
+/** @} */
+
+/** @addtogroup memalloc_grp Memory allocation
+ * @{ */
+
+/**
+ * Allocates (using C's malloc) a generic type T.
+ *
+ * Params:
+ *     count = number of instances to allocate.
+ * Returns: pointer (of type T*) to memory buffer
+ */
+template <typename T> inline T *allocate(size_t count = 1) {
+  T *mem = static_cast<T *>(::malloc(sizeof(T) * count));
+  return mem;
+}
+
+/**
+ * Pooled storage allocator
+ *
+ * The following routines allow for the efficient allocation of storage in
+ * small chunks from a specified pool.  Rather than allowing each structure
+ * to be freed individually, an entire pool of storage is freed at once.
+ * This method has two advantages over just using malloc() and free().  First,
+ * it is far more efficient for allocating small objects, as there is
+ * no overhead for remembering all the information needed to free each
+ * object or consolidating fragmented memory.  Second, the decision about
+ * how long to keep an object is made at the time of allocation, and there
+ * is no need to track down all the objects to free them.
+ *
+ */
+
+const size_t WORDSIZE = 16;
+const size_t BLOCKSIZE = 8192;
+
+class PooledAllocator {
+  /* We maintain memory alignment to word boundaries by requiring that all
+      allocations be in multiples of the machine wordsize.  */
+  /* Size of machine word in bytes.  Must be power of 2. */
+  /* Minimum number of bytes requested at a time from	the system.  Must be
+   * multiple of WORDSIZE. */
+
+  size_t remaining; /* Number of bytes left in current block of storage. */
+  void *base;       /* Pointer to base of current block of storage. */
+  void *loc;        /* Current location in block to next allocate memory. */
+
+  void internal_init() {
+    remaining = 0;
+    base = NULL;
+    usedMemory = 0;
+    wastedMemory = 0;
+  }
+
+public:
+  size_t usedMemory;
+  size_t wastedMemory;
+
+  /**
+      Default constructor. Initializes a new pool.
+   */
+  PooledAllocator() { internal_init(); }
+
+  /**
+   * Destructor. Frees all the memory allocated in this pool.
+   */
+  ~PooledAllocator() { free_all(); }
+
+  /** Frees all allocated memory chunks */
+  void free_all() {
+    while (base != NULL) {
+      void *prev =
+          *(static_cast<void **>(base)); /* Get pointer to prev block. */
+      ::free(base);
+      base = prev;
+    }
+    internal_init();
+  }
+
+  /**
+   * Returns a pointer to a piece of new memory of the given size in bytes
+   * allocated from the pool.
+   */
+  void *malloc(const size_t req_size) {
+    /* Round size up to a multiple of wordsize.  The following expression
+        only works for WORDSIZE that is a power of 2, by masking last bits of
+        incremented size to zero.
+     */
+    const size_t size = (req_size + (WORDSIZE - 1)) & ~(WORDSIZE - 1);
+
+    /* Check whether a new block must be allocated.  Note that the first word
+        of a block is reserved for a pointer to the previous block.
+     */
+    if (size > remaining) {
+
+      wastedMemory += remaining;
+
+      /* Allocate new storage. */
+      const size_t blocksize =
+          (size + sizeof(void *) + (WORDSIZE - 1) > BLOCKSIZE)
+              ? size + sizeof(void *) + (WORDSIZE - 1)
+              : BLOCKSIZE;
+
+      // use the standard C malloc to allocate memory
+      void *m = ::malloc(blocksize);
+      if (!m) {
+        fprintf(stderr, "Failed to allocate memory.\n");
+        return NULL;
+      }
+
+      /* Fill first word of new block with pointer to previous block. */
+      static_cast<void **>(m)[0] = base;
+      base = m;
+
+      size_t shift = 0;
+      // int size_t = (WORDSIZE - ( (((size_t)m) + sizeof(void*)) &
+      // (WORDSIZE-1))) & (WORDSIZE-1);
+
+      remaining = blocksize - sizeof(void *) - shift;
+      loc = (static_cast<char *>(m) + sizeof(void *) + shift);
+    }
+    void *rloc = loc;
+    loc = static_cast<char *>(loc) + size;
+    remaining -= size;
+
+    usedMemory += size;
+
+    return rloc;
+  }
+
+  /**
+   * Allocates (using this pool) a generic type T.
+   *
+   * Params:
+   *     count = number of instances to allocate.
+   * Returns: pointer (of type T*) to memory buffer
+   */
+  template <typename T> T *allocate(const size_t count = 1) {
+    T *mem = static_cast<T *>(this->malloc(sizeof(T) * count));
+    return mem;
+  }
+};
+/** @} */
+
+/** @addtogroup nanoflann_metaprog_grp Auxiliary metaprogramming stuff
+ * @{ */
+
+/** Used to declare fixed-size arrays when DIM>0, dynamically-allocated vectors
+ * when DIM=-1. Fixed size version for a generic DIM:
+ */
+template <int DIM, typename T> struct array_or_vector_selector {
+  typedef std::array<T, DIM> container_t;
+};
+/** Dynamic size version */
+template <typename T> struct array_or_vector_selector<-1, T> {
+  typedef std::vector<T> container_t;
+};
+
+/** @} */
+
+/** kd-tree base-class
+ *
+ * Contains the member functions common to the classes KDTreeSingleIndexAdaptor
+ * and KDTreeSingleIndexDynamicAdaptor_.
+ *
+ * \tparam Derived The name of the class which inherits this class.
+ * \tparam DatasetAdaptor The user-provided adaptor (see comments above).
+ * \tparam Distance The distance metric to use, these are all classes derived
+ * from nanoflann::Metric \tparam DIM Dimensionality of data points (e.g. 3 for
+ * 3D points) \tparam IndexType Will be typically size_t or int
+ */
+
+template <class Derived, typename Distance, class DatasetAdaptor, int DIM = -1,
+          typename IndexType = size_t>
+class KDTreeBaseClass {
+
+public:
+  /** Frees the previously-built index. Automatically called within
+   * buildIndex(). */
+  void freeIndex(Derived &obj) {
+    obj.pool.free_all();
+    obj.root_node = NULL;
+    obj.m_size_at_index_build = 0;
+  }
+
+  typedef typename Distance::ElementType ElementType;
+  typedef typename Distance::DistanceType DistanceType;
+
+  /*--------------------- Internal Data Structures --------------------------*/
+  struct Node {
+    /** Union used because a node can be either a LEAF node or a non-leaf node,
+     * so both data fields are never used simultaneously */
+    union {
+      struct leaf {
+        IndexType left, right; //!< Indices of points in leaf node
+      } lr;
+      struct nonleaf {
+        int divfeat;                  //!< Dimension used for subdivision.
+        DistanceType divlow, divhigh; //!< The values used for subdivision.
+      } sub;
+    } node_type;
+    Node *child1, *child2; //!< Child nodes (both=NULL mean its a leaf node)
+  };
+
+  typedef Node *NodePtr;
+
+  struct Interval {
+    ElementType low, high;
+  };
+
+  /**
+   *  Array of indices to vectors in the dataset.
+   */
+  std::vector<IndexType> vind;
+
+  NodePtr root_node;
+
+  size_t m_leaf_max_size;
+
+  size_t m_size;                //!< Number of current points in the dataset
+  size_t m_size_at_index_build; //!< Number of points in the dataset when the
+                                //!< index was built
+  int dim;                      //!< Dimensionality of each data point
+
+  /** Define "BoundingBox" as a fixed-size or variable-size container depending
+   * on "DIM" */
+  typedef
+      typename array_or_vector_selector<DIM, Interval>::container_t BoundingBox;
+
+  /** Define "distance_vector_t" as a fixed-size or variable-size container
+   * depending on "DIM" */
+  typedef typename array_or_vector_selector<DIM, DistanceType>::container_t
+      distance_vector_t;
+
+  /** The KD-tree used to find neighbours */
+
+  BoundingBox root_bbox;
+
+  /**
+   * Pooled memory allocator.
+   *
+   * Using a pooled memory allocator is more efficient
+   * than allocating memory directly when there is a large
+   * number small of memory allocations.
+   */
+  PooledAllocator pool;
+
+  /** Returns number of points in dataset  */
+  size_t size(const Derived &obj) const { return obj.m_size; }
+
+  /** Returns the length of each point in the dataset */
+  size_t veclen(const Derived &obj) {
+    return static_cast<size_t>(DIM > 0 ? DIM : obj.dim);
+  }
+
+  /// Helper accessor to the dataset points:
+  inline ElementType dataset_get(const Derived &obj, size_t idx,
+                                 int component) const {
+    return obj.dataset.kdtree_get_pt(idx, component);
+  }
+
+  /**
+   * Computes the inde memory usage
+   * Returns: memory used by the index
+   */
+  size_t usedMemory(Derived &obj) {
+    return obj.pool.usedMemory + obj.pool.wastedMemory +
+           obj.dataset.kdtree_get_point_count() *
+               sizeof(IndexType); // pool memory and vind array memory
+  }
+
+  void computeMinMax(const Derived &obj, IndexType *ind, IndexType count,
+                     int element, ElementType &min_elem,
+                     ElementType &max_elem) {
+    min_elem = dataset_get(obj, ind[0], element);
+    max_elem = dataset_get(obj, ind[0], element);
+    for (IndexType i = 1; i < count; ++i) {
+      ElementType val = dataset_get(obj, ind[i], element);
+      if (val < min_elem)
+        min_elem = val;
+      if (val > max_elem)
+        max_elem = val;
+    }
+  }
+
+  /**
+   * Create a tree node that subdivides the list of vecs from vind[first]
+   * to vind[last].  The routine is called recursively on each sublist.
+   *
+   * @param left index of the first vector
+   * @param right index of the last vector
+   */
+  NodePtr divideTree(Derived &obj, const IndexType left, const IndexType right,
+                     BoundingBox &bbox) {
+    NodePtr node = obj.pool.template allocate<Node>(); // allocate memory
+
+    /* If too few exemplars remain, then make this a leaf node. */
+    if ((right - left) <= static_cast<IndexType>(obj.m_leaf_max_size)) {
+      node->child1 = node->child2 = NULL; /* Mark as leaf node. */
+      node->node_type.lr.left = left;
+      node->node_type.lr.right = right;
+
+      // compute bounding-box of leaf points
+      for (int i = 0; i < (DIM > 0 ? DIM : obj.dim); ++i) {
+        bbox[i].low = dataset_get(obj, obj.vind[left], i);
+        bbox[i].high = dataset_get(obj, obj.vind[left], i);
+      }
+      for (IndexType k = left + 1; k < right; ++k) {
+        for (int i = 0; i < (DIM > 0 ? DIM : obj.dim); ++i) {
+          if (bbox[i].low > dataset_get(obj, obj.vind[k], i))
+            bbox[i].low = dataset_get(obj, obj.vind[k], i);
+          if (bbox[i].high < dataset_get(obj, obj.vind[k], i))
+            bbox[i].high = dataset_get(obj, obj.vind[k], i);
+        }
+      }
+    } else {
+      IndexType idx;
+      int cutfeat;
+      DistanceType cutval;
+      middleSplit_(obj, &obj.vind[0] + left, right - left, idx, cutfeat, cutval,
+                   bbox);
+
+      node->node_type.sub.divfeat = cutfeat;
+
+      BoundingBox left_bbox(bbox);
+      left_bbox[cutfeat].high = cutval;
+      node->child1 = divideTree(obj, left, left + idx, left_bbox);
+
+      BoundingBox right_bbox(bbox);
+      right_bbox[cutfeat].low = cutval;
+      node->child2 = divideTree(obj, left + idx, right, right_bbox);
+
+      node->node_type.sub.divlow = left_bbox[cutfeat].high;
+      node->node_type.sub.divhigh = right_bbox[cutfeat].low;
+
+      for (int i = 0; i < (DIM > 0 ? DIM : obj.dim); ++i) {
+        bbox[i].low = std::min(left_bbox[i].low, right_bbox[i].low);
+        bbox[i].high = std::max(left_bbox[i].high, right_bbox[i].high);
+      }
+    }
+
+    return node;
+  }
+
+  void middleSplit_(Derived &obj, IndexType *ind, IndexType count,
+                    IndexType &index, int &cutfeat, DistanceType &cutval,
+                    const BoundingBox &bbox) {
+    const DistanceType EPS = static_cast<DistanceType>(0.00001);
+    ElementType max_span = bbox[0].high - bbox[0].low;
+    for (int i = 1; i < (DIM > 0 ? DIM : obj.dim); ++i) {
+      ElementType span = bbox[i].high - bbox[i].low;
+      if (span > max_span) {
+        max_span = span;
+      }
+    }
+    ElementType max_spread = -1;
+    cutfeat = 0;
+    for (int i = 0; i < (DIM > 0 ? DIM : obj.dim); ++i) {
+      ElementType span = bbox[i].high - bbox[i].low;
+      if (span > (1 - EPS) * max_span) {
+        ElementType min_elem, max_elem;
+        computeMinMax(obj, ind, count, i, min_elem, max_elem);
+        ElementType spread = max_elem - min_elem;
+        ;
+        if (spread > max_spread) {
+          cutfeat = i;
+          max_spread = spread;
+        }
+      }
+    }
+    // split in the middle
+    DistanceType split_val = (bbox[cutfeat].low + bbox[cutfeat].high) / 2;
+    ElementType min_elem, max_elem;
+    computeMinMax(obj, ind, count, cutfeat, min_elem, max_elem);
+
+    if (split_val < min_elem)
+      cutval = min_elem;
+    else if (split_val > max_elem)
+      cutval = max_elem;
+    else
+      cutval = split_val;
+
+    IndexType lim1, lim2;
+    planeSplit(obj, ind, count, cutfeat, cutval, lim1, lim2);
+
+    if (lim1 > count / 2)
+      index = lim1;
+    else if (lim2 < count / 2)
+      index = lim2;
+    else
+      index = count / 2;
+  }
+
+  /**
+   *  Subdivide the list of points by a plane perpendicular on axe corresponding
+   *  to the 'cutfeat' dimension at 'cutval' position.
+   *
+   *  On return:
+   *  dataset[ind[0..lim1-1]][cutfeat]<cutval
+   *  dataset[ind[lim1..lim2-1]][cutfeat]==cutval
+   *  dataset[ind[lim2..count]][cutfeat]>cutval
+   */
+  void planeSplit(Derived &obj, IndexType *ind, const IndexType count,
+                  int cutfeat, DistanceType &cutval, IndexType &lim1,
+                  IndexType &lim2) {
+    /* Move vector indices for left subtree to front of list. */
+    IndexType left = 0;
+    IndexType right = count - 1;
+    for (;;) {
+      while (left <= right && dataset_get(obj, ind[left], cutfeat) < cutval)
+        ++left;
+      while (right && left <= right &&
+             dataset_get(obj, ind[right], cutfeat) >= cutval)
+        --right;
+      if (left > right || !right)
+        break; // "!right" was added to support unsigned Index types
+      std::swap(ind[left], ind[right]);
+      ++left;
+      --right;
+    }
+    /* If either list is empty, it means that all remaining features
+     * are identical. Split in the middle to maintain a balanced tree.
+     */
+    lim1 = left;
+    right = count - 1;
+    for (;;) {
+      while (left <= right && dataset_get(obj, ind[left], cutfeat) <= cutval)
+        ++left;
+      while (right && left <= right &&
+             dataset_get(obj, ind[right], cutfeat) > cutval)
+        --right;
+      if (left > right || !right)
+        break; // "!right" was added to support unsigned Index types
+      std::swap(ind[left], ind[right]);
+      ++left;
+      --right;
+    }
+    lim2 = left;
+  }
+
+  DistanceType computeInitialDistances(const Derived &obj,
+                                       const ElementType *vec,
+                                       distance_vector_t &dists) const {
+    assert(vec);
+    DistanceType distsq = DistanceType();
+
+    for (int i = 0; i < (DIM > 0 ? DIM : obj.dim); ++i) {
+      if (vec[i] < obj.root_bbox[i].low) {
+        dists[i] = obj.distance.accum_dist(vec[i], obj.root_bbox[i].low, i);
+        distsq += dists[i];
+      }
+      if (vec[i] > obj.root_bbox[i].high) {
+        dists[i] = obj.distance.accum_dist(vec[i], obj.root_bbox[i].high, i);
+        distsq += dists[i];
+      }
+    }
+    return distsq;
+  }
+
+  void save_tree(Derived &obj, FILE *stream, NodePtr tree) {
+    save_value(stream, *tree);
+    if (tree->child1 != NULL) {
+      save_tree(obj, stream, tree->child1);
+    }
+    if (tree->child2 != NULL) {
+      save_tree(obj, stream, tree->child2);
+    }
+  }
+
+  void load_tree(Derived &obj, FILE *stream, NodePtr &tree) {
+    tree = obj.pool.template allocate<Node>();
+    load_value(stream, *tree);
+    if (tree->child1 != NULL) {
+      load_tree(obj, stream, tree->child1);
+    }
+    if (tree->child2 != NULL) {
+      load_tree(obj, stream, tree->child2);
+    }
+  }
+
+  /**  Stores the index in a binary file.
+   *   IMPORTANT NOTE: The set of data points is NOT stored in the file, so when
+   * loading the index object it must be constructed associated to the same
+   * source of data points used while building it. See the example:
+   * examples/saveload_example.cpp \sa loadIndex  */
+  void saveIndex_(Derived &obj, FILE *stream) {
+    save_value(stream, obj.m_size);
+    save_value(stream, obj.dim);
+    save_value(stream, obj.root_bbox);
+    save_value(stream, obj.m_leaf_max_size);
+    save_value(stream, obj.vind);
+    save_tree(obj, stream, obj.root_node);
+  }
+
+  /**  Loads a previous index from a binary file.
+   *   IMPORTANT NOTE: The set of data points is NOT stored in the file, so the
+   * index object must be constructed associated to the same source of data
+   * points used while building the index. See the example:
+   * examples/saveload_example.cpp \sa loadIndex  */
+  void loadIndex_(Derived &obj, FILE *stream) {
+    load_value(stream, obj.m_size);
+    load_value(stream, obj.dim);
+    load_value(stream, obj.root_bbox);
+    load_value(stream, obj.m_leaf_max_size);
+    load_value(stream, obj.vind);
+    load_tree(obj, stream, obj.root_node);
+  }
+};
+
+/** @addtogroup kdtrees_grp KD-tree classes and adaptors
+ * @{ */
+
+/** kd-tree static index
+ *
+ * Contains the k-d trees and other information for indexing a set of points
+ * for nearest-neighbor matching.
+ *
+ *  The class "DatasetAdaptor" must provide the following interface (can be
+ * non-virtual, inlined methods):
+ *
+ *  \code
+ *   // Must return the number of data poins
+ *   inline size_t kdtree_get_point_count() const { ... }
+ *
+ *
+ *   // Must return the dim'th component of the idx'th point in the class:
+ *   inline T kdtree_get_pt(const size_t idx, int dim) const { ... }
+ *
+ *   // Optional bounding-box computation: return false to default to a standard
+ * bbox computation loop.
+ *   //   Return true if the BBOX was already computed by the class and returned
+ * in "bb" so it can be avoided to redo it again.
+ *   //   Look at bb.size() to find out the expected dimensionality (e.g. 2 or 3
+ * for point clouds) template <class BBOX> bool kdtree_get_bbox(BBOX &bb) const
+ *   {
+ *      bb[0].low = ...; bb[0].high = ...;  // 0th dimension limits
+ *      bb[1].low = ...; bb[1].high = ...;  // 1st dimension limits
+ *      ...
+ *      return true;
+ *   }
+ *
+ *  \endcode
+ *
+ * \tparam DatasetAdaptor The user-provided adaptor (see comments above).
+ * \tparam Distance The distance metric to use: nanoflann::metric_L1,
+ * nanoflann::metric_L2, nanoflann::metric_L2_Simple, etc. \tparam DIM
+ * Dimensionality of data points (e.g. 3 for 3D points) \tparam IndexType Will
+ * be typically size_t or int
+ */
+template <typename Distance, class DatasetAdaptor, int DIM = -1,
+          typename IndexType = size_t>
+class KDTreeSingleIndexAdaptor
+    : public KDTreeBaseClass<
+          KDTreeSingleIndexAdaptor<Distance, DatasetAdaptor, DIM, IndexType>,
+          Distance, DatasetAdaptor, DIM, IndexType> {
+public:
+  /** Deleted copy constructor*/
+  KDTreeSingleIndexAdaptor(
+      const KDTreeSingleIndexAdaptor<Distance, DatasetAdaptor, DIM, IndexType>
+          &) = delete;
+
+  /**
+   * The dataset used by this index
+   */
+  const DatasetAdaptor &dataset; //!< The source of our data
+
+  const KDTreeSingleIndexAdaptorParams index_params;
+
+  Distance distance;
+
+  typedef typename nanoflann::KDTreeBaseClass<
+      nanoflann::KDTreeSingleIndexAdaptor<Distance, DatasetAdaptor, DIM,
+                                          IndexType>,
+      Distance, DatasetAdaptor, DIM, IndexType>
+      BaseClassRef;
+
+  typedef typename BaseClassRef::ElementType ElementType;
+  typedef typename BaseClassRef::DistanceType DistanceType;
+
+  typedef typename BaseClassRef::Node Node;
+  typedef Node *NodePtr;
+
+  typedef typename BaseClassRef::Interval Interval;
+  /** Define "BoundingBox" as a fixed-size or variable-size container depending
+   * on "DIM" */
+  typedef typename BaseClassRef::BoundingBox BoundingBox;
+
+  /** Define "distance_vector_t" as a fixed-size or variable-size container
+   * depending on "DIM" */
+  typedef typename BaseClassRef::distance_vector_t distance_vector_t;
+
+  /**
+   * KDTree constructor
+   *
+   * Refer to docs in README.md or online in
+   * https://github.com/jlblancoc/nanoflann
+   *
+   * The KD-Tree point dimension (the length of each point in the datase, e.g. 3
+   * for 3D points) is determined by means of:
+   *  - The \a DIM template parameter if >0 (highest priority)
+   *  - Otherwise, the \a dimensionality parameter of this constructor.
+   *
+   * @param inputData Dataset with the input features
+   * @param params Basically, the maximum leaf node size
+   */
+  KDTreeSingleIndexAdaptor(const int dimensionality,
+                           const DatasetAdaptor &inputData,
+                           const KDTreeSingleIndexAdaptorParams &params =
+                               KDTreeSingleIndexAdaptorParams())
+      : dataset(inputData), index_params(params), distance(inputData) {
+    BaseClassRef::root_node = NULL;
+    BaseClassRef::m_size = dataset.kdtree_get_point_count();
+    BaseClassRef::m_size_at_index_build = BaseClassRef::m_size;
+    BaseClassRef::dim = dimensionality;
+    if (DIM > 0)
+      BaseClassRef::dim = DIM;
+    BaseClassRef::m_leaf_max_size = params.leaf_max_size;
+
+    // Create a permutable array of indices to the input vectors.
+    init_vind();
+  }
+
+  /**
+   * Builds the index
+   */
+  void buildIndex() {
+    BaseClassRef::m_size = dataset.kdtree_get_point_count();
+    BaseClassRef::m_size_at_index_build = BaseClassRef::m_size;
+    init_vind();
+    this->freeIndex(*this);
+    BaseClassRef::m_size_at_index_build = BaseClassRef::m_size;
+    if (BaseClassRef::m_size == 0)
+      return;
+    computeBoundingBox(BaseClassRef::root_bbox);
+    BaseClassRef::root_node =
+        this->divideTree(*this, 0, BaseClassRef::m_size,
+                         BaseClassRef::root_bbox); // construct the tree
+  }
+
+  /** \name Query methods
+   * @{ */
+
+  /**
+   * Find set of nearest neighbors to vec[0:dim-1]. Their indices are stored
+   * inside the result object.
+   *
+   * Params:
+   *     result = the result object in which the indices of the
+   * nearest-neighbors are stored vec = the vector for which to search the
+   * nearest neighbors
+   *
+   * \tparam RESULTSET Should be any ResultSet<DistanceType>
+   * \return  True if the requested neighbors could be found.
+   * \sa knnSearch, radiusSearch
+   */
+  template <typename RESULTSET>
+  bool findNeighbors(RESULTSET &result, const ElementType *vec,
+                     const SearchParams &searchParams) const {
+    assert(vec);
+    if (this->size(*this) == 0)
+      return false;
+    if (!BaseClassRef::root_node)
+      throw std::runtime_error(
+          "[nanoflann] findNeighbors() called before building the index.");
+    float epsError = 1 + searchParams.eps;
+
+    distance_vector_t
+        dists; // fixed or variable-sized container (depending on DIM)
+    auto zero = static_cast<decltype(result.worstDist())>(0);
+    assign(dists, (DIM > 0 ? DIM : BaseClassRef::dim),
+           zero); // Fill it with zeros.
+    DistanceType distsq = this->computeInitialDistances(*this, vec, dists);
+    searchLevel(result, vec, BaseClassRef::root_node, distsq, dists,
+                epsError); // "count_leaf" parameter removed since was neither
+                           // used nor returned to the user.
+    return result.full();
+  }
+
+  /**
+   * Find the "num_closest" nearest neighbors to the \a query_point[0:dim-1].
+   * Their indices are stored inside the result object. \sa radiusSearch,
+   * findNeighbors \note nChecks_IGNORED is ignored but kept for compatibility
+   * with the original FLANN interface. \return Number `N` of valid points in
+   * the result set. Only the first `N` entries in `out_indices` and
+   * `out_distances_sq` will be valid. Return may be less than `num_closest`
+   * only if the number of elements in the tree is less than `num_closest`.
+   */
+  size_t knnSearch(const ElementType *query_point, const size_t num_closest,
+                   IndexType *out_indices, DistanceType *out_distances_sq,
+                   const int /* nChecks_IGNORED */ = 10) const {
+    nanoflann::KNNResultSet<DistanceType, IndexType> resultSet(num_closest);
+    resultSet.init(out_indices, out_distances_sq);
+    this->findNeighbors(resultSet, query_point, nanoflann::SearchParams());
+    return resultSet.size();
+  }
+
+  /**
+   * Find all the neighbors to \a query_point[0:dim-1] within a maximum radius.
+   *  The output is given as a vector of pairs, of which the first element is a
+   * point index and the second the corresponding distance. Previous contents of
+   * \a IndicesDists are cleared.
+   *
+   *  If searchParams.sorted==true, the output list is sorted by ascending
+   * distances.
+   *
+   *  For a better performance, it is advisable to do a .reserve() on the vector
+   * if you have any wild guess about the number of expected matches.
+   *
+   *  \sa knnSearch, findNeighbors, radiusSearchCustomCallback
+   * \return The number of points within the given radius (i.e. indices.size()
+   * or dists.size() )
+   */
+  size_t
+  radiusSearch(const ElementType *query_point, const DistanceType &radius,
+               std::vector<std::pair<IndexType, DistanceType>> &IndicesDists,
+               const SearchParams &searchParams) const {
+    RadiusResultSet<DistanceType, IndexType> resultSet(radius, IndicesDists);
+    const size_t nFound =
+        radiusSearchCustomCallback(query_point, resultSet, searchParams);
+    if (searchParams.sorted)
+      std::sort(IndicesDists.begin(), IndicesDists.end(), IndexDist_Sorter());
+    return nFound;
+  }
+
+  /**
+   * Just like radiusSearch() but with a custom callback class for each point
+   * found in the radius of the query. See the source of RadiusResultSet<> as a
+   * start point for your own classes. \sa radiusSearch
+   */
+  template <class SEARCH_CALLBACK>
+  size_t radiusSearchCustomCallback(
+      const ElementType *query_point, SEARCH_CALLBACK &resultSet,
+      const SearchParams &searchParams = SearchParams()) const {
+    this->findNeighbors(resultSet, query_point, searchParams);
+    return resultSet.size();
+  }
+
+  /** @} */
+
+public:
+  /** Make sure the auxiliary list \a vind has the same size than the current
+   * dataset, and re-generate if size has changed. */
+  void init_vind() {
+    // Create a permutable array of indices to the input vectors.
+    BaseClassRef::m_size = dataset.kdtree_get_point_count();
+    if (BaseClassRef::vind.size() != BaseClassRef::m_size)
+      BaseClassRef::vind.resize(BaseClassRef::m_size);
+    for (size_t i = 0; i < BaseClassRef::m_size; i++)
+      BaseClassRef::vind[i] = i;
+  }
+
+  void computeBoundingBox(BoundingBox &bbox) {
+    resize(bbox, (DIM > 0 ? DIM : BaseClassRef::dim));
+    if (dataset.kdtree_get_bbox(bbox)) {
+      // Done! It was implemented in derived class
+    } else {
+      const size_t N = dataset.kdtree_get_point_count();
+      if (!N)
+        throw std::runtime_error("[nanoflann] computeBoundingBox() called but "
+                                 "no data points found.");
+      for (int i = 0; i < (DIM > 0 ? DIM : BaseClassRef::dim); ++i) {
+        bbox[i].low = bbox[i].high = this->dataset_get(*this, 0, i);
+      }
+      for (size_t k = 1; k < N; ++k) {
+        for (int i = 0; i < (DIM > 0 ? DIM : BaseClassRef::dim); ++i) {
+          if (this->dataset_get(*this, k, i) < bbox[i].low)
+            bbox[i].low = this->dataset_get(*this, k, i);
+          if (this->dataset_get(*this, k, i) > bbox[i].high)
+            bbox[i].high = this->dataset_get(*this, k, i);
+        }
+      }
+    }
+  }
+
+  /**
+   * Performs an exact search in the tree starting from a node.
+   * \tparam RESULTSET Should be any ResultSet<DistanceType>
+   * \return true if the search should be continued, false if the results are
+   * sufficient
+   */
+  template <class RESULTSET>
+  bool searchLevel(RESULTSET &result_set, const ElementType *vec,
+                   const NodePtr node, DistanceType mindistsq,
+                   distance_vector_t &dists, const float epsError) const {
+    /* If this is a leaf node, then do check and return. */
+    if ((node->child1 == NULL) && (node->child2 == NULL)) {
+      // count_leaf += (node->lr.right-node->lr.left);  // Removed since was
+      // neither used nor returned to the user.
+      DistanceType worst_dist = result_set.worstDist();
+      for (IndexType i = node->node_type.lr.left; i < node->node_type.lr.right;
+           ++i) {
+        const IndexType index = BaseClassRef::vind[i]; // reorder... : i;
+        DistanceType dist = distance.evalMetric(
+            vec, index, (DIM > 0 ? DIM : BaseClassRef::dim));
+        if (dist < worst_dist) {
+          if (!result_set.addPoint(dist, BaseClassRef::vind[i])) {
+            // the resultset doesn't want to receive any more points, we're done
+            // searching!
+            return false;
+          }
+        }
+      }
+      return true;
+    }
+
+    /* Which child branch should be taken first? */
+    int idx = node->node_type.sub.divfeat;
+    ElementType val = vec[idx];
+    DistanceType diff1 = val - node->node_type.sub.divlow;
+    DistanceType diff2 = val - node->node_type.sub.divhigh;
+
+    NodePtr bestChild;
+    NodePtr otherChild;
+    DistanceType cut_dist;
+    if ((diff1 + diff2) < 0) {
+      bestChild = node->child1;
+      otherChild = node->child2;
+      cut_dist = distance.accum_dist(val, node->node_type.sub.divhigh, idx);
+    } else {
+      bestChild = node->child2;
+      otherChild = node->child1;
+      cut_dist = distance.accum_dist(val, node->node_type.sub.divlow, idx);
+    }
+
+    /* Call recursively to search next level down. */
+    if (!searchLevel(result_set, vec, bestChild, mindistsq, dists, epsError)) {
+      // the resultset doesn't want to receive any more points, we're done
+      // searching!
+      return false;
+    }
+
+    DistanceType dst = dists[idx];
+    mindistsq = mindistsq + cut_dist - dst;
+    dists[idx] = cut_dist;
+    if (mindistsq * epsError <= result_set.worstDist()) {
+      if (!searchLevel(result_set, vec, otherChild, mindistsq, dists,
+                       epsError)) {
+        // the resultset doesn't want to receive any more points, we're done
+        // searching!
+        return false;
+      }
+    }
+    dists[idx] = dst;
+    return true;
+  }
+
+public:
+  /**  Stores the index in a binary file.
+   *   IMPORTANT NOTE: The set of data points is NOT stored in the file, so when
+   * loading the index object it must be constructed associated to the same
+   * source of data points used while building it. See the example:
+   * examples/saveload_example.cpp \sa loadIndex  */
+  void saveIndex(FILE *stream) { this->saveIndex_(*this, stream); }
+
+  /**  Loads a previous index from a binary file.
+   *   IMPORTANT NOTE: The set of data points is NOT stored in the file, so the
+   * index object must be constructed associated to the same source of data
+   * points used while building the index. See the example:
+   * examples/saveload_example.cpp \sa loadIndex  */
+  void loadIndex(FILE *stream) { this->loadIndex_(*this, stream); }
+
+}; // class KDTree
+
+/** kd-tree dynamic index
+ *
+ * Contains the k-d trees and other information for indexing a set of points
+ * for nearest-neighbor matching.
+ *
+ *  The class "DatasetAdaptor" must provide the following interface (can be
+ * non-virtual, inlined methods):
+ *
+ *  \code
+ *   // Must return the number of data poins
+ *   inline size_t kdtree_get_point_count() const { ... }
+ *
+ *   // Must return the dim'th component of the idx'th point in the class:
+ *   inline T kdtree_get_pt(const size_t idx, int dim) const { ... }
+ *
+ *   // Optional bounding-box computation: return false to default to a standard
+ * bbox computation loop.
+ *   //   Return true if the BBOX was already computed by the class and returned
+ * in "bb" so it can be avoided to redo it again.
+ *   //   Look at bb.size() to find out the expected dimensionality (e.g. 2 or 3
+ * for point clouds) template <class BBOX> bool kdtree_get_bbox(BBOX &bb) const
+ *   {
+ *      bb[0].low = ...; bb[0].high = ...;  // 0th dimension limits
+ *      bb[1].low = ...; bb[1].high = ...;  // 1st dimension limits
+ *      ...
+ *      return true;
+ *   }
+ *
+ *  \endcode
+ *
+ * \tparam DatasetAdaptor The user-provided adaptor (see comments above).
+ * \tparam Distance The distance metric to use: nanoflann::metric_L1,
+ * nanoflann::metric_L2, nanoflann::metric_L2_Simple, etc. \tparam DIM
+ * Dimensionality of data points (e.g. 3 for 3D points) \tparam IndexType Will
+ * be typically size_t or int
+ */
+template <typename Distance, class DatasetAdaptor, int DIM = -1,
+          typename IndexType = size_t>
+class KDTreeSingleIndexDynamicAdaptor_
+    : public KDTreeBaseClass<KDTreeSingleIndexDynamicAdaptor_<
+                                 Distance, DatasetAdaptor, DIM, IndexType>,
+                             Distance, DatasetAdaptor, DIM, IndexType> {
+public:
+  /**
+   * The dataset used by this index
+   */
+  const DatasetAdaptor &dataset; //!< The source of our data
+
+  KDTreeSingleIndexAdaptorParams index_params;
+
+  std::vector<int> &treeIndex;
+
+  Distance distance;
+
+  typedef typename nanoflann::KDTreeBaseClass<
+      nanoflann::KDTreeSingleIndexDynamicAdaptor_<Distance, DatasetAdaptor, DIM,
+                                                  IndexType>,
+      Distance, DatasetAdaptor, DIM, IndexType>
+      BaseClassRef;
+
+  typedef typename BaseClassRef::ElementType ElementType;
+  typedef typename BaseClassRef::DistanceType DistanceType;
+
+  typedef typename BaseClassRef::Node Node;
+  typedef Node *NodePtr;
+
+  typedef typename BaseClassRef::Interval Interval;
+  /** Define "BoundingBox" as a fixed-size or variable-size container depending
+   * on "DIM" */
+  typedef typename BaseClassRef::BoundingBox BoundingBox;
+
+  /** Define "distance_vector_t" as a fixed-size or variable-size container
+   * depending on "DIM" */
+  typedef typename BaseClassRef::distance_vector_t distance_vector_t;
+
+  /**
+   * KDTree constructor
+   *
+   * Refer to docs in README.md or online in
+   * https://github.com/jlblancoc/nanoflann
+   *
+   * The KD-Tree point dimension (the length of each point in the datase, e.g. 3
+   * for 3D points) is determined by means of:
+   *  - The \a DIM template parameter if >0 (highest priority)
+   *  - Otherwise, the \a dimensionality parameter of this constructor.
+   *
+   * @param inputData Dataset with the input features
+   * @param params Basically, the maximum leaf node size
+   */
+  KDTreeSingleIndexDynamicAdaptor_(
+      const int dimensionality, const DatasetAdaptor &inputData,
+      std::vector<int> &treeIndex_,
+      const KDTreeSingleIndexAdaptorParams &params =
+          KDTreeSingleIndexAdaptorParams())
+      : dataset(inputData), index_params(params), treeIndex(treeIndex_),
+        distance(inputData) {
+    BaseClassRef::root_node = NULL;
+    BaseClassRef::m_size = 0;
+    BaseClassRef::m_size_at_index_build = 0;
+    BaseClassRef::dim = dimensionality;
+    if (DIM > 0)
+      BaseClassRef::dim = DIM;
+    BaseClassRef::m_leaf_max_size = params.leaf_max_size;
+  }
+
+  /** Assignment operator definiton */
+  KDTreeSingleIndexDynamicAdaptor_
+  operator=(const KDTreeSingleIndexDynamicAdaptor_ &rhs) {
+    KDTreeSingleIndexDynamicAdaptor_ tmp(rhs);
+    std::swap(BaseClassRef::vind, tmp.BaseClassRef::vind);
+    std::swap(BaseClassRef::m_leaf_max_size, tmp.BaseClassRef::m_leaf_max_size);
+    std::swap(index_params, tmp.index_params);
+    std::swap(treeIndex, tmp.treeIndex);
+    std::swap(BaseClassRef::m_size, tmp.BaseClassRef::m_size);
+    std::swap(BaseClassRef::m_size_at_index_build,
+              tmp.BaseClassRef::m_size_at_index_build);
+    std::swap(BaseClassRef::root_node, tmp.BaseClassRef::root_node);
+    std::swap(BaseClassRef::root_bbox, tmp.BaseClassRef::root_bbox);
+    std::swap(BaseClassRef::pool, tmp.BaseClassRef::pool);
+    return *this;
+  }
+
+  /**
+   * Builds the index
+   */
+  void buildIndex() {
+    BaseClassRef::m_size = BaseClassRef::vind.size();
+    this->freeIndex(*this);
+    BaseClassRef::m_size_at_index_build = BaseClassRef::m_size;
+    if (BaseClassRef::m_size == 0)
+      return;
+    computeBoundingBox(BaseClassRef::root_bbox);
+    BaseClassRef::root_node =
+        this->divideTree(*this, 0, BaseClassRef::m_size,
+                         BaseClassRef::root_bbox); // construct the tree
+  }
+
+  /** \name Query methods
+   * @{ */
+
+  /**
+   * Find set of nearest neighbors to vec[0:dim-1]. Their indices are stored
+   * inside the result object.
+   *
+   * Params:
+   *     result = the result object in which the indices of the
+   * nearest-neighbors are stored vec = the vector for which to search the
+   * nearest neighbors
+   *
+   * \tparam RESULTSET Should be any ResultSet<DistanceType>
+   * \return  True if the requested neighbors could be found.
+   * \sa knnSearch, radiusSearch
+   */
+  template <typename RESULTSET>
+  bool findNeighbors(RESULTSET &result, const ElementType *vec,
+                     const SearchParams &searchParams) const {
+    assert(vec);
+    if (this->size(*this) == 0)
+      return false;
+    if (!BaseClassRef::root_node)
+      return false;
+    float epsError = 1 + searchParams.eps;
+
+    distance_vector_t
+        dists; // fixed or variable-sized container (depending on DIM)
+    assign(dists, (DIM > 0 ? DIM : BaseClassRef::dim),
+           0); // Fill it with zeros.
+    DistanceType distsq = this->computeInitialDistances(*this, vec, dists);
+    searchLevel(result, vec, BaseClassRef::root_node, distsq, dists,
+                epsError); // "count_leaf" parameter removed since was neither
+                           // used nor returned to the user.
+    return result.full();
+  }
+
+  /**
+   * Find the "num_closest" nearest neighbors to the \a query_point[0:dim-1].
+   * Their indices are stored inside the result object. \sa radiusSearch,
+   * findNeighbors \note nChecks_IGNORED is ignored but kept for compatibility
+   * with the original FLANN interface. \return Number `N` of valid points in
+   * the result set. Only the first `N` entries in `out_indices` and
+   * `out_distances_sq` will be valid. Return may be less than `num_closest`
+   * only if the number of elements in the tree is less than `num_closest`.
+   */
+  size_t knnSearch(const ElementType *query_point, const size_t num_closest,
+                   IndexType *out_indices, DistanceType *out_distances_sq,
+                   const int /* nChecks_IGNORED */ = 10) const {
+    nanoflann::KNNResultSet<DistanceType, IndexType> resultSet(num_closest);
+    resultSet.init(out_indices, out_distances_sq);
+    this->findNeighbors(resultSet, query_point, nanoflann::SearchParams());
+    return resultSet.size();
+  }
+
+  /**
+   * Find all the neighbors to \a query_point[0:dim-1] within a maximum radius.
+   *  The output is given as a vector of pairs, of which the first element is a
+   * point index and the second the corresponding distance. Previous contents of
+   * \a IndicesDists are cleared.
+   *
+   *  If searchParams.sorted==true, the output list is sorted by ascending
+   * distances.
+   *
+   *  For a better performance, it is advisable to do a .reserve() on the vector
+   * if you have any wild guess about the number of expected matches.
+   *
+   *  \sa knnSearch, findNeighbors, radiusSearchCustomCallback
+   * \return The number of points within the given radius (i.e. indices.size()
+   * or dists.size() )
+   */
+  size_t
+  radiusSearch(const ElementType *query_point, const DistanceType &radius,
+               std::vector<std::pair<IndexType, DistanceType>> &IndicesDists,
+               const SearchParams &searchParams) const {
+    RadiusResultSet<DistanceType, IndexType> resultSet(radius, IndicesDists);
+    const size_t nFound =
+        radiusSearchCustomCallback(query_point, resultSet, searchParams);
+    if (searchParams.sorted)
+      std::sort(IndicesDists.begin(), IndicesDists.end(), IndexDist_Sorter());
+    return nFound;
+  }
+
+  /**
+   * Just like radiusSearch() but with a custom callback class for each point
+   * found in the radius of the query. See the source of RadiusResultSet<> as a
+   * start point for your own classes. \sa radiusSearch
+   */
+  template <class SEARCH_CALLBACK>
+  size_t radiusSearchCustomCallback(
+      const ElementType *query_point, SEARCH_CALLBACK &resultSet,
+      const SearchParams &searchParams = SearchParams()) const {
+    this->findNeighbors(resultSet, query_point, searchParams);
+    return resultSet.size();
+  }
+
+  /** @} */
+
+public:
+  void computeBoundingBox(BoundingBox &bbox) {
+    resize(bbox, (DIM > 0 ? DIM : BaseClassRef::dim));
+
+    if (dataset.kdtree_get_bbox(bbox)) {
+      // Done! It was implemented in derived class
+    } else {
+      const size_t N = BaseClassRef::m_size;
+      if (!N)
+        throw std::runtime_error("[nanoflann] computeBoundingBox() called but "
+                                 "no data points found.");
+      for (int i = 0; i < (DIM > 0 ? DIM : BaseClassRef::dim); ++i) {
+        bbox[i].low = bbox[i].high =
+            this->dataset_get(*this, BaseClassRef::vind[0], i);
+      }
+      for (size_t k = 1; k < N; ++k) {
+        for (int i = 0; i < (DIM > 0 ? DIM : BaseClassRef::dim); ++i) {
+          if (this->dataset_get(*this, BaseClassRef::vind[k], i) < bbox[i].low)
+            bbox[i].low = this->dataset_get(*this, BaseClassRef::vind[k], i);
+          if (this->dataset_get(*this, BaseClassRef::vind[k], i) > bbox[i].high)
+            bbox[i].high = this->dataset_get(*this, BaseClassRef::vind[k], i);
+        }
+      }
+    }
+  }
+
+  /**
+   * Performs an exact search in the tree starting from a node.
+   * \tparam RESULTSET Should be any ResultSet<DistanceType>
+   */
+  template <class RESULTSET>
+  void searchLevel(RESULTSET &result_set, const ElementType *vec,
+                   const NodePtr node, DistanceType mindistsq,
+                   distance_vector_t &dists, const float epsError) const {
+    /* If this is a leaf node, then do check and return. */
+    if ((node->child1 == NULL) && (node->child2 == NULL)) {
+      // count_leaf += (node->lr.right-node->lr.left);  // Removed since was
+      // neither used nor returned to the user.
+      DistanceType worst_dist = result_set.worstDist();
+      for (IndexType i = node->node_type.lr.left; i < node->node_type.lr.right;
+           ++i) {
+        const IndexType index = BaseClassRef::vind[i]; // reorder... : i;
+        if (treeIndex[index] == -1)
+          continue;
+        DistanceType dist = distance.evalMetric(
+            vec, index, (DIM > 0 ? DIM : BaseClassRef::dim));
+        if (dist < worst_dist) {
+          if (!result_set.addPoint(
+                  static_cast<typename RESULTSET::DistanceType>(dist),
+                  static_cast<typename RESULTSET::IndexType>(vind[i]))) {
+            // the resultset doesn't want to receive any more points, we're done
+            // searching!
+            return false;
+          }
+        }
+      }
+      return;
+    }
+
+    /* Which child branch should be taken first? */
+    int idx = node->node_type.sub.divfeat;
+    ElementType val = vec[idx];
+    DistanceType diff1 = val - node->node_type.sub.divlow;
+    DistanceType diff2 = val - node->node_type.sub.divhigh;
+
+    NodePtr bestChild;
+    NodePtr otherChild;
+    DistanceType cut_dist;
+    if ((diff1 + diff2) < 0) {
+      bestChild = node->child1;
+      otherChild = node->child2;
+      cut_dist = distance.accum_dist(val, node->node_type.sub.divhigh, idx);
+    } else {
+      bestChild = node->child2;
+      otherChild = node->child1;
+      cut_dist = distance.accum_dist(val, node->node_type.sub.divlow, idx);
+    }
+
+    /* Call recursively to search next level down. */
+    searchLevel(result_set, vec, bestChild, mindistsq, dists, epsError);
+
+    DistanceType dst = dists[idx];
+    mindistsq = mindistsq + cut_dist - dst;
+    dists[idx] = cut_dist;
+    if (mindistsq * epsError <= result_set.worstDist()) {
+      searchLevel(result_set, vec, otherChild, mindistsq, dists, epsError);
+    }
+    dists[idx] = dst;
+  }
+
+public:
+  /**  Stores the index in a binary file.
+   *   IMPORTANT NOTE: The set of data points is NOT stored in the file, so when
+   * loading the index object it must be constructed associated to the same
+   * source of data points used while building it. See the example:
+   * examples/saveload_example.cpp \sa loadIndex  */
+  void saveIndex(FILE *stream) { this->saveIndex_(*this, stream); }
+
+  /**  Loads a previous index from a binary file.
+   *   IMPORTANT NOTE: The set of data points is NOT stored in the file, so the
+   * index object must be constructed associated to the same source of data
+   * points used while building the index. See the example:
+   * examples/saveload_example.cpp \sa loadIndex  */
+  void loadIndex(FILE *stream) { this->loadIndex_(*this, stream); }
+};
+
+/** kd-tree dynaimic index
+ *
+ * class to create multiple static index and merge their results to behave as
+ * single dynamic index as proposed in Logarithmic Approach.
+ *
+ *  Example of usage:
+ *  examples/dynamic_pointcloud_example.cpp
+ *
+ * \tparam DatasetAdaptor The user-provided adaptor (see comments above).
+ * \tparam Distance The distance metric to use: nanoflann::metric_L1,
+ * nanoflann::metric_L2, nanoflann::metric_L2_Simple, etc. \tparam DIM
+ * Dimensionality of data points (e.g. 3 for 3D points) \tparam IndexType Will
+ * be typically size_t or int
+ */
+template <typename Distance, class DatasetAdaptor, int DIM = -1,
+          typename IndexType = size_t>
+class KDTreeSingleIndexDynamicAdaptor {
+public:
+  typedef typename Distance::ElementType ElementType;
+  typedef typename Distance::DistanceType DistanceType;
+
+protected:
+  size_t m_leaf_max_size;
+  size_t treeCount;
+  size_t pointCount;
+
+  /**
+   * The dataset used by this index
+   */
+  const DatasetAdaptor &dataset; //!< The source of our data
+
+  std::vector<int> treeIndex; //!< treeIndex[idx] is the index of tree in which
+                              //!< point at idx is stored. treeIndex[idx]=-1
+                              //!< means that point has been removed.
+
+  KDTreeSingleIndexAdaptorParams index_params;
+
+  int dim; //!< Dimensionality of each data point
+
+  typedef KDTreeSingleIndexDynamicAdaptor_<Distance, DatasetAdaptor, DIM>
+      index_container_t;
+  std::vector<index_container_t> index;
+
+public:
+  /** Get a const ref to the internal list of indices; the number of indices is
+   * adapted dynamically as the dataset grows in size. */
+  const std::vector<index_container_t> &getAllIndices() const { return index; }
+
+private:
+  /** finds position of least significant unset bit */
+  int First0Bit(IndexType num) {
+    int pos = 0;
+    while (num & 1) {
+      num = num >> 1;
+      pos++;
+    }
+    return pos;
+  }
+
+  /** Creates multiple empty trees to handle dynamic support */
+  void init() {
+    typedef KDTreeSingleIndexDynamicAdaptor_<Distance, DatasetAdaptor, DIM>
+        my_kd_tree_t;
+    std::vector<my_kd_tree_t> index_(
+        treeCount, my_kd_tree_t(dim /*dim*/, dataset, treeIndex, index_params));
+    index = index_;
+  }
+
+public:
+  Distance distance;
+
+  /**
+   * KDTree constructor
+   *
+   * Refer to docs in README.md or online in
+   * https://github.com/jlblancoc/nanoflann
+   *
+   * The KD-Tree point dimension (the length of each point in the datase, e.g. 3
+   * for 3D points) is determined by means of:
+   *  - The \a DIM template parameter if >0 (highest priority)
+   *  - Otherwise, the \a dimensionality parameter of this constructor.
+   *
+   * @param inputData Dataset with the input features
+   * @param params Basically, the maximum leaf node size
+   */
+  KDTreeSingleIndexDynamicAdaptor(const int dimensionality,
+                                  const DatasetAdaptor &inputData,
+                                  const KDTreeSingleIndexAdaptorParams &params =
+                                      KDTreeSingleIndexAdaptorParams(),
+                                  const size_t maximumPointCount = 1000000000U)
+      : dataset(inputData), index_params(params), distance(inputData) {
+    treeCount = std::log2(maximumPointCount);
+    pointCount = 0U;
+    dim = dimensionality;
+    treeIndex.clear();
+    if (DIM > 0)
+      dim = DIM;
+    m_leaf_max_size = params.leaf_max_size;
+    init();
+    int num_initial_points = dataset.kdtree_get_point_count();
+    if (num_initial_points > 0) {
+      addPoints(0, num_initial_points - 1);
+    }
+  }
+
+  /** Deleted copy constructor*/
+  KDTreeSingleIndexDynamicAdaptor(
+      const KDTreeSingleIndexDynamicAdaptor<Distance, DatasetAdaptor, DIM,
+                                            IndexType> &) = delete;
+
+  /** Add points to the set, Inserts all points from [start, end] */
+  void addPoints(IndexType start, IndexType end) {
+    int count = end - start + 1;
+    treeIndex.resize(treeIndex.size() + count);
+    for (IndexType idx = start; idx <= end; idx++) {
+      int pos = First0Bit(pointCount);
+      index[pos].vind.clear();
+      treeIndex[pointCount] = pos;
+      for (int i = 0; i < pos; i++) {
+        for (int j = 0; j < static_cast<int>(index[i].vind.size()); j++) {
+          index[pos].vind.push_back(index[i].vind[j]);
+          treeIndex[index[i].vind[j]] = pos;
+        }
+        index[i].vind.clear();
+        index[i].freeIndex(index[i]);
+      }
+      index[pos].vind.push_back(idx);
+      index[pos].buildIndex();
+      pointCount++;
+    }
+  }
+
+  /** Remove a point from the set (Lazy Deletion) */
+  void removePoint(size_t idx) {
+    if (idx >= pointCount)
+      return;
+    treeIndex[idx] = -1;
+  }
+
+  /**
+   * Find set of nearest neighbors to vec[0:dim-1]. Their indices are stored
+   * inside the result object.
+   *
+   * Params:
+   *     result = the result object in which the indices of the
+   * nearest-neighbors are stored vec = the vector for which to search the
+   * nearest neighbors
+   *
+   * \tparam RESULTSET Should be any ResultSet<DistanceType>
+   * \return  True if the requested neighbors could be found.
+   * \sa knnSearch, radiusSearch
+   */
+  template <typename RESULTSET>
+  bool findNeighbors(RESULTSET &result, const ElementType *vec,
+                     const SearchParams &searchParams) const {
+    for (size_t i = 0; i < treeCount; i++) {
+      index[i].findNeighbors(result, &vec[0], searchParams);
+    }
+    return result.full();
+  }
+};
+
+/** An L2-metric KD-tree adaptor for working with data directly stored in an
+ * Eigen Matrix, without duplicating the data storage. Each row in the matrix
+ * represents a point in the state space.
+ *
+ *  Example of usage:
+ * \code
+ * 	Eigen::Matrix<num_t,Dynamic,Dynamic>  mat;
+ * 	// Fill out "mat"...
+ *
+ * 	typedef KDTreeEigenMatrixAdaptor< Eigen::Matrix<num_t,Dynamic,Dynamic> >
+ * my_kd_tree_t; const int max_leaf = 10; my_kd_tree_t   mat_index(mat, max_leaf
+ * ); mat_index.index->buildIndex(); mat_index.index->... \endcode
+ *
+ *  \tparam DIM If set to >0, it specifies a compile-time fixed dimensionality
+ * for the points in the data set, allowing more compiler optimizations. \tparam
+ * Distance The distance metric to use: nanoflann::metric_L1,
+ * nanoflann::metric_L2, nanoflann::metric_L2_Simple, etc.
+ */
+template <class MatrixType, class Distance = nanoflann::metric_L2>
+struct KDTreeEigenMatrixAdaptor {
+  typedef KDTreeEigenMatrixAdaptor<MatrixType, Distance> self_t;
+  typedef typename MatrixType::Scalar num_t;
+  typedef typename MatrixType::Index IndexType;
+  typedef
+      typename Distance::template traits<num_t, self_t>::distance_t metric_t;
+  typedef KDTreeSingleIndexAdaptor<metric_t, self_t,
+                                   MatrixType::ColsAtCompileTime, IndexType>
+      index_t;
+
+  index_t *index; //! The kd-tree index for the user to call its methods as
+                  //! usual with any other FLANN index.
+
+  /// Constructor: takes a const ref to the matrix object with the data points
+  KDTreeEigenMatrixAdaptor(const int dimensionality,
+                           const std::reference_wrapper<const MatrixType> &mat,
+                           const int leaf_max_size = 10)
+      : m_data_matrix(mat) {
+    const int dims = static_cast<int>(mat.cols());
+    if (dims != dimensionality)
+      throw std::runtime_error(
+          "Error: 'dimensionality' must match column count in data matrix");
+    if (DIM > 0 && static_cast<int>(dims) != DIM)
+      throw std::runtime_error(
+          "Data set dimensionality does not match the 'DIM' template argument");
+    index =
+        new index_t(dims, *this /* adaptor */,
+                    nanoflann::KDTreeSingleIndexAdaptorParams(leaf_max_size));
+    index->buildIndex();
+  }
+
+public:
+  /** Deleted copy constructor */
+  KDTreeEigenMatrixAdaptor(const self_t &) = delete;
+
+  ~KDTreeEigenMatrixAdaptor() { delete index; }
+
+  const std::reference_wrapper<const MatrixType> m_data_matrix;
+
+  /** Query for the \a num_closest closest points to a given point (entered as
+   * query_point[0:dim-1]). Note that this is a short-cut method for
+   * index->findNeighbors(). The user can also call index->... methods as
+   * desired. \note nChecks_IGNORED is ignored but kept for compatibility with
+   * the original FLANN interface.
+   */
+  inline void query(const num_t *query_point, const size_t num_closest,
+                    IndexType *out_indices, num_t *out_distances_sq,
+                    const int /* nChecks_IGNORED */ = 10) const {
+    nanoflann::KNNResultSet<num_t, IndexType> resultSet(num_closest);
+    resultSet.init(out_indices, out_distances_sq);
+    index->findNeighbors(resultSet, query_point, nanoflann::SearchParams());
+  }
+
+  /** @name Interface expected by KDTreeSingleIndexAdaptor
+   * @{ */
+
+  const self_t &derived() const { return *this; }
+  self_t &derived() { return *this; }
+
+  // Must return the number of data points
+  inline size_t kdtree_get_point_count() const { return m_data_matrix.rows(); }
+
+  // Returns the dim'th component of the idx'th point in the class:
+  inline num_t kdtree_get_pt(const IndexType idx, int dim) const {
+    return m_data_matrix.coeff(idx, IndexType(dim));
+  }
+
+  // Optional bounding-box computation: return false to default to a standard
+  // bbox computation loop.
+  //   Return true if the BBOX was already computed by the class and returned in
+  //   "bb" so it can be avoided to redo it again. Look at bb.size() to find out
+  //   the expected dimensionality (e.g. 2 or 3 for point clouds)
+  template <class BBOX> bool kdtree_get_bbox(BBOX & /*bb*/) const {
+    return false;
+  }
+
+  /** @} */
+
+}; // end of KDTreeEigenMatrixAdaptor
+   /** @} */
 
 /** @} */ // end of grouping
-} // end of NS
-
+} // namespace nanoflann
 
 #endif /* NANOFLANN_HPP_ */