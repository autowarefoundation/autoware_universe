--- conflicted
+++ resolved
@@ -58,19 +58,11 @@
     <group>
       <push-ros-namespace namespace="occupancy_grid_map"/>
       <!-- Occupancy Grid -->
-<<<<<<< HEAD
       <include file="$(find-pkg-share probabilistic_occupancy_grid_map)/launch/laserscan_based_occupancy_grid_map.launch.py">
-        <arg name="input_obstacle_pointcloud" value="true" />
-        <arg name="input_obstacle_and_raw_pointcloud" value="false" />
-        <arg name="input/obstacle_pointcloud" value="/perception/obstacle_segmentation/pointcloud" />
-        <arg name="output" value="/perception/occupancy_grid_map/map" />
-=======
-      <include file="$(find-pkg-share laserscan_to_occupancy_grid_map)/launch/laserscan_to_occupancy_grid_map.launch.py">
         <arg name="input_obstacle_pointcloud" value="true"/>
         <arg name="input_obstacle_and_raw_pointcloud" value="false"/>
         <arg name="input/obstacle_pointcloud" value="/perception/obstacle_segmentation/pointcloud"/>
         <arg name="output" value="/perception/occupancy_grid_map/map"/>
->>>>>>> 05d0131e
       </include>
     </group>
 
