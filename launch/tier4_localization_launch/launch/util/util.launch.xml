<?xml version="1.0"?>
<launch>
  <!-- Topics -->
  <arg name="input/pointcloud" description="input topic name"/>
  <arg name="output/pointcloud" default="downsample/pointcloud" description="final output topic name"/>

  <let name="ndt_enabled" value="true" if="$(eval &quot;'$(var pose_estimator_mode)'=='lidar'&quot;)"/>
  <let name="ndt_enabled" value="false" if="$(eval &quot;'$(var pose_estimator_mode)'=='gnss'&quot;)"/>
  <let name="gnss_pose_cov" value="/sensing/gnss/pose_with_covariance" if="$(eval &quot;'$(var pose_estimator_mode)'=='lidar'&quot;)"/>
  <let name="gnss_pose_cov" value="/localization/pose_estimator/pose_with_covariance" if="$(eval &quot;'$(var pose_estimator_mode)'=='gnss'&quot;)"/>

  <!-- container -->
  <arg name="use_pointcloud_container" default="True" description="launch pointcloud container"/>
  <arg name="pointcloud_container_name" default="/pointcloud_container" description="container name"/>

  <!-- option -->
  <arg name="use_intra_process" default="true" description="use ROS2 component container communication"/>

  <!-- pose_initializer -->
<<<<<<< HEAD
  <include file="$(find-pkg-share pose_initializer)/launch/pose_initializer.launch.xml">
    <arg name="gnss_enabled" value="true"/>
    <arg name="ndt_enabled" value="$(var ndt_enabled)"/>
    <arg name="ekf_enabled" value="true"/>
    <arg name="stop_check_enabled" value="true"/>
    <arg name="gnss_pose_cov" value="$(var gnss_pose_cov)"/>
  </include>
=======
  <group>
    <include file="$(find-pkg-share pose_initializer)/launch/pose_initializer.launch.xml">
      <arg name="common_config_file" value="$(var pose_initializer_common_param_path)"/>
      <arg name="config_file" value="$(var pose_initializer_param_path)"/>
    </include>
  </group>
>>>>>>> 5a0a5bf3

  <!-- pose_initializer (Automatic call from AD API) -->
  <group>
    <include file="$(find-pkg-share automatic_pose_initializer)/launch/automatic_pose_initializer.launch.xml"/>
  </group>

  <!-- util -->
  <group if="$(eval &quot;'$(var pose_estimator_mode)'=='lidar'&quot;)">
    <include file="$(find-pkg-share tier4_localization_launch)/launch/util/util.launch.py">
      <arg name="input/pointcloud" value="$(var input/pointcloud)"/>
      <arg name="output/pointcloud" value="$(var output/pointcloud)"/>
      <arg name="use_pointcloud_container" value="$(var use_pointcloud_container)"/>
      <arg name="pointcloud_container_name" value="$(var pointcloud_container_name)"/>
      <arg name="use_intra_process" value="$(var use_intra_process)"/>
    </include>
  </group>
</launch><|MERGE_RESOLUTION|>--- conflicted
+++ resolved
@@ -17,22 +17,13 @@
   <arg name="use_intra_process" default="true" description="use ROS2 component container communication"/>
 
   <!-- pose_initializer -->
-<<<<<<< HEAD
-  <include file="$(find-pkg-share pose_initializer)/launch/pose_initializer.launch.xml">
-    <arg name="gnss_enabled" value="true"/>
-    <arg name="ndt_enabled" value="$(var ndt_enabled)"/>
-    <arg name="ekf_enabled" value="true"/>
-    <arg name="stop_check_enabled" value="true"/>
-    <arg name="gnss_pose_cov" value="$(var gnss_pose_cov)"/>
-  </include>
-=======
   <group>
     <include file="$(find-pkg-share pose_initializer)/launch/pose_initializer.launch.xml">
       <arg name="common_config_file" value="$(var pose_initializer_common_param_path)"/>
       <arg name="config_file" value="$(var pose_initializer_param_path)"/>
+      <arg name="gnss_pose_cov" value="$(var gnss_pose_cov)"/>
     </include>
   </group>
->>>>>>> 5a0a5bf3
 
   <!-- pose_initializer (Automatic call from AD API) -->
   <group>
