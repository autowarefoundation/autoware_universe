# Copyright 2020 Tier IV, Inc. All rights reserved.
#
# Licensed under the Apache License, Version 2.0 (the "License");
# you may not use this file except in compliance with the License.
# You may obtain a copy of the License at
#
#     http://www.apache.org/licenses/LICENSE-2.0
#
# Unless required by applicable law or agreed to in writing, software
# distributed under the License is distributed on an "AS IS" BASIS,
# WITHOUT WARRANTIES OR CONDITIONS OF ANY KIND, either express or implied.
# See the License for the specific language governing permissions and
# limitations under the License.

import os

from ament_index_python.packages import get_package_share_directory
from launch import LaunchDescription
from launch.actions import DeclareLaunchArgument
from launch.actions import SetLaunchConfiguration
from launch.conditions import IfCondition
from launch.conditions import UnlessCondition
from launch.substitutions import LaunchConfiguration
from launch_ros.actions import ComposableNodeContainer
from launch_ros.actions import LoadComposableNodes
from launch_ros.descriptions import ComposableNode


def generate_launch_description():
    launch_arguments = []

    def add_launch_arg(name: str, default_value=None, description=None):
        # a default_value of None is equivalent to not passing that kwarg at all
        launch_arguments.append(
            DeclareLaunchArgument(name, default_value=default_value, description=description)
        )

    fine_detector_share_dir = get_package_share_directory("traffic_light_fine_detector")
    classifier_share_dir = get_package_share_directory("traffic_light_classifier")
    add_launch_arg("enable_image_decompressor", "True")
    add_launch_arg("enable_fine_detection", "True")
    add_launch_arg("input/image", "/sensing/camera/traffic_light/image_raw")
    add_launch_arg("output/rois", "/perception/traffic_light_recognition/rois")
    add_launch_arg(
        "output/traffic_signals", "/perception/traffic_light_recognition/traffic_signals"
    )
    add_launch_arg(
        "output/car/traffic_signals", "/perception/traffic_light_recognition/car/traffic_signals"
    )
    add_launch_arg(
        "output/pedestrian/traffic_signals",
        "/perception/traffic_light_recognition/pedestrian/traffic_signals",
    )

    # traffic_light_fine_detector
    add_launch_arg(
        "fine_detector_model_path",
        os.path.join(fine_detector_share_dir, "data", "tlr_yolox_s.onnx"),
    )
    add_launch_arg(
        "fine_detector_label_path",
        os.path.join(fine_detector_share_dir, "data", "tlr_labels.txt"),
    )
    add_launch_arg("fine_detector_precision", "fp16")
    add_launch_arg("fine_detector_score_thresh", "0.3")
    add_launch_arg("fine_detector_nms_thresh", "0.65")

    add_launch_arg("approximate_sync", "False")

    # traffic_light_classifier
    add_launch_arg("classifier_type", "1")
    add_launch_arg(
        "car_classifier_model_path",
        os.path.join(classifier_share_dir, "data", "traffic_light_classifier_efficientNet_b1.onnx"),
    )
    add_launch_arg(
        "pedestrian_classifier_model_path",
        os.path.join(
            classifier_share_dir, "data", "pedestrian_traffic_light_classifier_efficientNet_b1.onnx"
        ),
    )
    add_launch_arg(
        "car_classifier_label_path", os.path.join(classifier_share_dir, "data", "lamp_labels.txt")
    )
    add_launch_arg(
        "pedestrian_classifier_label_path",
        os.path.join(classifier_share_dir, "data", "lamp_labels_ped.txt"),
    )
    add_launch_arg("classifier_precision", "fp16")
    add_launch_arg("classifier_mean", "[123.675, 116.28, 103.53]")
    add_launch_arg("classifier_std", "[58.395, 57.12, 57.375]")

    add_launch_arg("use_intra_process", "False")
    add_launch_arg("use_multithread", "False")

    def create_parameter_dict(*args):
        result = {}
        for x in args:
            result[x] = LaunchConfiguration(x)
        return result

    container = ComposableNodeContainer(
        name="traffic_light_node_container",
        namespace="",
        package="rclcpp_components",
        executable=LaunchConfiguration("container_executable"),
        composable_node_descriptions=[
            ComposableNode(
                package="traffic_light_classifier",
                plugin="traffic_light::TrafficLightClassifierNodelet",
                name="car_traffic_light_classifier",
                namespace="classification",
                parameters=[
                    {
                        "approximate_sync": LaunchConfiguration("approximate_sync"),
                        "classifier_type": LaunchConfiguration("classifier_type"),
                        "classifier_model_path": LaunchConfiguration("car_classifier_model_path"),
                        "classifier_label_path": LaunchConfiguration("car_classifier_label_path"),
                        "classifier_precision": LaunchConfiguration("classifier_precision"),
                        "classifier_mean": LaunchConfiguration("classifier_mean"),
                        "classifier_std": LaunchConfiguration("classifier_std"),
                    }
                ],
                remappings=[
                    ("~/input/image", LaunchConfiguration("input/image")),
                    ("~/input/rois", LaunchConfiguration("output/rois")),
                    ("~/output/traffic_signals", "classified/car/traffic_signals"),
                ],
                extra_arguments=[
                    {"use_intra_process_comms": LaunchConfiguration("use_intra_process")}
                ],
            ),
            ComposableNode(
                package="traffic_light_classifier",
                plugin="traffic_light::TrafficLightClassifierNodelet",
                name="pedestrian_traffic_light_classifier",
                namespace="classification",
                parameters=[
                    {
                        "approximate_sync": LaunchConfiguration("approximate_sync"),
                        "classifier_type": LaunchConfiguration("classifier_type"),
<<<<<<< HEAD
                        "classifier_model_path": LaunchConfiguration("pedestrian_classifier_model_path"),
                        "classifier_label_path": LaunchConfiguration("pedestrian_classifier_label_path"),
=======
                        "classifier_model_path": LaunchConfiguration(
                            "classifier_model_path_pedestrian"
                        ),
                        "classifier_label_path": LaunchConfiguration(
                            "classifier_label_path_pedestrian"
                        ),
>>>>>>> cfadf594
                        "classifier_precision": LaunchConfiguration("classifier_precision"),
                        "classifier_mean": LaunchConfiguration("classifier_mean"),
                        "classifier_std": LaunchConfiguration("classifier_std"),
                    }
                ],
                remappings=[
                    ("~/input/image", LaunchConfiguration("input/image")),
                    ("~/input/rois", LaunchConfiguration("output/rois")),
                    ("~/output/traffic_signals", "classified/pedestrian/traffic_signals"),
                ],
                extra_arguments=[
                    {"use_intra_process_comms": LaunchConfiguration("use_intra_process")}
                ],
            ),
            ComposableNode(
                package="traffic_light_visualization",
                plugin="traffic_light::TrafficLightRoiVisualizerNodelet",
                name="traffic_light_roi_visualizer",
                parameters=[create_parameter_dict("enable_fine_detection")],
                remappings=[
                    ("~/input/image", LaunchConfiguration("input/image")),
                    ("~/input/rois", LaunchConfiguration("output/rois")),
                    ("~/input/rough/rois", "detection/rough/rois"),
                    ("~/input/traffic_signals", LaunchConfiguration("output/traffic_signals")),
                    ("~/output/image", "debug/rois"),
                    ("~/output/image/compressed", "debug/rois/compressed"),
                    ("~/output/image/compressedDepth", "debug/rois/compressedDepth"),
                    ("~/output/image/theora", "debug/rois/theora"),
                ],
                extra_arguments=[
                    {"use_intra_process_comms": LaunchConfiguration("use_intra_process")}
                ],
            ),
        ],
        output="both",
    )

    decompressor_loader = LoadComposableNodes(
        composable_node_descriptions=[
            ComposableNode(
                package="image_transport_decompressor",
                plugin="image_preprocessor::ImageTransportDecompressor",
                name="traffic_light_image_decompressor",
                parameters=[{"encoding": "rgb8"}],
                remappings=[
                    (
                        "~/input/compressed_image",
                        [LaunchConfiguration("input/image"), "/compressed"],
                    ),
                    ("~/output/raw_image", LaunchConfiguration("input/image")),
                ],
                extra_arguments=[
                    {"use_intra_process_comms": LaunchConfiguration("use_intra_process")}
                ],
            ),
        ],
        target_container=container,
        condition=IfCondition(LaunchConfiguration("enable_image_decompressor")),
    )

    fine_detector_param = create_parameter_dict(
        "fine_detector_model_path",
        "fine_detector_label_path",
        "fine_detector_precision",
        "fine_detector_score_thresh",
        "fine_detector_nms_thresh",
    )

    fine_detector_loader = LoadComposableNodes(
        composable_node_descriptions=[
            ComposableNode(
                package="traffic_light_fine_detector",
                plugin="traffic_light::TrafficLightFineDetectorNodelet",
                name="traffic_light_fine_detector",
                namespace="detection",
                parameters=[fine_detector_param],
                remappings=[
                    ("~/input/image", LaunchConfiguration("input/image")),
                    ("~/input/rois", "rough/rois"),
                    ("~/expect/rois", "expect/rois"),
                    ("~/output/rois", LaunchConfiguration("output/rois")),
                ],
                extra_arguments=[
                    {"use_intra_process_comms": LaunchConfiguration("use_intra_process")}
                ],
            ),
        ],
        target_container=container,
        condition=IfCondition(LaunchConfiguration("enable_fine_detection")),
    )

    set_container_executable = SetLaunchConfiguration(
        "container_executable",
        "component_container",
        condition=UnlessCondition(LaunchConfiguration("use_multithread")),
    )

    set_container_mt_executable = SetLaunchConfiguration(
        "container_executable",
        "component_container_mt",
        condition=IfCondition(LaunchConfiguration("use_multithread")),
    )

    return LaunchDescription(
        [
            *launch_arguments,
            set_container_executable,
            set_container_mt_executable,
            container,
            decompressor_loader,
            fine_detector_loader,
        ]
    )<|MERGE_RESOLUTION|>--- conflicted
+++ resolved
@@ -139,17 +139,8 @@
                     {
                         "approximate_sync": LaunchConfiguration("approximate_sync"),
                         "classifier_type": LaunchConfiguration("classifier_type"),
-<<<<<<< HEAD
                         "classifier_model_path": LaunchConfiguration("pedestrian_classifier_model_path"),
                         "classifier_label_path": LaunchConfiguration("pedestrian_classifier_label_path"),
-=======
-                        "classifier_model_path": LaunchConfiguration(
-                            "classifier_model_path_pedestrian"
-                        ),
-                        "classifier_label_path": LaunchConfiguration(
-                            "classifier_label_path_pedestrian"
-                        ),
->>>>>>> cfadf594
                         "classifier_precision": LaunchConfiguration("classifier_precision"),
                         "classifier_mean": LaunchConfiguration("classifier_mean"),
                         "classifier_std": LaunchConfiguration("classifier_std"),
