<?xml version="1.0"?>
<launch>
  <!-- Current namespace -->
  <let name="ns" value="/perception/object_recognition/detection"/>

  <!-- Pipeline junctions -->
  <arg name="mode">
    <choice value="camera_lidar_radar_fusion"/>
    <choice value="camera_lidar_fusion"/>
    <choice value="lidar_radar_fusion"/>
    <choice value="lidar"/>
    <choice value="radar"/>
  </arg>

  <arg name="lidar_detection_model_type">
    <choice value="bevfusion"/>
    <choice value="centerpoint"/>
    <choice value="pointpainting"/>
    <choice value="transfusion"/>
    <choice value="apollo"/>
    <choice value="clustering"/>
  </arg>
  <arg name="lidar_detection_model_name">
    <choice value="bevfusion_lidar"/>
    <choice value="centerpoint"/>
    <choice value="centerpoint_tiny"/>
    <choice value="centerpoint_sigma"/>
    <choice value="pointpainting"/>
    <choice value="transfusion"/>
    <choice value=""/>
  </arg>

  <arg name="use_object_filter" description="use object filter"/>
  <arg name="objects_filter_method" description="options: `lanelet_filter` or `position_filter`"/>
  <arg name="use_pointcloud_map" description="use pointcloud map filter"/>
  <arg name="use_detection_by_tracker"/>
  <arg name="use_validator" description="use obstacle_pointcloud based validator"/>
  <arg name="objects_validation_method" description="options: `obstacle_pointcloud` or `occupancy_grid`"/>
  <arg name="use_low_intensity_cluster_filter"/>
  <arg name="use_image_segmentation_based_filter"/>
  <arg name="use_multi_channel_tracker_merger"/>
  <arg name="use_irregular_object_detector"/>
  <arg name="irregular_object_detector_fusion_camera_ids" default="[0]"/>

  <!-- External interfaces -->
  <arg name="number_of_cameras"/>
  <arg name="node/pointcloud_container"/>
  <arg name="input/pointcloud"/>
  <arg name="input/obstacle_segmentation/pointcloud" default="/perception/obstacle_segmentation/pointcloud"/>
  <arg name="input/camera0/image"/>
  <arg name="input/camera0/info"/>
  <arg name="input/camera0/rois"/>
  <arg name="input/camera1/image"/>
  <arg name="input/camera1/info"/>
  <arg name="input/camera1/rois"/>
  <arg name="input/camera2/image"/>
  <arg name="input/camera2/info"/>
  <arg name="input/camera2/rois"/>
  <arg name="input/camera3/image"/>
  <arg name="input/camera3/info"/>
  <arg name="input/camera3/rois"/>
  <arg name="input/camera4/image"/>
  <arg name="input/camera4/info"/>
  <arg name="input/camera4/rois"/>
  <arg name="input/camera5/image"/>
  <arg name="input/camera5/info"/>
  <arg name="input/camera5/rois"/>
  <arg name="input/camera6/image"/>
  <arg name="input/camera6/info"/>
  <arg name="input/camera6/rois"/>
  <arg name="input/camera7/image"/>
  <arg name="input/camera7/info"/>
  <arg name="input/camera7/rois"/>
  <arg name="image_topic_name"/>
  <arg name="segmentation_pointcloud_fusion_camera_ids"/>
  <arg name="input/radar"/>
  <arg name="input/tracked_objects" default="/perception/object_recognition/tracking/objects"/>
  <arg name="output/objects" default="objects"/>

  <!-- internal interfaces -->
  <let name="pointcloud_filter/output/pointcloud" value="$(var ns)/pointcloud_map_filtered/pointcloud"/>
  <let name="lidar_ml_detector/output/objects" value="$(var ns)/$(var lidar_detection_model_type)/objects"/>
  <let name="lidar_rule_detector/output/cluster_objects" value="$(var ns)/clustering/objects_with_feature"/>
  <let name="lidar_rule_detector/output/objects" value="$(var ns)/clustering/objects"/>
  <let name="camera_lidar_rule_detector/output/objects" value="$(var ns)/clustering/camera_lidar_fusion/objects"/>
  <let name="camera_lidar_rule_detector/output/cluster_objects" value="$(var ns)/clustering/objects_with_feature"/>
  <let name="tracker_based_detector/input/clusters" value="$(var ns)/clustering/objects_with_feature"/>
  <let name="tracker_based_detector/output/objects" value="$(var ns)/detection_by_tracker/objects"/>
  <let name="lidar_object_filter/output/objects" value="$(var ns)/$(var lidar_detection_model_type)/validation/objects"/>
  <let name="camera_lidar_object_filter/output/objects" value="$(var ns)/clustering/camera_lidar_fusion/filtered/objects"/>
  <let name="radar_pipeline/output/objects" value="$(var ns)/radar/far_objects"/>
  <let name="radar_object_filter/output/objects" value="$(var ns)/radar/far_objects"/>

  <let name="irregular_object_detector_ns" value="irregular_object"/>
  <let name="irregular_object_pipeline/output/objects" value="$(var ns)/$(var irregular_object_detector_ns)/objects"/>

  <let name="object_validator/input/obstacle_pointcloud" value="$(var pointcloud_filter/output/pointcloud)" if="$(var use_pointcloud_map)"/>
  <let name="object_validator/input/obstacle_pointcloud" value="$(var input/obstacle_segmentation/pointcloud)" unless="$(var use_pointcloud_map)"/>
  <let name="object_merger/input/ml_detected_objects" value="$(var lidar_object_filter/output/objects)" if="$(var use_validator)"/>
  <let name="object_merger/input/ml_detected_objects" value="$(var lidar_ml_detector/output/objects)" unless="$(var use_validator)"/>

  <!-- Module switching -->
  <let name="switch/detector/camera_lidar" value="false"/>
  <let name="switch/detector/lidar_dnn" value="false"/>
  <let name="switch/detector/lidar_rule" value="false"/>
  <let name="switch/detector/radar" value="false"/>
  <let name="switch/detector/radar_only" value="false"/>
  <let name="switch/detector/tracker_based" value="false"/>
  <let name="switch/detector/tracker_based" value="true" if="$(var use_detection_by_tracker)"/>
  <let name="switch/detector/irregular_object" value="$(var use_irregular_object_detector)"/>

  <let name="switch/filter/pointcloud" value="false"/>
  <let name="switch/filter/camera_lidar_object" value="false"/>
  <let name="switch/filter/lidar_object" value="false" unless="$(var use_validator)"/>
  <let name="switch/filter/lidar_object" value="true" if="$(var use_validator)"/>

  <let name="switch/merger/camera_lidar_radar" value="false"/>
  <let name="switch/merger/camera_lidar" value="false"/>
  <let name="switch/merger/lidar_radar" value="false"/>
  <let name="switch/merger/lidar" value="false"/>

  <group scoped="false" if="$(eval '&quot;$(var mode)&quot;==&quot;camera_lidar_radar_fusion&quot;')">
    <let name="switch/filter/pointcloud" value="true"/>
    <let name="switch/detector/camera_lidar" value="true"/>
    <let name="switch/detector/lidar_dnn" value="true"/>
    <let name="switch/detector/radar" value="true"/>
    <let name="switch/merger/camera_lidar_radar" value="true" unless="$(var use_multi_channel_tracker_merger)"/>
    <group scoped="false" if="$(var use_multi_channel_tracker_merger)">
      <let name="switch/filter/camera_lidar_object" value="true"/>
      <let name="camera_lidar_rule_detector/output/objects" value="$(var ns)/clustering/camera_lidar_fusion/unfiltered/objects"/>
      <let name="camera_lidar_object_filter/output/objects" value="$(var ns)/clustering/camera_lidar_fusion/objects"/>
    </group>
  </group>
  <group scoped="false" if="$(eval '&quot;$(var mode)&quot;==&quot;camera_lidar_fusion&quot;')">
    <let name="switch/filter/pointcloud" value="true"/>
    <let name="switch/detector/camera_lidar" value="true"/>
    <let name="switch/detector/lidar_dnn" value="true"/>
    <let name="switch/merger/camera_lidar" value="true" unless="$(var use_multi_channel_tracker_merger)"/>
    <group scoped="false" if="$(var use_multi_channel_tracker_merger)">
      <let name="switch/filter/camera_lidar_object" value="true"/>
      <let name="camera_lidar_rule_detector/output/objects" value="$(var ns)/clustering/camera_lidar_fusion/unfiltered/objects"/>
      <let name="camera_lidar_object_filter/output/objects" value="$(var ns)/clustering/camera_lidar_fusion/objects"/>
    </group>
  </group>
  <group scoped="false" if="$(eval '&quot;$(var mode)&quot;==&quot;lidar_radar_fusion&quot;')">
    <let name="switch/filter/pointcloud" value="true"/>
    <let name="switch/detector/lidar_dnn" value="true"/>
    <let name="switch/detector/lidar_rule" value="true"/>
    <let name="switch/detector/radar" value="true"/>
    <let name="switch/merger/lidar_radar" value="true" unless="$(var use_multi_channel_tracker_merger)"/>
    <let name="switch/detector/irregular_object" value="false"/>
  </group>
  <group scoped="false" if="$(eval '&quot;$(var mode)&quot;==&quot;lidar&quot;')">
    <let name="switch/filter/pointcloud" value="true"/>
    <let name="switch/detector/lidar_dnn" value="true"/>
    <let name="switch/detector/lidar_rule" value="true"/>
    <let name="switch/merger/lidar" value="true" unless="$(var use_multi_channel_tracker_merger)"/>
    <let name="switch/detector/irregular_object" value="false"/>
  </group>
  <group scoped="false" if="$(eval '&quot;$(var mode)&quot;==&quot;radar&quot;')">
    <let name="switch/detector/radar" value="true" if="$(var use_multi_channel_tracker_merger)"/>
    <let name="switch/detector/radar_only" value="true" unless="$(var use_multi_channel_tracker_merger)"/>
    <let name="switch/detector/tracker_based" value="false"/>
    <let name="switch/detector/irregular_object" value="false"/>
  </group>

  <!-- Detector -->
  <group if="$(var switch/detector/camera_lidar)">
    <!-- Camera-Lidar detectors -->
    <include file="$(find-pkg-share tier4_perception_launch)/launch/object_recognition/detection/detector/camera_lidar_detector.launch.xml">
      <arg name="ns" value="$(var ns)"/>
      <arg name="number_of_cameras" value="$(var number_of_cameras)"/>
      <arg name="input/camera0/image" value="$(var input/camera0/image)"/>
      <arg name="input/camera0/info" value="$(var input/camera0/info)"/>
      <arg name="input/camera0/rois" value="$(var input/camera0/rois)"/>
      <arg name="input/camera1/image" value="$(var input/camera1/image)"/>
      <arg name="input/camera1/info" value="$(var input/camera1/info)"/>
      <arg name="input/camera1/rois" value="$(var input/camera1/rois)"/>
      <arg name="input/camera2/image" value="$(var input/camera2/image)"/>
      <arg name="input/camera2/info" value="$(var input/camera2/info)"/>
      <arg name="input/camera2/rois" value="$(var input/camera2/rois)"/>
      <arg name="input/camera3/image" value="$(var input/camera3/image)"/>
      <arg name="input/camera3/info" value="$(var input/camera3/info)"/>
      <arg name="input/camera3/rois" value="$(var input/camera3/rois)"/>
      <arg name="input/camera4/image" value="$(var input/camera4/image)"/>
      <arg name="input/camera4/info" value="$(var input/camera4/info)"/>
      <arg name="input/camera4/rois" value="$(var input/camera4/rois)"/>
      <arg name="input/camera5/image" value="$(var input/camera5/image)"/>
      <arg name="input/camera5/info" value="$(var input/camera5/info)"/>
      <arg name="input/camera5/rois" value="$(var input/camera5/rois)"/>
      <arg name="input/camera6/image" value="$(var input/camera6/image)"/>
      <arg name="input/camera6/info" value="$(var input/camera6/info)"/>
      <arg name="input/camera6/rois" value="$(var input/camera6/rois)"/>
      <arg name="input/camera7/image" value="$(var input/camera7/image)"/>
      <arg name="input/camera7/info" value="$(var input/camera7/info)"/>
      <arg name="input/camera7/rois" value="$(var input/camera7/rois)"/>
      <arg name="input/pointcloud" value="$(var input/pointcloud)"/>
      <arg name="input/pointcloud_map/pointcloud" value="$(var pointcloud_filter/output/pointcloud)"/>
      <arg name="input/obstacle_segmentation/pointcloud" value="$(var input/obstacle_segmentation/pointcloud)"/>
      <arg name="output/ml_detector/objects" value="$(var lidar_ml_detector/output/objects)"/>
      <arg name="output/rule_detector/objects" value="$(var camera_lidar_rule_detector/output/objects)"/>
      <arg name="output/clustering/cluster_objects" value="$(var camera_lidar_rule_detector/output/cluster_objects)"/>
      <arg name="node/pointcloud_container" value="$(var node/pointcloud_container)"/>
      <arg name="lidar_detection_model_type" value="$(var lidar_detection_model_type)"/>
      <arg name="lidar_detection_model_name" value="$(var lidar_detection_model_name)"/>
      <arg name="use_low_height_cropbox" value="$(var use_low_height_cropbox)"/>
      <arg name="detection_by_tracker_param_path" value="$(var detection_by_tracker_param_path)"/>
      <arg name="use_low_intensity_cluster_filter" value="$(var use_low_intensity_cluster_filter)"/>
      <arg name="use_image_segmentation_based_filter" value="$(var use_image_segmentation_based_filter)"/>
<<<<<<< HEAD
      <arg name="pointpainting_fusion_common_param_path" value="$(var pointpainting_fusion_common_param_path)"/>
=======
      <arg name="segmentation_pointcloud_fusion_camera_ids" value="$(var segmentation_pointcloud_fusion_camera_ids)"/>
      <arg name="image_topic_name" value="$(var image_topic_name)"/>
    </include>
  </group>

  <group if="$(var switch/detector/irregular_object)">
    <!-- Irregular object detector -->
    <include file="$(find-pkg-share tier4_perception_launch)/launch/object_recognition/detection/detector/camera_lidar_irregular_object_detector.launch.xml">
      <arg name="ns" value="$(var ns)"/>
      <arg name="pipeline_ns" value="$(var irregular_object_detector_ns)"/>
      <arg name="fusion_camera_ids" value="$(var irregular_object_detector_fusion_camera_ids)"/>
      <arg name="image_topic_name" value="$(var image_topic_name)"/>
      <arg name="input/pointcloud" value="$(var input/pointcloud)"/>
      <arg name="output/objects" value="$(var irregular_object_pipeline/output/objects)"/>
      <arg name="irregular_object_detector_param_path" value="$(var irregular_object_detector_param_path)"/>
>>>>>>> c16d5cc3
    </include>
  </group>
  <group if="$(var switch/detector/lidar_dnn)">
    <!-- Lidar dnn-based detectors-->
    <include file="$(find-pkg-share tier4_perception_launch)/launch/object_recognition/detection/detector/lidar_dnn_detector.launch.xml">
      <arg name="input/pointcloud" value="$(var input/pointcloud)"/>
      <arg name="output/objects" value="$(var lidar_ml_detector/output/objects)"/>
      <arg name="node/pointcloud_container" value="$(var node/pointcloud_container)"/>
      <arg name="lidar_detection_model_type" value="$(var lidar_detection_model_type)"/>
      <arg name="lidar_detection_model_name" value="$(var lidar_detection_model_name)"/>
    </include>
  </group>
  <group if="$(var switch/detector/lidar_rule)">
    <!-- Lidar rule-based detectors-->
    <include file="$(find-pkg-share tier4_perception_launch)/launch/object_recognition/detection/detector/lidar_rule_detector.launch.xml">
      <arg name="ns" value="$(var ns)"/>
      <arg name="node/pointcloud_container" value="$(var node/pointcloud_container)"/>
      <arg name="input/pointcloud_map/pointcloud" value="$(var pointcloud_filter/output/pointcloud)"/>
      <arg name="input/obstacle_segmentation/pointcloud" value="$(var input/obstacle_segmentation/pointcloud)"/>
      <arg name="output/cluster_objects" value="$(var lidar_rule_detector/output/cluster_objects)"/>
      <arg name="output/objects" value="$(var lidar_rule_detector/output/objects)"/>
      <arg name="use_low_height_cropbox" value="$(var use_low_height_cropbox)"/>
    </include>
  </group>
  <group if="$(var switch/detector/radar)">
    <!-- Radar detector/filter, in case of sensor fusion-->
    <push-ros-namespace namespace="radar"/>
    <include file="$(find-pkg-share tier4_perception_launch)/launch/object_recognition/detection/filter/radar_filter.launch.xml">
      <arg name="input/radar" value="$(var input/radar)"/>
      <arg name="output/objects" value="$(var radar_pipeline/output/objects)"/>
      <arg name="radar_lanelet_filtering_range_param_path" value="$(var radar_lanelet_filtering_range_param_path)"/>
      <arg name="radar_crossing_objects_noise_filter_param_path" value="$(var object_recognition_detection_radar_crossing_objects_noise_filter_param_path)"/>
      <arg name="object_velocity_splitter_param_path" value="$(var object_recognition_detection_object_velocity_splitter_radar_fusion_param_path)"/>
      <arg name="object_range_splitter_param_path" value="$(var object_recognition_detection_object_range_splitter_radar_fusion_param_path)"/>
      <arg name="radar_object_clustering_param_path" value="$(var radar_object_clustering_param_path)"/>
    </include>
  </group>
  <group if="$(var switch/detector/radar_only)">
    <!-- Radar detector/filter, in case of radar only -->
    <include file="$(find-pkg-share tier4_perception_launch)/launch/object_recognition/detection/filter/radar_filter.launch.xml">
      <arg name="input/radar" value="$(var input/radar)"/>
      <arg name="output/objects" value="objects"/>
      <arg name="radar_lanelet_filtering_range_param_path" value="$(var radar_lanelet_filtering_range_param_path)"/>
      <arg name="radar_crossing_objects_noise_filter_param_path" value="$(var object_recognition_detection_radar_crossing_objects_noise_filter_param_path)"/>
      <arg name="object_velocity_splitter_param_path" value="$(var object_recognition_detection_object_velocity_splitter_radar_param_path)"/>
      <arg name="object_range_splitter_param_path" value="$(var object_recognition_detection_object_range_splitter_radar_param_path)"/>
      <arg name="radar_object_clustering_param_path" value="$(var radar_object_clustering_param_path)"/>
    </include>
  </group>
  <!-- DetectionByTracker -->
  <group if="$(var switch/detector/tracker_based)">
    <include file="$(find-pkg-share tier4_perception_launch)/launch/object_recognition/detection/detector/tracker_based_detector.launch.xml">
      <arg name="input/clusters" value="$(var tracker_based_detector/input/clusters)"/>
      <arg name="input/tracked_objects" value="$(var input/tracked_objects)"/>
      <arg name="output/objects" value="$(var tracker_based_detector/output/objects)"/>
      <arg name="detection_by_tracker_param_path" value="$(var object_recognition_detection_detection_by_tracker_param)"/>
    </include>
  </group>

  <!-- Filter -->
  <group if="$(var switch/filter/pointcloud)">
    <include file="$(find-pkg-share tier4_perception_launch)/launch/object_recognition/detection/filter/pointcloud_map_filter.launch.py">
      <arg name="input_topic" value="$(var input/obstacle_segmentation/pointcloud)"/>
      <arg name="output_topic" value="$(var pointcloud_filter/output/pointcloud)"/>
      <arg name="use_intra_process" value="true"/>
      <arg name="use_multithread" value="true"/>
      <arg name="pointcloud_container_name" value="$(var node/pointcloud_container)"/>
      <arg name="use_pointcloud_map" value="$(var use_pointcloud_map)"/>
    </include>
  </group>
  <group if="$(var switch/filter/lidar_object)">
    <include file="$(find-pkg-share tier4_perception_launch)/launch/object_recognition/detection/filter/object_validator.launch.xml">
      <arg name="input/obstacle_pointcloud" value="$(var object_validator/input/obstacle_pointcloud)"/>
      <arg name="input/objects" value="$(var lidar_ml_detector/output/objects)"/>
      <arg name="output/objects" value="$(var lidar_object_filter/output/objects)"/>
      <arg name="objects_validation_method" value="$(var objects_validation_method)"/>
    </include>
  </group>
  <group if="$(var switch/filter/camera_lidar_object)">
    <include file="$(find-pkg-share tier4_perception_launch)/launch/object_recognition/detection/filter/object_filter.launch.xml" if="$(var use_object_filter)">
      <arg name="objects_filter_method" value="lanelet_filter"/>
      <arg name="input/objects" value="$(var camera_lidar_rule_detector/output/objects)"/>
      <arg name="output/objects" value="$(var camera_lidar_object_filter/output/objects)"/>
    </include>
  </group>

  <!-- Merger -->
  <group if="$(var switch/merger/camera_lidar_radar)">
    <!-- Camera-Lidar-Radar merger -->
    <include file="$(find-pkg-share tier4_perception_launch)/launch/object_recognition/detection/merger/camera_lidar_radar_merger.launch.xml">
      <arg name="number_of_cameras" value="$(var number_of_cameras)"/>
      <arg name="input/camera0/image" value="$(var input/camera0/image)"/>
      <arg name="input/camera0/info" value="$(var input/camera0/info)"/>
      <arg name="input/camera0/rois" value="$(var input/camera0/rois)"/>
      <arg name="input/camera1/image" value="$(var input/camera1/image)"/>
      <arg name="input/camera1/info" value="$(var input/camera1/info)"/>
      <arg name="input/camera1/rois" value="$(var input/camera1/rois)"/>
      <arg name="input/camera2/image" value="$(var input/camera2/image)"/>
      <arg name="input/camera2/info" value="$(var input/camera2/info)"/>
      <arg name="input/camera2/rois" value="$(var input/camera2/rois)"/>
      <arg name="input/camera3/image" value="$(var input/camera3/image)"/>
      <arg name="input/camera3/info" value="$(var input/camera3/info)"/>
      <arg name="input/camera3/rois" value="$(var input/camera3/rois)"/>
      <arg name="input/camera4/image" value="$(var input/camera4/image)"/>
      <arg name="input/camera4/info" value="$(var input/camera4/info)"/>
      <arg name="input/camera4/rois" value="$(var input/camera4/rois)"/>
      <arg name="input/camera5/image" value="$(var input/camera5/image)"/>
      <arg name="input/camera5/info" value="$(var input/camera5/info)"/>
      <arg name="input/camera5/rois" value="$(var input/camera5/rois)"/>
      <arg name="input/camera6/image" value="$(var input/camera6/image)"/>
      <arg name="input/camera6/info" value="$(var input/camera6/info)"/>
      <arg name="input/camera6/rois" value="$(var input/camera6/rois)"/>
      <arg name="input/camera7/image" value="$(var input/camera7/image)"/>
      <arg name="input/camera7/info" value="$(var input/camera7/info)"/>
      <arg name="input/camera7/rois" value="$(var input/camera7/rois)"/>
      <arg name="input/lidar_ml/objects" value="$(var object_merger/input/ml_detected_objects)"/>
      <arg name="input/lidar_rule/objects" value="$(var camera_lidar_rule_detector/output/objects)"/>
      <arg name="input/detection_by_tracker/objects" value="$(var tracker_based_detector/output/objects)"/>
      <arg name="input/radar/objects" value="radar/noise_filtered_objects"/>
      <arg name="input/radar_far/objects" value="$(var radar_pipeline/output/objects)"/>
      <arg name="output/objects" value="$(var output/objects)"/>
      <arg name="lidar_detection_model_type" value="$(var lidar_detection_model_type)"/>
      <arg name="use_radar_tracking_fusion" value="$(var use_radar_tracking_fusion)"/>
      <arg name="use_detection_by_tracker" value="$(var use_detection_by_tracker)"/>
      <arg name="use_pointcloud_map" value="$(var use_pointcloud_map)"/>
      <arg name="use_object_filter" value="$(var use_object_filter)"/>
      <arg name="objects_filter_method" value="$(var objects_filter_method)"/>
      <arg name="roi_detected_object_fusion_param_path" value="$(var roi_detected_object_fusion_param_path)"/>
      <arg name="use_irregular_object_detector" value="$(var switch/detector/irregular_object)"/>
      <arg name="detected_irregular_object/output/objects" value="$(var irregular_object_pipeline/output/objects)"/>
    </include>
  </group>

  <group if="$(var switch/merger/camera_lidar)">
    <!-- Camera-Lidar merger -->
    <include file="$(find-pkg-share tier4_perception_launch)/launch/object_recognition/detection/merger/camera_lidar_merger.launch.xml">
      <arg name="number_of_cameras" value="$(var number_of_cameras)"/>
      <arg name="input/camera0/image" value="$(var input/camera0/image)"/>
      <arg name="input/camera0/info" value="$(var input/camera0/info)"/>
      <arg name="input/camera0/rois" value="$(var input/camera0/rois)"/>
      <arg name="input/camera1/image" value="$(var input/camera1/image)"/>
      <arg name="input/camera1/info" value="$(var input/camera1/info)"/>
      <arg name="input/camera1/rois" value="$(var input/camera1/rois)"/>
      <arg name="input/camera2/image" value="$(var input/camera2/image)"/>
      <arg name="input/camera2/info" value="$(var input/camera2/info)"/>
      <arg name="input/camera2/rois" value="$(var input/camera2/rois)"/>
      <arg name="input/camera3/image" value="$(var input/camera3/image)"/>
      <arg name="input/camera3/info" value="$(var input/camera3/info)"/>
      <arg name="input/camera3/rois" value="$(var input/camera3/rois)"/>
      <arg name="input/camera4/image" value="$(var input/camera4/image)"/>
      <arg name="input/camera4/info" value="$(var input/camera4/info)"/>
      <arg name="input/camera4/rois" value="$(var input/camera4/rois)"/>
      <arg name="input/camera5/image" value="$(var input/camera5/image)"/>
      <arg name="input/camera5/info" value="$(var input/camera5/info)"/>
      <arg name="input/camera5/rois" value="$(var input/camera5/rois)"/>
      <arg name="input/camera6/image" value="$(var input/camera6/image)"/>
      <arg name="input/camera6/info" value="$(var input/camera6/info)"/>
      <arg name="input/camera6/rois" value="$(var input/camera6/rois)"/>
      <arg name="input/camera7/image" value="$(var input/camera7/image)"/>
      <arg name="input/camera7/info" value="$(var input/camera7/info)"/>
      <arg name="input/camera7/rois" value="$(var input/camera7/rois)"/>
      <arg name="input/lidar_ml/objects" value="$(var object_merger/input/ml_detected_objects)"/>
      <arg name="input/lidar_rule/objects" value="$(var camera_lidar_rule_detector/output/objects)"/>
      <arg name="input/detection_by_tracker/objects" value="$(var tracker_based_detector/output/objects)"/>
      <arg name="detected_irregular_object/output/objects" value="$(var irregular_object_pipeline/output/objects)"/>
      <arg name="output/objects" value="$(var output/objects)"/>
      <arg name="use_object_filter" value="$(var use_object_filter)"/>
      <arg name="objects_filter_method" value="$(var objects_filter_method)"/>
      <arg name="lidar_detection_model_type" value="$(var lidar_detection_model_type)"/>
      <arg name="use_detection_by_tracker" value="$(var use_detection_by_tracker)"/>
      <arg name="use_pointcloud_map" value="$(var use_pointcloud_map)"/>
      <arg name="use_irregular_object_detector" value="$(var switch/detector/irregular_object)"/>
    </include>
  </group>

  <group if="$(var switch/merger/lidar_radar)">
    <!-- Lidar object merger-->
    <group>
      <include file="$(find-pkg-share tier4_perception_launch)/launch/object_recognition/detection/merger/lidar_merger.launch.xml">
        <arg name="input/lidar_ml/objects" value="$(var object_merger/input/ml_detected_objects)"/>
        <arg name="input/lidar_rule/objects" value="$(var lidar_rule_detector/output/objects)"/>
        <arg name="output/objects" value="lidar/objects"/>
        <arg name="lidar_detection_model_type" value="$(var lidar_detection_model_type)"/>
        <arg name="use_detection_by_tracker" value="$(var use_detection_by_tracker)"/>
        <arg name="use_pointcloud_map" value="$(var use_pointcloud_map)"/>
        <arg name="use_object_filter" value="$(var use_object_filter)"/>
        <arg name="objects_filter_method" value="$(var objects_filter_method)"/>
      </include>
    </group>
    <!-- Lidar-Radar object merger-->
    <group>
      <include file="$(find-pkg-share autoware_radar_fusion_to_detected_object)/launch/radar_object_fusion_to_detected_object.launch.xml">
        <arg name="input/objects" value="lidar/objects"/>
        <arg name="input/radars" value="radar/noise_filtered_objects"/>
        <arg name="output/objects" value="$(var output/objects)"/>
      </include>
    </group>
  </group>

  <group if="$(var switch/merger/lidar)">
    <!-- Lidar object merger-->
    <include file="$(find-pkg-share tier4_perception_launch)/launch/object_recognition/detection/merger/lidar_merger.launch.xml">
      <arg name="input/lidar_ml/objects " value="$(var object_merger/input/ml_detected_objects)"/>
      <arg name="input/lidar_rule/objects" value="$(var lidar_rule_detector/output/objects)"/>
      <arg name="input/detection_by_tracker/objects" value="$(var tracker_based_detector/output/objects)"/>
      <arg name="output/objects" value="$(var output/objects)"/>
      <arg name="lidar_detection_model_type" value="$(var lidar_detection_model_type)"/>
      <arg name="use_detection_by_tracker" value="$(var use_detection_by_tracker)"/>
      <arg name="use_pointcloud_map" value="$(var use_pointcloud_map)"/>
      <arg name="use_object_filter" value="$(var use_object_filter)"/>
      <arg name="objects_filter_method" value="$(var objects_filter_method)"/>
    </include>
  </group>
</launch><|MERGE_RESOLUTION|>--- conflicted
+++ resolved
@@ -207,9 +207,7 @@
       <arg name="detection_by_tracker_param_path" value="$(var detection_by_tracker_param_path)"/>
       <arg name="use_low_intensity_cluster_filter" value="$(var use_low_intensity_cluster_filter)"/>
       <arg name="use_image_segmentation_based_filter" value="$(var use_image_segmentation_based_filter)"/>
-<<<<<<< HEAD
       <arg name="pointpainting_fusion_common_param_path" value="$(var pointpainting_fusion_common_param_path)"/>
-=======
       <arg name="segmentation_pointcloud_fusion_camera_ids" value="$(var segmentation_pointcloud_fusion_camera_ids)"/>
       <arg name="image_topic_name" value="$(var image_topic_name)"/>
     </include>
@@ -225,7 +223,6 @@
       <arg name="input/pointcloud" value="$(var input/pointcloud)"/>
       <arg name="output/objects" value="$(var irregular_object_pipeline/output/objects)"/>
       <arg name="irregular_object_detector_param_path" value="$(var irregular_object_detector_param_path)"/>
->>>>>>> c16d5cc3
     </include>
   </group>
   <group if="$(var switch/detector/lidar_dnn)">
