--- conflicted
+++ resolved
@@ -4,7 +4,6 @@
   <let name="ns" value="/perception/object_recognition/detection"/>
 
   <!-- Pipeline junctions -->
-<<<<<<< HEAD
   <arg name="mode">
     <choice value="camera_lidar_radar_fusion"/>
     <choice value="camera_lidar_fusion"/>
@@ -12,10 +11,6 @@
     <choice value="lidar"/>
     <choice value="radar"/>
   </arg>
-  <arg name="lidar_detection_model_type" description="options: `transfusion`, `centerpoint`, `pointpainting`, `apollo`, `clustering`"/>
-  <arg name="lidar_detection_model_name" description="options: `transfusion`, `centerpoint`, `centerpoint_tiny`, `centerpoint_sigma`, `pointpainting`"/>
-=======
-  <arg name="mode" description="options: `camera_lidar_radar_fusion`, `camera_lidar_fusion`, `lidar_radar_fusion`, `lidar` or `radar`"/>
 
   <arg name="lidar_detection_model_type">
     <choice value="bevfusion"/>
@@ -35,7 +30,6 @@
     <choice value=""/>
   </arg>
 
->>>>>>> 65c834c7
   <arg name="use_object_filter" description="use object filter"/>
   <arg name="objects_filter_method" description="options: `lanelet_filter` or `position_filter`"/>
   <arg name="use_pointcloud_map" description="use pointcloud map filter"/>
