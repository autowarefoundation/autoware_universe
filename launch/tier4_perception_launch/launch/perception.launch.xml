--- conflicted
+++ resolved
@@ -368,12 +368,9 @@
           <arg name="use_detection_by_tracker" value="$(var use_detection_by_tracker)"/>
           <arg name="use_validator" value="$(var use_object_validator)"/>
           <arg name="use_short_range_detection" value="$(var use_short_range_detection)"/>
-<<<<<<< HEAD
-=======
           <arg name="use_camera_vru_detector" value="$(var use_camera_vru_detector)"/>
           <arg name="output/merged_objects" value="$(var output/tracker_merged_objects)"/>
           <arg name="publish_merged_objects" value="$(var tracker_publish_merged_objects)"/>
->>>>>>> e50a4d11
         </include>
       </group>
 
