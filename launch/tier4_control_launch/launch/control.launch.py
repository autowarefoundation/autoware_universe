--- conflicted
+++ resolved
@@ -365,8 +365,6 @@
             f"The argument trajectory_follower_mode must be either trajectory_follower_node or smart_mpc_trajectory_follower, but {trajectory_follower_mode} was given."
         )
 
-<<<<<<< HEAD
-=======
     # control evaluator
     control_evaluator_component = ComposableNode(
         package="control_evaluator",
@@ -383,8 +381,7 @@
         target_container="/control/control_container",
     )
 
-    # control validator checker
->>>>>>> a5fdb8d8
+    # control validator check
     control_validator_component = ComposableNode(
         package="control_validator",
         plugin="control_validator::ControlValidator",
