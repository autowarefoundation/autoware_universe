--- conflicted
+++ resolved
@@ -3,10 +3,7 @@
       devices: ["*"]
       traffic_reader_port: 7636
       monitor_program: "greengrass"
-<<<<<<< HEAD
-      ip_reasm_fails_check_duration: 1
-      ip_reasm_fails_count_threshold: 1
-=======
       crc_error_check_duration: 1
       crc_error_count_threshold: 1
->>>>>>> f69f6126
+      ip_reasm_fails_check_duration: 1
+      ip_reasm_fails_count_threshold: 1