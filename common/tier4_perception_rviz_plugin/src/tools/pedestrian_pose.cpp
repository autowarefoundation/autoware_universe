// Copyright 2020 Tier IV, Inc.
//
// Licensed under the Apache License, Version 2.0 (the "License");
// you may not use this file except in compliance with the License.
// You may obtain a copy of the License at
//
//     http://www.apache.org/licenses/LICENSE-2.0
//
// Unless required by applicable law or agreed to in writing, software
// distributed under the License is distributed on an "AS IS" BASIS,
// WITHOUT WARRANTIES OR CONDITIONS OF ANY KIND, either express or implied.
// See the License for the specific language governing permissions and
// limitations under the License.
/*
 * Software License Agreement (BSD License)
 *
 *  Copyright (c) 2012, Willow Garage, Inc.
 *  All rights reserved.
 *
 *  Redistribution and use in source and binary forms, with or without
 *  modification, are permitted provided that the following conditions
 *  are met:
 *
 *   * Redistributions of source code must retain the above copyright
 *     notice, this list of conditions and the following disclaimer.
 *   * Redistributions in binary form must reproduce the above
 *     copyright notice, this list of conditions and the following
 *     disclaimer in the documentation and/or other materials provided
 *     with the distribution.
 *   * Neither the name of Willow Garage, Inc. nor the names of its
 *     contributors may be used to endorse or promote products derived
 *     from this software without specific prior written permission.
 *
 *  THIS SOFTWARE IS PROVIDED BY THE COPYRIGHT HOLDERS AND CONTRIBUTORS
 *  "AS IS" AND ANY EXPRESS OR IMPLIED WARRANTIES, INCLUDING, BUT NOT
 *  LIMITED TO, THE IMPLIED WARRANTIES OF MERCHANTABILITY AND FITNESS
 *  FOR A PARTICULAR PURPOSE ARE DISCLAIMED. IN NO EVENT SHALL THE
 *  COPYRIGHT OWNER OR CONTRIBUTORS BE LIABLE FOR ANY DIRECT, INDIRECT,
 *  INCIDENTAL, SPECIAL, EXEMPLARY, OR CONSEQUENTIAL DAMAGES (INCLUDING,
 *  BUT NOT LIMITED TO, PROCUREMENT OF SUBSTITUTE GOODS OR SERVICES;
 *  LOSS OF USE, DATA, OR PROFITS; OR BUSINESS INTERRUPTION) HOWEVER
 *  CAUSED AND ON ANY THEORY OF LIABILITY, WHETHER IN CONTRACT, STRICT
 *  LIABILITY, OR TORT (INCLUDING NEGLIGENCE OR OTHERWISE) ARISING IN
 *  ANY WAY OUT OF THE USE OF THIS SOFTWARE, EVEN IF ADVISED OF THE
 *  POSSIBILITY OF SUCH DAMAGE.
 */

#include "pedestrian_pose.hpp"

#include "util.hpp"

#include <rviz_common/display_context.hpp>

#include <algorithm>
#include <random>
#include <string>

namespace rviz_plugins
{
PedestrianInitialPoseTool::PedestrianInitialPoseTool()
{
  shortcut_key_ = 'l';

  enable_interactive_property_ = new rviz_common::properties::BoolProperty(
    "Interactive", false, "Enable/Disable interactive action by manipulating mouse.",
    getPropertyContainer());
  property_frame_ = new rviz_common::properties::TfFrameProperty(
    "Target Frame", rviz_common::properties::TfFrameProperty::FIXED_FRAME_STRING,
    "The TF frame where the point cloud is output.", getPropertyContainer(), nullptr, true);
  topic_property_ = new rviz_common::properties::StringProperty(
    "Pose Topic", "/simulation/dummy_perception_publisher/object_info",
    "The topic on which to publish dummy object info.", getPropertyContainer(), SLOT(updateTopic()),
    this);
  std_dev_x_ = new rviz_common::properties::FloatProperty(
    "X std deviation", 0.03, "X standard deviation for initial pose [m]", getPropertyContainer());
  std_dev_y_ = new rviz_common::properties::FloatProperty(
    "Y std deviation", 0.03, "Y standard deviation for initial pose [m]", getPropertyContainer());
  std_dev_z_ = new rviz_common::properties::FloatProperty(
    "Z std deviation", 0.03, "Z standard deviation for initial pose [m]", getPropertyContainer());
  std_dev_theta_ = new rviz_common::properties::FloatProperty(
    "Theta std deviation", 5.0 * M_PI / 180.0, "Theta standard deviation for initial pose [rad]",
    getPropertyContainer());
  position_z_ = new rviz_common::properties::FloatProperty(
    "Z position", 0.0, "Z position for initial pose [m]", getPropertyContainer());
  velocity_ = new rviz_common::properties::FloatProperty(
    "Velocity", 0.0, "velocity [m/s]", getPropertyContainer());
  std_dev_x_->setMin(0);
  std_dev_y_->setMin(0);
  std_dev_z_->setMin(0);
  std_dev_theta_->setMin(0);
  position_z_->setMin(0);
}

void PedestrianInitialPoseTool::onInitialize()
{
  PoseTool::onInitialize();
  setName("2D Dummy Pedestrian");
  updateTopic();
}

Object PedestrianInitialPoseTool::createObjectMsg() const
{
  Object object{};
  std::string fixed_frame = context_->getFixedFrame().toStdString();

  // header
  object.header.frame_id = fixed_frame;
  object.header.stamp = clock_->now();

  // semantic
  object.classification.label = ObjectClassification::PEDESTRIAN;
  object.classification.probability = 1.0;

  // shape
<<<<<<< HEAD
  output_msg.shape.type = autoware_auto_perception_msgs::msg::Shape::CYLINDER;
  const double width = 0.6;
  const double length = 0.6;
  output_msg.shape.dimensions.x = length;
  output_msg.shape.dimensions.y = width;
  output_msg.shape.dimensions.z = 2.0;
=======
  object.shape.type = Shape::CYLINDER;
  const double width = 0.8;
  const double length = 0.8;
  object.shape.dimensions.x = length;
  object.shape.dimensions.y = width;
  object.shape.dimensions.z = 2.0;
>>>>>>> 4bd241b2

  // initial state
  object.initial_state.pose_covariance.pose.position.z = position_z_->getFloat();
  object.initial_state.pose_covariance.covariance[0] =
    std_dev_x_->getFloat() * std_dev_x_->getFloat();
  object.initial_state.pose_covariance.covariance[7] =
    std_dev_y_->getFloat() * std_dev_y_->getFloat();
  object.initial_state.pose_covariance.covariance[14] =
    std_dev_z_->getFloat() * std_dev_z_->getFloat();
  object.initial_state.pose_covariance.covariance[35] =
    std_dev_theta_->getFloat() * std_dev_theta_->getFloat();

  std::mt19937 gen(std::random_device{}());
  std::independent_bits_engine<std::mt19937, 8, uint8_t> bit_eng(gen);
  std::generate(object.id.uuid.begin(), object.id.uuid.end(), bit_eng);

  return object;
}
}  // end namespace rviz_plugins

#include <pluginlib/class_list_macros.hpp>
PLUGINLIB_EXPORT_CLASS(rviz_plugins::PedestrianInitialPoseTool, rviz_common::Tool)<|MERGE_RESOLUTION|>--- conflicted
+++ resolved
@@ -112,21 +112,12 @@
   object.classification.probability = 1.0;
 
   // shape
-<<<<<<< HEAD
-  output_msg.shape.type = autoware_auto_perception_msgs::msg::Shape::CYLINDER;
+  object.shape.type = Shape::CYLINDER;
   const double width = 0.6;
   const double length = 0.6;
-  output_msg.shape.dimensions.x = length;
-  output_msg.shape.dimensions.y = width;
-  output_msg.shape.dimensions.z = 2.0;
-=======
-  object.shape.type = Shape::CYLINDER;
-  const double width = 0.8;
-  const double length = 0.8;
   object.shape.dimensions.x = length;
   object.shape.dimensions.y = width;
   object.shape.dimensions.z = 2.0;
->>>>>>> 4bd241b2
 
   // initial state
   object.initial_state.pose_covariance.pose.position.z = position_z_->getFloat();
