<?xml version="1.0"?>
<package format="3">
  <name>autoware_cuda_dependency_meta</name>
<<<<<<< HEAD
  <version>0.47.1</version>
=======
  <version>0.48.0</version>
>>>>>>> 3c738968
  <description>Virtual package that provides an empty cuda stub package</description>

  <author email="esteve.fernandez@tier4.jp">Esteve Fernandez</author>
  <maintainer email="esteve.fernandez@tier4.jp">Esteve Fernandez</maintainer>

  <license>Apache License 2.0</license>

  <buildtool_depend>ament_cmake</buildtool_depend>

  <export>
    <build_type>ament_cmake</build_type>
  </export>
</package><|MERGE_RESOLUTION|>--- conflicted
+++ resolved
@@ -1,11 +1,7 @@
 <?xml version="1.0"?>
 <package format="3">
   <name>autoware_cuda_dependency_meta</name>
-<<<<<<< HEAD
-  <version>0.47.1</version>
-=======
   <version>0.48.0</version>
->>>>>>> 3c738968
   <description>Virtual package that provides an empty cuda stub package</description>
 
   <author email="esteve.fernandez@tier4.jp">Esteve Fernandez</author>
