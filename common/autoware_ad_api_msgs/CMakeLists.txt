--- conflicted
+++ resolved
@@ -5,14 +5,10 @@
 autoware_package()
 
 rosidl_generate_interfaces(${PROJECT_NAME}
-<<<<<<< HEAD
-  srv/InterfaceVersion.srv
   motion/msg/MotionFactor.msg
   motion/msg/MotionFactorArray.msg
-=======
   common/msg/ResponseStatus.msg
   interface/srv/InterfaceVersion.srv
->>>>>>> da52bac2
   DEPENDENCIES
     builtin_interfaces
     std_msgs
