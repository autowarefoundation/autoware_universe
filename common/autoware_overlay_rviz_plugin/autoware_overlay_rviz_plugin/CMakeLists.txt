cmake_minimum_required(VERSION 3.8)
project(autoware_overlay_rviz_plugin)

# find dependencies
find_package(ament_cmake_auto REQUIRED)
<<<<<<< HEAD
find_package(ament_cmake REQUIRED)
find_package(autoware_vehicle_msgs REQUIRED)
find_package(tier4_planning_msgs REQUIRED)
find_package(autoware_perception_msgs REQUIRED)
=======
>>>>>>> ad46e3c3
ament_auto_find_build_dependencies()

set(headers_to_moc
  include/signal_display.hpp
)

set(headers_to_not_moc
  include/steering_wheel_display.hpp
  include/gear_display.hpp
  include/speed_display.hpp
  include/turn_signals_display.hpp
  include/traffic_display.hpp
  include/speed_limit_display.hpp
)


foreach(header "${headers_to_moc}")
  qt5_wrap_cpp(display_moc_files "${header}")
endforeach()

set(display_source_files
  src/overlay_utils.cpp
  src/signal_display.cpp
  src/steering_wheel_display.cpp
  src/gear_display.cpp
  src/speed_display.cpp
  src/turn_signals_display.cpp
  src/traffic_display.cpp
  src/speed_limit_display.cpp
)

add_library(${PROJECT_NAME} SHARED
  ${display_moc_files}
  ${headers_to_not_moc}
  ${display_source_files}
)

set_property(TARGET ${PROJECT_NAME} PROPERTY CXX_STANDARD 17)
target_compile_options(${PROJECT_NAME} PRIVATE -Wall -Wextra -Wpedantic)

target_include_directories(
  ${PROJECT_NAME} PUBLIC
  $<BUILD_INTERFACE:${CMAKE_CURRENT_SOURCE_DIR}/include>
  $<INSTALL_INTERFACE:include>
  ${Qt5Widgets_INCLUDE_DIRS}
  ${OpenCV_INCLUDE_DIRS}
)

target_link_libraries(
  ${PROJECT_NAME} PUBLIC
  rviz_ogre_vendor::OgreMain
  rviz_ogre_vendor::OgreOverlay
)


target_compile_definitions(${PROJECT_NAME} PRIVATE "${PROJECT_NAME}_BUILDING_LIBRARY")

# prevent pluginlib from using boost
target_compile_definitions(${PROJECT_NAME} PUBLIC "PLUGINLIB__DISABLE_BOOST_FUNCTIONS")

pluginlib_export_plugin_description_file(rviz_common plugins_description.xml)

<<<<<<< HEAD
ament_target_dependencies(
        ${PROJECT_NAME}
        PUBLIC
        rviz_common
        rviz_rendering
        autoware_overlay_msgs
        autoware_vehicle_msgs
        tier4_planning_msgs
        autoware_perception_msgs
=======
ament_target_dependencies(${PROJECT_NAME} PUBLIC
  rviz_common
  rviz_rendering
  autoware_auto_vehicle_msgs
  tier4_planning_msgs
  autoware_perception_msgs
>>>>>>> ad46e3c3
)

ament_export_include_directories(include)
ament_export_targets(${PROJECT_NAME} HAS_LIBRARY_TARGET)
ament_export_dependencies(
  rviz_common
  rviz_ogre_vendor
)

if(BUILD_TESTING)
  find_package(ament_lint_auto REQUIRED)
  ament_lint_auto_find_test_dependencies()
endif()

install(
  TARGETS ${PROJECT_NAME}
  EXPORT ${PROJECT_NAME}
  ARCHIVE DESTINATION lib
  LIBRARY DESTINATION lib
  RUNTIME DESTINATION bin
  INCLUDES DESTINATION include
)

install(
  DIRECTORY include/
  DESTINATION include
)

install(
  TARGETS
  DESTINATION lib/${PROJECT_NAME}
)

# Copy the assets directory to the installation directory
install(
  DIRECTORY assets/
  DESTINATION share/${PROJECT_NAME}/assets
)

add_definitions(-DQT_NO_KEYWORDS)

ament_package(
  CONFIG_EXTRAS "autoware_overlay_rviz_plugin-extras.cmake"
)<|MERGE_RESOLUTION|>--- conflicted
+++ resolved
@@ -3,13 +3,6 @@
 
 # find dependencies
 find_package(ament_cmake_auto REQUIRED)
-<<<<<<< HEAD
-find_package(ament_cmake REQUIRED)
-find_package(autoware_vehicle_msgs REQUIRED)
-find_package(tier4_planning_msgs REQUIRED)
-find_package(autoware_perception_msgs REQUIRED)
-=======
->>>>>>> ad46e3c3
 ament_auto_find_build_dependencies()
 
 set(headers_to_moc
@@ -72,24 +65,12 @@
 
 pluginlib_export_plugin_description_file(rviz_common plugins_description.xml)
 
-<<<<<<< HEAD
-ament_target_dependencies(
-        ${PROJECT_NAME}
-        PUBLIC
-        rviz_common
-        rviz_rendering
-        autoware_overlay_msgs
-        autoware_vehicle_msgs
-        tier4_planning_msgs
-        autoware_perception_msgs
-=======
 ament_target_dependencies(${PROJECT_NAME} PUBLIC
   rviz_common
   rviz_rendering
-  autoware_auto_vehicle_msgs
+  autoware_vehicle_msgs
   tier4_planning_msgs
   autoware_perception_msgs
->>>>>>> ad46e3c3
 )
 
 ament_export_include_directories(include)
