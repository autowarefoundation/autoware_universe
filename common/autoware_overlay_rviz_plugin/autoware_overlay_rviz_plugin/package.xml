--- conflicted
+++ resolved
@@ -3,19 +3,13 @@
 <package format="3">
   <name>autoware_overlay_rviz_plugin</name>
   <version>0.0.1</version>
-  <description>
-    RViz2 plugin for 2D overlays in the 3D view. Mainly a port of the JSK overlay plugin
-        (https://github.com/jsk-ros-pkg/jsk_visualization).
-  </description>
+  <description> RViz2 plugin for 2D overlays in the 3D view. Mainly a port of the JSK overlay plugin
+    (https://github.com/jsk-ros-pkg/jsk_visualization). </description>
   <maintainer email="khalil@leodrive.ai">Khalil Selyan</maintainer>
 
   <license>BSD-3-Clause</license>
 
-<<<<<<< HEAD
   <depend>ament_index_cpp</depend>
-  <depend>autoware_auto_vehicle_msgs</depend>
-=======
->>>>>>> 5aa747b2
   <depend>autoware_perception_msgs</depend>
   <depend>autoware_vehicle_msgs</depend>
   <depend>boost</depend>
