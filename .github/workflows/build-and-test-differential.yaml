name: build-and-test-differential

on:
  pull_request:
    types:
      - opened
      - synchronize
      - reopened
      - labeled

env:
  CC: /usr/lib/ccache/gcc
  CXX: /usr/lib/ccache/g++

jobs:
  make-sure-label-is-present:
    uses: autowarefoundation/autoware-github-actions/.github/workflows/make-sure-label-is-present.yaml@v1
    with:
      label: tag:run-build-and-test-differential

  build-and-test-differential:
    needs: make-sure-label-is-present
    if: ${{ needs.make-sure-label-is-present.outputs.result == 'true' }}
    runs-on: ubuntu-latest
    container: ${{ matrix.container }}${{ matrix.container-suffix }}
    strategy:
      fail-fast: false
      matrix:
        rosdistro:
          - humble
        container-suffix:
          - ""
          - -cuda
        include:
          - rosdistro: humble
            container: ghcr.io/autowarefoundation/autoware:latest-prebuilt
            build-depends-repos: build_depends.repos
    steps:
      - name: Set PR fetch depth
        run: echo "PR_FETCH_DEPTH=$(( ${{ github.event.pull_request.commits }} + 1 ))" >> "${GITHUB_ENV}"

      - name: Checkout PR branch and all PR commits
        uses: actions/checkout@v4
        with:
          ref: ${{ github.event.pull_request.head.sha }}
          fetch-depth: ${{ env.PR_FETCH_DEPTH }}

      - name: Show disk space before the tasks
        run: df -h

      - name: Remove exec_depend
        uses: autowarefoundation/autoware-github-actions/remove-exec-depend@v1

      - name: Get modified packages
        id: get-modified-packages
        uses: autowarefoundation/autoware-github-actions/get-modified-packages@v1

      - name: Create ccache directory
        run: |
          mkdir -p ${CCACHE_DIR}
          du -sh ${CCACHE_DIR} && ccache -s
        shell: bash

      - name: Attempt to restore ccache
        uses: actions/cache/restore@v4
        with:
          path: |
            /root/.ccache
          key: ccache-main-${{ runner.arch }}-${{ matrix.rosdistro }}-${{ github.event.pull_request.base.sha }}
          restore-keys: |
            ccache-main-${{ runner.arch }}-${{ matrix.rosdistro }}-

      - name: Show ccache stats before build
        run: du -sh ${CCACHE_DIR} && ccache -s
        shell: bash

      - name: Export CUDA state as a variable for adding to cache key
        run: |
          build_type_cuda_state=nocuda
          if [[ "${{ matrix.container-suffix }}" == "-cuda" ]]; then
            build_type_cuda_state=cuda
          fi
          echo "BUILD_TYPE_CUDA_STATE=$build_type_cuda_state" >> "${GITHUB_ENV}"
          echo "::notice::BUILD_TYPE_CUDA_STATE=$build_type_cuda_state"
        shell: bash

      - name: Build
        if: ${{ steps.get-modified-packages.outputs.modified-packages != '' }}
        uses: autowarefoundation/autoware-github-actions/colcon-build@v1
        with:
          rosdistro: ${{ matrix.rosdistro }}
          target-packages: ${{ steps.get-modified-packages.outputs.modified-packages }}
          build-depends-repos: ${{ matrix.build-depends-repos }}
          cache-key-element: ${{ env.BUILD_TYPE_CUDA_STATE }}

      - name: Show ccache stats after build
        run: du -sh ${CCACHE_DIR} && ccache -s
        shell: bash

      - name: Test
        id: test
        if: ${{ steps.get-modified-packages.outputs.modified-packages != '' }}
        uses: autowarefoundation/autoware-github-actions/colcon-test@v1
        with:
          rosdistro: ${{ matrix.rosdistro }}
          target-packages: ${{ steps.get-modified-packages.outputs.modified-packages }}
          build-depends-repos: ${{ matrix.build-depends-repos }}

      - name: Upload coverage to CodeCov
        if: ${{ steps.test.outputs.coverage-report-files != '' }}
        uses: codecov/codecov-action@v4
        with:
          files: ${{ steps.test.outputs.coverage-report-files }}
          fail_ci_if_error: false
          verbose: true
          flags: differential

      - name: Show disk space after the tasks
        run: df -h

  clang-tidy-differential:
    needs: build-and-test-differential
    runs-on: ubuntu-latest
    container: ghcr.io/autowarefoundation/autoware:latest-prebuilt-cuda
    steps:
      - name: Set PR fetch depth
        run: echo "PR_FETCH_DEPTH=$(( ${{ github.event.pull_request.commits }} + 1 ))" >> "${GITHUB_ENV}"

      - name: Checkout PR branch and all PR commits
        uses: actions/checkout@v4
        with:
          ref: ${{ github.event.pull_request.head.sha }}
          fetch-depth: ${{ env.PR_FETCH_DEPTH }}

      - name: Show disk space before the tasks
        run: df -h

      - name: Remove exec_depend
        uses: autowarefoundation/autoware-github-actions/remove-exec-depend@v1

      - name: Get modified packages
        id: get-modified-packages
        uses: autowarefoundation/autoware-github-actions/get-modified-packages@v1

      - name: Get changed files (existing files only)
        id: get-changed-files
        run: |
          echo "changed-files=$(git diff --name-only "origin/${{ github.base_ref }}"...HEAD | grep -E '\.(cpp|hpp)$' | while read -r file; do [ -e "$file" ] && echo -n "$file "; done)" >> $GITHUB_OUTPUT
        shell: bash

      - name: Run clang-tidy
        if: ${{ steps.get-changed-files.outputs.changed-files != '' }}
        uses: autowarefoundation/autoware-github-actions/clang-tidy@v1
        with:
          rosdistro: humble
          target-packages: ${{ steps.get-modified-packages.outputs.modified-packages }}
<<<<<<< HEAD
          target-files: ${{ steps.get-modified-files.outputs.changed_files }}
          clang-tidy-config-url: https://raw.githubusercontent.com/autowarefoundation/autoware/main/.clang-tidy-ci
=======
          target-files: ${{ steps.get-changed-files.outputs.changed-files }}
          clang-tidy-config-url: https://raw.githubusercontent.com/autowarefoundation/autoware/main/.clang-tidy
>>>>>>> b3c327f0
          build-depends-repos: build_depends.repos
          cache-key-element: cuda

      - name: Show disk space after the tasks
        run: df -h<|MERGE_RESOLUTION|>--- conflicted
+++ resolved
@@ -154,13 +154,8 @@
         with:
           rosdistro: humble
           target-packages: ${{ steps.get-modified-packages.outputs.modified-packages }}
-<<<<<<< HEAD
           target-files: ${{ steps.get-modified-files.outputs.changed_files }}
           clang-tidy-config-url: https://raw.githubusercontent.com/autowarefoundation/autoware/main/.clang-tidy-ci
-=======
-          target-files: ${{ steps.get-changed-files.outputs.changed-files }}
-          clang-tidy-config-url: https://raw.githubusercontent.com/autowarefoundation/autoware/main/.clang-tidy
->>>>>>> b3c327f0
           build-depends-repos: build_depends.repos
           cache-key-element: cuda
 
