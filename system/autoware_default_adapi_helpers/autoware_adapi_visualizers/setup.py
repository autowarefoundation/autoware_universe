--- conflicted
+++ resolved
@@ -11,11 +11,7 @@
 
 setup(
     name=package_name,
-<<<<<<< HEAD
-    version="0.41.2",
-=======
     version="0.42.0",
->>>>>>> b7acf99c
     packages=[package_name],
     data_files=[
         ("share/ament_index/resource_index/packages", [f"resource/{package_name}"]),
