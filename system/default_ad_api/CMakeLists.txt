cmake_minimum_required(VERSION 3.14)
project(default_ad_api)

find_package(autoware_cmake REQUIRED)
autoware_package()

ament_auto_add_library(${PROJECT_NAME} SHARED
  src/diagnostics.cpp
  src/interface.cpp
  src/localization.cpp
<<<<<<< HEAD
  src/operation_mode.cpp
=======
  src/motion.cpp
>>>>>>> 7829c07d
  src/routing.cpp
  src/utils/route_conversion.cpp
)

rclcpp_components_register_nodes(${PROJECT_NAME}
  "default_ad_api::InterfaceNode"
  "default_ad_api::LocalizationNode"
<<<<<<< HEAD
  "default_ad_api::OperationModeNode"
=======
  "default_ad_api::MotionNode"
>>>>>>> 7829c07d
  "default_ad_api::RoutingNode"
)

if(BUILD_TESTING)
  add_launch_test(test/main.test.py)
endif()

install(
  PROGRAMS script/web_server.py
  DESTINATION lib/${PROJECT_NAME}
)

ament_auto_package(INSTALL_TO_SHARE config launch test)<|MERGE_RESOLUTION|>--- conflicted
+++ resolved
@@ -8,11 +8,8 @@
   src/diagnostics.cpp
   src/interface.cpp
   src/localization.cpp
-<<<<<<< HEAD
+  src/motion.cpp
   src/operation_mode.cpp
-=======
-  src/motion.cpp
->>>>>>> 7829c07d
   src/routing.cpp
   src/utils/route_conversion.cpp
 )
@@ -20,11 +17,8 @@
 rclcpp_components_register_nodes(${PROJECT_NAME}
   "default_ad_api::InterfaceNode"
   "default_ad_api::LocalizationNode"
-<<<<<<< HEAD
+  "default_ad_api::MotionNode"
   "default_ad_api::OperationModeNode"
-=======
-  "default_ad_api::MotionNode"
->>>>>>> 7829c07d
   "default_ad_api::RoutingNode"
 )
 
