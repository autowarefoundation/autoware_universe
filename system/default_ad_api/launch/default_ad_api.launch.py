# Copyright 2022 TIER IV, Inc.
#
# Licensed under the Apache License, Version 2.0 (the "License");
# you may not use this file except in compliance with the License.
# You may obtain a copy of the License at
#
#     http://www.apache.org/licenses/LICENSE-2.0
#
# Unless required by applicable law or agreed to in writing, software
# distributed under the License is distributed on an "AS IS" BASIS,
# WITHOUT WARRANTIES OR CONDITIONS OF ANY KIND, either express or implied.
# See the License for the specific language governing permissions and
# limitations under the License.

import launch
from launch_ros.actions import ComposableNodeContainer
from launch_ros.actions import Node
from launch_ros.descriptions import ComposableNode


def _create_api_node(node_name, class_name, **kwargs):
    return ComposableNode(
        namespace="default_ad_api/node",
        name=node_name,
        package="default_ad_api",
        plugin="default_ad_api::" + class_name,
        **kwargs
    )


def generate_launch_description():
    components = [
        _create_api_node("interface", "InterfaceNode"),
<<<<<<< HEAD
        _create_api_node("localization", "LocalizationNode"),
=======
        _create_api_node("routing", "RoutingNode"),
>>>>>>> 72f34cff
    ]
    container = ComposableNodeContainer(
        namespace="default_ad_api",
        name="container",
        package="rclcpp_components",
        executable="component_container_mt",
        composable_node_descriptions=components,
    )
    web_server = Node(
        package="default_ad_api",
        name="web_server",
        executable="web_server.py",
    )
    return launch.LaunchDescription([container, web_server])<|MERGE_RESOLUTION|>--- conflicted
+++ resolved
@@ -31,11 +31,8 @@
 def generate_launch_description():
     components = [
         _create_api_node("interface", "InterfaceNode"),
-<<<<<<< HEAD
         _create_api_node("localization", "LocalizationNode"),
-=======
         _create_api_node("routing", "RoutingNode"),
->>>>>>> 72f34cff
     ]
     container = ComposableNodeContainer(
         namespace="default_ad_api",
