/**:
  ros__parameters:
    system:
      type: diagnostic_aggregator/AnalyzerGroup
      path: system
      analyzers:
        node_alive_monitoring:
          type: diagnostic_aggregator/AnalyzerGroup
          path: node_alive_monitoring
          analyzers:
            topic_status:
              type: diagnostic_aggregator/GenericAnalyzer
              path: topic_status
              contains: [": system_topic_status"]
              timeout: 1.0

        emergency_stop_operation:
          type: diagnostic_aggregator/GenericAnalyzer
          path: emergency_stop_operation
          contains: [": emergency_stop_operation"]
          timeout: 1.0

        resource_monitoring:
          type: diagnostic_aggregator/AnalyzerGroup
          path: resource_monitoring
          analyzers:
            clock:
              type: diagnostic_aggregator/AnalyzerGroup
              path: clock
              analyzers:
                clock_offset:
                  type: diagnostic_aggregator/GenericAnalyzer
                  path: clock_offset
                  contains: [": NTP Offset"]
                  timeout: 10.0

            cpu:
              type: diagnostic_aggregator/AnalyzerGroup
              path: cpu
              analyzers:
                temperature:
                  type: diagnostic_aggregator/GenericAnalyzer
                  path: temperature
                  contains: [": CPU Temperature"]
                  timeout: 3.0

                usage:
                  type: diagnostic_aggregator/GenericAnalyzer
                  path: usage
                  contains: [": CPU Usage"]
                  timeout: 3.0

                thermal_throttling:
                  type: diagnostic_aggregator/GenericAnalyzer
                  path: thermal_throttling
                  contains: [": CPU Thermal Throttling"]
                  timeout: 3.0

                frequency:
                  type: diagnostic_aggregator/GenericAnalyzer
                  path: frequency
                  contains: [": CPU Frequency"]
                  timeout: 3.0

                load_average:
                  type: diagnostic_aggregator/GenericAnalyzer
                  path: load_average
                  contains: [": CPU Load Average"]
                  timeout: 3.0

            gpu:
              type: diagnostic_aggregator/AnalyzerGroup
              path: gpu
              analyzers:
                temperature:
                  type: diagnostic_aggregator/GenericAnalyzer
                  path: temperature
                  contains: [": GPU Temperature"]
                  timeout: 3.0

                usage:
                  type: diagnostic_aggregator/GenericAnalyzer
                  path: gpu_usage
                  contains: [": GPU Usage"]
                  timeout: 3.0

                memory_usage:
                  type: diagnostic_aggregator/GenericAnalyzer
                  path: memory_usage
                  contains: [": GPU Memory Usage"]
                  timeout: 3.0

                thermal_throttling:
                  type: diagnostic_aggregator/GenericAnalyzer
                  path: thermal_throttling
                  contains: [": GPU Thermal Throttling"]
                  timeout: 3.0

            memory:
              type: diagnostic_aggregator/AnalyzerGroup
              path: memory
              analyzers:
                usage:
                  type: diagnostic_aggregator/GenericAnalyzer
                  path: usage
                  contains: [": Memory Usage"]
                  timeout: 3.0

            network:
              type: diagnostic_aggregator/AnalyzerGroup
              path: network
              analyzers:
                network_usage:
                  type: diagnostic_aggregator/GenericAnalyzer
                  path: network_usage
                  contains: [": Network Usage"]
                  timeout: 3.0

                network_traffic:
                  type: diagnostic_aggregator/GenericAnalyzer
                  path: network_traffic
                  contains: [": Network Traffic"]
                  timeout: 3.0

<<<<<<< HEAD
                ip_packet_reassembles_failed:
                  type: diagnostic_aggregator/GenericAnalyzer
                  path: ip_packet_reassembles_failed
                  contains: [": IP Packet Reassembles Failed"]
=======
                netowork_crc_error:
                  type: diagnostic_aggregator/GenericAnalyzer
                  path: network_crc_error
                  contains: [": Network CRC Error"]
>>>>>>> f69f6126
                  timeout: 3.0

            storage:
              type: diagnostic_aggregator/AnalyzerGroup
              path: storage
              analyzers:
                temperature:
                  type: diagnostic_aggregator/GenericAnalyzer
                  path: temperature
                  contains: [": HDD Temperature"]
                  timeout: 3.0

                usage:
                  type: diagnostic_aggregator/GenericAnalyzer
                  path: usage
                  contains: [": HDD Usage"]
                  timeout: 3.0

                power_on_hours:
                  type: diagnostic_aggregator/GenericAnalyzer
                  path: power_on_hours
                  contains: [": HDD PowerOnHours"]
                  timeout: 3.0

                total_data_written:
                  type: diagnostic_aggregator/GenericAnalyzer
                  path: total_data_written
                  contains: [": HDD TotalDataWritten"]
                  timeout: 3.0

            process:
              type: diagnostic_aggregator/AnalyzerGroup
              path: process
              analyzers:
                high_load:
                  type: diagnostic_aggregator/GenericAnalyzer
                  path: high_load
                  contains: [": High-load"]
                  timeout: 3.0

                high_mem:
                  type: diagnostic_aggregator/GenericAnalyzer
                  path: high_mem
                  contains: [": High-mem"]
                  timeout: 3.0

                tasks_summary:
                  type: diagnostic_aggregator/GenericAnalyzer
                  path: tasks_summary
                  contains: [": Tasks Summary"]
                  timeout: 3.0<|MERGE_RESOLUTION|>--- conflicted
+++ resolved
@@ -122,17 +122,16 @@
                   contains: [": Network Traffic"]
                   timeout: 3.0
 
-<<<<<<< HEAD
+                netowork_crc_error:
+                  type: diagnostic_aggregator/GenericAnalyzer
+                  path: network_crc_error
+                  contains: [": Network CRC Error"]
+                  timeout: 3.0
+
                 ip_packet_reassembles_failed:
                   type: diagnostic_aggregator/GenericAnalyzer
                   path: ip_packet_reassembles_failed
                   contains: [": IP Packet Reassembles Failed"]
-=======
-                netowork_crc_error:
-                  type: diagnostic_aggregator/GenericAnalyzer
-                  path: network_crc_error
-                  contains: [": Network CRC Error"]
->>>>>>> f69f6126
                   timeout: 3.0
 
             storage:
