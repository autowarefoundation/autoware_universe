--- conflicted
+++ resolved
@@ -2,8 +2,6 @@
 Changelog for package diagnostic_graph_utils
 ^^^^^^^^^^^^^^^^^^^^^^^^^^^^^^^^^^^^^^^^^^^^
 
-<<<<<<< HEAD
-=======
 0.40.0 (2024-12-12)
 -------------------
 * Merge branch 'main' into release-0.40.0
@@ -43,7 +41,6 @@
   fix(diagnostic_graph_utils): reset graph when new one is reveived
 * Contributors: Esteve Fernandez, Fumiya Watanabe, M. Fatih Cırıt, Ryohsuke Mitsudome, Ryuta Kambe, Takagi, Isamu, Takayuki Murooka, Yutaka Kondo
 
->>>>>>> d741026d
 0.39.0 (2024-11-25)
 -------------------
 * Merge commit '6a1ddbd08bd' into release-0.39.0
