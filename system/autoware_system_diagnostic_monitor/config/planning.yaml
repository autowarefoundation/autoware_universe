units:
  - path: /autoware/planning
    type: short-circuit-and
    list:
      - type: link
        link: /autoware/planning/routing/state
      - type: and
        list:
          - { type: link, link: /autoware/planning/topic_rate_check/route }
          - { type: link, link: /autoware/planning/topic_rate_check/trajectory }
          - { type: link, link: /autoware/planning/trajectory_validation }
          - { type: link, link: /autoware/planning/emergency_stop }

  - path: /autoware/planning/trajectory_validation
    type: and
    list:
      - { type: link, link: /autoware/planning/trajectory_validation/finite }
      - { type: link, link: /autoware/planning/trajectory_validation/interval }
      - { type: link, link: /autoware/planning/trajectory_validation/curvature }
      - { type: link, link: /autoware/planning/trajectory_validation/angle }
      - { type: link, link: /autoware/planning/trajectory_validation/lateral_acceleration }
      - { type: link, link: /autoware/planning/trajectory_validation/acceleration }
      - { type: link, link: /autoware/planning/trajectory_validation/deceleration }
      - { type: link, link: /autoware/planning/trajectory_validation/steering }
      - { type: link, link: /autoware/planning/trajectory_validation/steering_rate }
      - { type: link, link: /autoware/planning/trajectory_validation/velocity_deviation }

  - path: /autoware/planning/emergency_stop
    type: and
    list:
      - { type: link, link: /planning/path_optimizer_emergency_stop-error }

  - path: /autoware/planning/routing/state
    type: diag
    node: component_state_diagnostics
    name: route_state

  - path: /autoware/planning/topic_rate_check/route
    type: diag
    node: topic_state_monitor_mission_planning_route
    name: planning_topic_status

  - path: /autoware/planning/topic_rate_check/trajectory
    type: diag
    node: topic_state_monitor_scenario_planning_trajectory
    name: planning_topic_status

  - path: /autoware/planning/trajectory_validation/finite
    type: diag
    node: planning_validator
    name: trajectory_validation_finite

  - path: /autoware/planning/trajectory_validation/interval
    type: diag
    node: planning_validator
    name: trajectory_validation_interval

  - path: /autoware/planning/trajectory_validation/curvature
    type: diag
    node: planning_validator
    name: trajectory_validation_curvature

  - path: /autoware/planning/trajectory_validation/angle
    type: diag
    node: planning_validator
    name: trajectory_validation_relative_angle

  - path: /autoware/planning/trajectory_validation/lateral_acceleration
    type: diag
    node: planning_validator
    name: trajectory_validation_lateral_acceleration

  - path: /autoware/planning/trajectory_validation/acceleration
    type: diag
    node: planning_validator
    name: trajectory_validation_acceleration

  - path: /autoware/planning/trajectory_validation/deceleration
    type: diag
    node: planning_validator
    name: trajectory_validation_deceleration

  - path: /autoware/planning/trajectory_validation/steering
    type: diag
    node: planning_validator
    name: trajectory_validation_steering

  - path: /autoware/planning/trajectory_validation/steering_rate
    type: diag
    node: planning_validator
    name: trajectory_validation_steering_rate

  - path: /autoware/planning/trajectory_validation/velocity_deviation
    type: diag
    node: planning_validator
    name: trajectory_validation_velocity_deviation

<<<<<<< HEAD
  - path: /autoware/planning/trajectory_validation/trajectory_shift
    type: diag
    node: planning_validator
    name: trajectory_validation_trajectory_shift
=======
  - path: /planning/path_optimizer_emergency_stop-error
    type: warn-to-ok
    item:
      type: link
      link: /planning/path_optimizer_emergency_stop

  - path: /planning/path_optimizer_emergency_stop
    type: diag
    node: path_optimizer
    name: path_optimizer_emergency_stop
    timeout: 1.0
>>>>>>> f21b6b69
<|MERGE_RESOLUTION|>--- conflicted
+++ resolved
@@ -95,12 +95,11 @@
     node: planning_validator
     name: trajectory_validation_velocity_deviation
 
-<<<<<<< HEAD
   - path: /autoware/planning/trajectory_validation/trajectory_shift
     type: diag
     node: planning_validator
     name: trajectory_validation_trajectory_shift
-=======
+
   - path: /planning/path_optimizer_emergency_stop-error
     type: warn-to-ok
     item:
@@ -111,5 +110,4 @@
     type: diag
     node: path_optimizer
     name: path_optimizer_emergency_stop
-    timeout: 1.0
->>>>>>> f21b6b69
+    timeout: 1.0