--- conflicted
+++ resolved
@@ -57,13 +57,8 @@
 
 GPUMonitorBase::~GPUMonitorBase()
 {
-<<<<<<< HEAD
-  // Base class destructor can't call virtual functions defined by its derived classes. 
+  // Base class destructor can't call virtual functions defined by its derived classes.
   // The CI workflow "cppcheck_differential" fails without this explicit qualification.
-=======
-  // Base class destructor can't call virtual functions defined by its derived classes.
-  // The CI workflow "cppcheck_differencial" fails without the explicit qualification.
->>>>>>> 0610c58e
   GPUMonitorBase::shut_down();
 }
 
