// Copyright 2020,2025 Tier IV, Inc.
//
// Licensed under the Apache License, Version 2.0 (the "License");
// you may not use this file except in compliance with the License.
// You may obtain a copy of the License at
//
//     http://www.apache.org/licenses/LICENSE-2.0
//
// Unless required by applicable law or agreed to in writing, software
// distributed under the License is distributed on an "AS IS" BASIS,
// WITHOUT WARRANTIES OR CONDITIONS OF ANY KIND, either express or implied.
// See the License for the specific language governing permissions and
// limitations under the License.

#include "system_monitor/cpu_monitor/intel_cpu_monitor.hpp"
#include "system_monitor/msr_reader/msr_reader.hpp"

#include <rclcpp/rclcpp.hpp>

#include <boost/algorithm/string.hpp>
#include <boost/archive/text_oarchive.hpp>
#include <boost/process.hpp>

#include <fmt/format.h>
#include <gtest/gtest.h>
#include <pthread.h>

#include <filesystem>
#include <fstream>
#include <memory>
#include <string>
#include <vector>

namespace fs = std::filesystem;
using DiagStatus = diagnostic_msgs::msg::DiagnosticStatus;

namespace
{
constexpr const char * TEST_FILE = "test";
constexpr const char * DOCKER_ENV = "/.dockerenv";

char ** argv_;
}  // namespace

class TestCPUMonitor : public CPUMonitor
{
  friend class CPUMonitorTestSuite;

public:
  TestCPUMonitor(const std::string & node_name, const rclcpp::NodeOptions & options)
  : CPUMonitor(node_name, options)
  {
  }

  void diagCallback(const diagnostic_msgs::msg::DiagnosticArray::ConstSharedPtr diag_msg)
  {
    std::lock_guard<std::mutex> lock_diagnostic(mutex_diagnostic_);
    array_ = *diag_msg;
  }

  void addTempName(const std::string & label, const std::string & path)
  {
    std::lock_guard<std::mutex> lock_context(mutex_context_);
    temperatures_.emplace_back(label, path);
  }

  void clearTempNames()
  {
    std::lock_guard<std::mutex> lock_context(mutex_context_);
    temperatures_.clear();
  }

<<<<<<< HEAD
  bool isTempNamesEmpty() {
    std::lock_guard<std::mutex> lock_context(mutex_context_);
=======
  bool isTempNamesEmpty()
  {
    std::lock_guard<std::mutex> lock(mutex_context_);
>>>>>>> 6351cc71
    return temperatures_.empty();
  }

  void addFreqName(int index, const std::string & path)
  {
    std::lock_guard<std::mutex> lock_context(mutex_context_);
    frequencies_.emplace_back(index, path);
  }

  void clearFreqNames()
  {
    std::lock_guard<std::mutex> lock_context(mutex_context_);
    frequencies_.clear();
  }

  void setMpstatExists(bool mpstat_exists)
  {
    std::lock_guard<std::mutex> lock_context(mutex_context_);
    mpstat_exists_ = mpstat_exists;
  }

  void changeUsageWarn(float usage_warn)
  {
    std::lock_guard<std::mutex> lock_context(mutex_context_);
    usage_warn_ = usage_warn;
  }

  void changeUsageError(float usage_error)
  {
    std::lock_guard<std::mutex> lock_context(mutex_context_);
    usage_error_ = usage_error;
  }

  // Currently, there is no parameter to define the warning level of CPU Load Average.
#if 0
  void changeLoad1Warn(float load1_warn)
  {
    std::lock_guard<std::mutex> lock_context(mutex_context_);
    load1_warn_ = load1_warn;
  }

  void changeLoad5Warn(float load5_warn)
  {
    std::lock_guard<std::mutex> lock_context(mutex_context_);
    load5_warn_ = load5_warn;
  }
#endif  // 0

  void update() { updater_.force_update(); }

  void forceTimerEvent() { this->onTimer(); }

  void disableTimer() { timer_->cancel(); }

  const std::string removePrefix(const std::string & name)
  {
    return boost::algorithm::erase_all_copy(name, prefix_);
  }

  bool findDiagStatus(const std::string & name, DiagStatus & status)  // NOLINT
  {
    std::lock_guard<std::mutex> lock_diagnostic(mutex_diagnostic_);
    for (size_t i = 0; i < array_.status.size(); ++i) {
      if (removePrefix(array_.status[i].name) == name) {
        status = array_.status[i];
        return true;
      }
    }
    return false;
  }

private:
  std::mutex mutex_diagnostic_;  // Protects the diagnostic array.
  diagnostic_msgs::msg::DiagnosticArray array_;

  const std::string prefix_ = std::string(this->get_name()) + ": ";
};

class CPUMonitorTestSuite : public ::testing::Test
{
public:
  CPUMonitorTestSuite() : monitor_(nullptr), sub_(nullptr)
  {
    // Get directory of executable
    const fs::path exe_path(argv_[0]);
    exe_dir_ = exe_path.parent_path().generic_string();
    // Get dummy executable path
    mpstat_ = exe_dir_ + "/mpstat";
    // Save environment variable PATH for restoration
    auto env = boost::this_process::environment();
    original_path_ = env["PATH"].to_string();
  }

protected:
  std::unique_ptr<TestCPUMonitor> monitor_;
  rclcpp::Subscription<diagnostic_msgs::msg::DiagnosticArray>::SharedPtr sub_;
  std::string exe_dir_;
  std::string mpstat_;
  std::string original_path_;

  void SetUp()
  {
    // The environment variable PATH should be restored
    // before creating an instance of TestCPUMonitor.
    restorePath();

    using std::placeholders::_1;
    rclcpp::init(0, nullptr);
    rclcpp::NodeOptions node_options;
    monitor_ = std::make_unique<TestCPUMonitor>("test_cpu_monitor", node_options);
    // If the timer is enabled, it will interfere with the test.
    // NOTE:
    //   Though disabling the timer is necessary for the test,
    //   it makes the test run in a single thread context,
    //   different from the real case.
    monitor_->disableTimer();

    // The queue size is set to 1 so that the result of the changes made by the tests
    // can be delivered to the topic subscriber immediately.
    sub_ = monitor_->create_subscription<diagnostic_msgs::msg::DiagnosticArray>(
      "/diagnostics", 1, std::bind(&TestCPUMonitor::diagCallback, monitor_.get(), _1));

    // error_code is used to avoid exceptions.
    std::error_code error_code;
    // Remove test file if exists
    if (fs::exists(TEST_FILE, error_code)) {
      fs::remove(TEST_FILE, error_code);
    }
    // mpstat_ is a symbolic link.
    // fs::exists() tests existence of the destination file, not the symbolic link.
    if (fs::is_symlink(mpstat_, error_code)) {
      fs::remove(mpstat_, error_code);
    }
  }

  void TearDown()
  {
    // error_code is used to avoid exceptions.
    std::error_code error_code;
    // Remove test file if exists
    if (fs::exists(TEST_FILE, error_code)) {
      fs::remove(TEST_FILE, error_code);
    }
    // mpstat_ is a symbolic link.
    // fs::exists() tests existence of the destination file, not the symbolic link.
    if (fs::is_symlink(mpstat_, error_code)) {
      fs::remove(mpstat_, error_code);
    }
    rclcpp::shutdown();
    restorePath();
  }

  bool findValue(const DiagStatus status, const std::string & key, std::string & value)  // NOLINT
  {
    for (auto itr = status.values.begin(); itr != status.values.end(); ++itr) {
      if (itr->key == key) {
        value = itr->value;
        return true;
      }
    }
    return false;
  }

  void modifyPath()
  {
    // Modify PATH temporarily
    auto env = boost::this_process::environment();
    std::string new_path = env["PATH"].to_string();
    new_path.insert(0, fmt::format("{}:", exe_dir_));
    env["PATH"] = new_path;
  }

  void restorePath()
  {
    auto env = boost::this_process::environment();
    env["PATH"] = original_path_;
  }

  void updatePublishSubscribe()
  {
    monitor_->forceTimerEvent();
    // Publish topic
    monitor_->update();

    // Give time to publish
    rclcpp::WallRate(2).sleep();
    rclcpp::spin_some(monitor_->get_node_base_interface());
  }
};

namespace msr_reader
{
enum ThreadTestMode {
  Normal = 0,
  Throttling,
  ReturnsError,
  RecvTimeout,
  RecvNoData,
  FormatError,
};

bool stop_thread = false;
pthread_mutex_t mutex;

void * msr_reader(void * args)
{
  stop_thread = false;
  ThreadTestMode * mode = reinterpret_cast<ThreadTestMode *>(args);

  // Create a new socket
  int sock = socket(AF_INET, SOCK_STREAM, 0);
  if (sock < 0) {
    return nullptr;
  }

  // Allow address reuse
  int ret = 0;
  int opt = 1;
  ret = setsockopt(
    sock, SOL_SOCKET, SO_REUSEADDR, reinterpret_cast<char *>(&opt), (socklen_t)sizeof(opt));
  if (ret < 0) {
    close(sock);
    return nullptr;
  }

  // Give the socket FD the local address ADDR
  sockaddr_in addr;
  memset(&addr, 0, sizeof(sockaddr_in));
  addr.sin_family = AF_INET;
  addr.sin_port = htons(7634);
  addr.sin_addr.s_addr = htonl(INADDR_ANY);
  // cppcheck-suppress cstyleCast
  ret = bind(sock, (struct sockaddr *)&addr, sizeof(addr));
  if (ret < 0) {
    close(sock);
    return nullptr;
  }

  // Prepare to accept connections on socket FD
  ret = listen(sock, 5);
  if (ret < 0) {
    close(sock);
    return nullptr;
  }

  sockaddr_in client;
  socklen_t len = sizeof(client);

  // Await a connection on socket FD
  int new_sock = accept(sock, reinterpret_cast<sockaddr *>(&client), &len);
  if (new_sock < 0) {
    close(sock);
    return nullptr;
  }

  ret = 0;
  std::ostringstream oss;
  boost::archive::text_oarchive oa(oss);
  MSRInfo msr{};

  switch (*mode) {
    case Normal:
      msr.error_code_ = 0;
      msr.pkg_thermal_status_.push_back(false);
      oa << msr;
      ret = write(new_sock, oss.str().c_str(), oss.str().length());
      break;

    case Throttling:
      msr.error_code_ = 0;
      msr.pkg_thermal_status_.push_back(true);
      oa << msr;
      ret = write(new_sock, oss.str().c_str(), oss.str().length());
      break;

    case ReturnsError:
      msr.error_code_ = EACCES;
      oa << msr;
      ret = write(new_sock, oss.str().c_str(), oss.str().length());
      break;

    case RecvTimeout:
      // Wait for recv timeout
      while (true) {
        pthread_mutex_lock(&mutex);
        if (stop_thread) {
          pthread_mutex_unlock(&mutex);
          break;
        }
        pthread_mutex_unlock(&mutex);
        sleep(1);
      }
      break;

    case RecvNoData:
      // Send nothing, close socket immediately
      break;

    case FormatError:
      // Send wrong data
      oa << "test";
      ret = write(new_sock, oss.str().c_str(), oss.str().length());
      break;

    default:
      break;
  }

  // Close the file descriptor FD
  close(new_sock);
  close(sock);
  return nullptr;
}

void stop_msr_reader()
{
  pthread_mutex_lock(&mutex);
  stop_thread = true;
  pthread_mutex_unlock(&mutex);
}
}  // namespace msr_reader

TEST_F(CPUMonitorTestSuite, tempWarnTest)
{
  // Skip test if process runs inside CI environment
  if (monitor_->isTempNamesEmpty() && fs::exists(DOCKER_ENV)) {
    return;
  }

  // Verify normal behavior
  {
    updatePublishSubscribe();

    // Verify
    DiagStatus status;
    ASSERT_TRUE(monitor_->findDiagStatus("CPU Temperature", status));
    ASSERT_EQ(status.level, DiagStatus::OK);
  }

  // Add test file to list
  monitor_->addTempName("CPU Dummy", TEST_FILE);

  // Verify warning
  {
    // Write warning level
    std::ofstream ofs(TEST_FILE);
    ofs << 90000 << std::endl;

    updatePublishSubscribe();

    // Verify
    DiagStatus status;
    ASSERT_TRUE(monitor_->findDiagStatus("CPU Temperature", status));
    ASSERT_EQ(status.level, DiagStatus::WARN);
  }

  // Verify normal behavior
  {
    // Write normal level
    std::ofstream ofs(TEST_FILE);
    ofs << 89900 << std::endl;

    updatePublishSubscribe();

    // Verify
    DiagStatus status;
    ASSERT_TRUE(monitor_->findDiagStatus("CPU Temperature", status));
    ASSERT_EQ(status.level, DiagStatus::OK);
  }
}

TEST_F(CPUMonitorTestSuite, tempErrorTest)
{
  // Skip test if process runs inside CI environment
  if (monitor_->isTempNamesEmpty() && fs::exists(DOCKER_ENV)) {
    return;
  }

  // Verify normal behavior
  {
    updatePublishSubscribe();

    // Verify
    DiagStatus status;
    ASSERT_TRUE(monitor_->findDiagStatus("CPU Temperature", status));
    ASSERT_EQ(status.level, DiagStatus::OK);
  }

  // Add test file to list
  monitor_->addTempName("CPU Dummy", TEST_FILE);

  // Verify error
  {
    // Write error level
    std::ofstream ofs(TEST_FILE);
    ofs << 95000 << std::endl;

    updatePublishSubscribe();

    // Verify
    DiagStatus status;
    ASSERT_TRUE(monitor_->findDiagStatus("CPU Temperature", status));
    ASSERT_EQ(status.level, DiagStatus::ERROR);
  }

  // Verify normal behavior
  {
    // Write normal level
    std::ofstream ofs(TEST_FILE);
    ofs << 89900 << std::endl;

    updatePublishSubscribe();

    // Verify
    DiagStatus status;
    ASSERT_TRUE(monitor_->findDiagStatus("CPU Temperature", status));
    ASSERT_EQ(status.level, DiagStatus::OK);
  }
}

TEST_F(CPUMonitorTestSuite, tempTemperatureFilesNotFoundTest)
{
  // Make it sure that lazy initialization is done.
  monitor_->forceTimerEvent();

  // Clear list
  monitor_->clearTempNames();

  updatePublishSubscribe();

  // Verify
  DiagStatus status;
  ASSERT_TRUE(monitor_->findDiagStatus("CPU Temperature", status));
  ASSERT_EQ(status.level, DiagStatus::ERROR);
  ASSERT_STREQ(status.message.c_str(), "temperature files not found");
}

TEST_F(CPUMonitorTestSuite, tempFileOpenErrorTest)
{
  // Make it sure that lazy initialization is done.
  monitor_->forceTimerEvent();

  // Add test file to list
  monitor_->addTempName("CPU Dummy", TEST_FILE);

  updatePublishSubscribe();

  // Verify
  DiagStatus status;
  std::string value;
  ASSERT_TRUE(monitor_->findDiagStatus("CPU Temperature", status));
  ASSERT_EQ(status.level, DiagStatus::ERROR);
  ASSERT_STREQ(status.message.c_str(), "file open error");
  ASSERT_TRUE(findValue(status, "file open error", value));
  ASSERT_STREQ(value.c_str(), TEST_FILE);
}

TEST_F(CPUMonitorTestSuite, usageWarnTest)
{
  // Verify normal behavior
  {
    updatePublishSubscribe();

    // Verify
    DiagStatus status;
    std::string value;
    ASSERT_TRUE(monitor_->findDiagStatus("CPU Usage", status));
    ASSERT_EQ(status.level, DiagStatus::OK);
  }

  // Verify warning
  {
    // Change warning level
    monitor_->changeUsageWarn(0.0);

    updatePublishSubscribe();

    // Verify
    DiagStatus status;
    ASSERT_TRUE(monitor_->findDiagStatus("CPU Usage", status));
    ASSERT_EQ(status.level, DiagStatus::WARN);
  }

  // Verify normal behavior
  {
    // Change back to normal
    monitor_->changeUsageWarn(0.90);

    updatePublishSubscribe();

    // Verify
    DiagStatus status;
    ASSERT_TRUE(monitor_->findDiagStatus("CPU Usage", status));
    ASSERT_EQ(status.level, DiagStatus::OK);
  }
}

TEST_F(CPUMonitorTestSuite, usageErrorTest)
{
  // Verify normal behavior
  {
    updatePublishSubscribe();

    // Verify
    DiagStatus status;
    std::string value;
    ASSERT_TRUE(monitor_->findDiagStatus("CPU Usage", status));
    ASSERT_EQ(status.level, DiagStatus::OK);
  }

  // Verify error
  {
    // Change error level
    monitor_->changeUsageError(0.0);

    updatePublishSubscribe();

    DiagStatus status;

    ASSERT_TRUE(monitor_->findDiagStatus("CPU Usage", status));
    // It requires consecutive two errors to set ERROR.
    ASSERT_EQ(status.level, DiagStatus::OK);

    updatePublishSubscribe();

    ASSERT_TRUE(monitor_->findDiagStatus("CPU Usage", status));
    // This time, ERROR should be reported.
    ASSERT_EQ(status.level, DiagStatus::ERROR);
  }

  // Verify normal behavior
  {
    // Change back to normal
    monitor_->changeUsageError(1.00);

    updatePublishSubscribe();

    // Verify
    DiagStatus status;
    ASSERT_TRUE(monitor_->findDiagStatus("CPU Usage", status));
    ASSERT_EQ(status.level, DiagStatus::OK);
  }
}

TEST_F(CPUMonitorTestSuite, usageMpstatNotFoundTest)
{
  // Set flag false
  monitor_->setMpstatExists(false);

  updatePublishSubscribe();

  // Verify
  DiagStatus status;
  std::string value;
  ASSERT_TRUE(monitor_->findDiagStatus("CPU Usage", status));
  ASSERT_EQ(status.level, DiagStatus::ERROR);
  ASSERT_STREQ(status.message.c_str(), "mpstat error");
  ASSERT_TRUE(findValue(status, "mpstat", value));
  ASSERT_STREQ(
    value.c_str(),
    "Command 'mpstat' not found, but can be installed with: sudo apt install sysstat");
}

// Currently, there is no parameter to define the warning level of CPU Load Average.
TEST_F(CPUMonitorTestSuite, load1WarnTest)
{
  // Verify normal behavior
  {
    updatePublishSubscribe();

    // Verify
    DiagStatus status;
    ASSERT_TRUE(monitor_->findDiagStatus("CPU Load Average", status));
    // Depending on running situation of machine.
    ASSERT_TRUE(status.level == DiagStatus::OK);
  }
}

// Currently, there is no parameter to define the warning level of CPU Load Average.
TEST_F(CPUMonitorTestSuite, load5WarnTest)
{
  // Verify normal behavior
  {
    updatePublishSubscribe();

    // Verify
    DiagStatus status;
    std::string value;
    ASSERT_TRUE(monitor_->findDiagStatus("CPU Load Average", status));
    // Depending on running situation of machine.
    ASSERT_TRUE(status.level == DiagStatus::OK);
  }
}

TEST_F(CPUMonitorTestSuite, throttlingTest)
{
  pthread_t th;
  msr_reader::ThreadTestMode mode = msr_reader::Normal;
  pthread_create(&th, nullptr, msr_reader::msr_reader, &mode);
  // Wait for thread started
  rclcpp::WallRate(10).sleep();

  updatePublishSubscribe();

  pthread_join(th, NULL);
  // Verify
  DiagStatus status;
  ASSERT_TRUE(monitor_->findDiagStatus("CPU Thermal Throttling", status));
  ASSERT_EQ(status.level, DiagStatus::OK);
}

TEST_F(CPUMonitorTestSuite, throttlingThrottlingTest)
{
  pthread_t th;
  msr_reader::ThreadTestMode mode = msr_reader::Throttling;
  pthread_create(&th, nullptr, msr_reader::msr_reader, &mode);
  // Wait for thread started
  rclcpp::WallRate(10).sleep();

  updatePublishSubscribe();

  pthread_join(th, NULL);
  // Verify
  DiagStatus status;
  ASSERT_TRUE(monitor_->findDiagStatus("CPU Thermal Throttling", status));
  ASSERT_EQ(status.level, DiagStatus::ERROR);
  ASSERT_STREQ(status.message.c_str(), "throttling");
}

TEST_F(CPUMonitorTestSuite, throttlingReturnsErrorTest)
{
  pthread_t th;
  msr_reader::ThreadTestMode mode = msr_reader::ReturnsError;
  pthread_create(&th, nullptr, msr_reader::msr_reader, &mode);
  // Wait for thread started
  rclcpp::WallRate(10).sleep();

  updatePublishSubscribe();

  pthread_join(th, NULL);
  // Verify
  DiagStatus status;
  std::string value;
  ASSERT_TRUE(monitor_->findDiagStatus("CPU Thermal Throttling", status));
  ASSERT_EQ(status.level, DiagStatus::ERROR);
  ASSERT_STREQ(status.message.c_str(), "msr_reader error");
  ASSERT_TRUE(findValue(status, "msr_reader", value));
  ASSERT_STREQ(value.c_str(), strerror(EACCES));
}

TEST_F(CPUMonitorTestSuite, throttlingRecvTimeoutTest)
{
  pthread_t th;
  msr_reader::ThreadTestMode mode = msr_reader::RecvTimeout;
  pthread_create(&th, nullptr, msr_reader::msr_reader, &mode);
  // Wait for thread started
  rclcpp::WallRate(10).sleep();

  updatePublishSubscribe();

  // Recv timeout occurs, thread is no longer needed
  msr_reader::stop_msr_reader();
  pthread_join(th, NULL);
  // Verify
  DiagStatus status;
  std::string value;
  ASSERT_TRUE(monitor_->findDiagStatus("CPU Thermal Throttling", status));
  ASSERT_EQ(status.level, DiagStatus::ERROR);
  ASSERT_STREQ(status.message.c_str(), "recv error");
  ASSERT_TRUE(findValue(status, "recv", value));
  ASSERT_STREQ(value.c_str(), strerror(EWOULDBLOCK));
}

TEST_F(CPUMonitorTestSuite, throttlingRecvNoDataTest)
{
  pthread_t th;
  msr_reader::ThreadTestMode mode = msr_reader::RecvNoData;
  pthread_create(&th, nullptr, msr_reader::msr_reader, &mode);
  // Wait for thread started
  rclcpp::WallRate(10).sleep();

  updatePublishSubscribe();

  pthread_join(th, NULL);
  // Verify
  DiagStatus status;
  std::string value;
  ASSERT_TRUE(monitor_->findDiagStatus("CPU Thermal Throttling", status));
  ASSERT_EQ(status.level, DiagStatus::ERROR);
  ASSERT_STREQ(status.message.c_str(), "recv error");
  ASSERT_TRUE(findValue(status, "recv", value));
  ASSERT_STREQ(value.c_str(), "No data received");
}

TEST_F(CPUMonitorTestSuite, throttlingFormatErrorTest)
{
  pthread_t th;
  msr_reader::ThreadTestMode mode = msr_reader::FormatError;
  pthread_create(&th, nullptr, msr_reader::msr_reader, &mode);
  // Wait for thread started
  rclcpp::WallRate(10).sleep();

  updatePublishSubscribe();

  pthread_join(th, NULL);
  // Verify
  DiagStatus status;
  std::string value;
  ASSERT_TRUE(monitor_->findDiagStatus("CPU Thermal Throttling", status));
  ASSERT_EQ(status.level, DiagStatus::ERROR);
  ASSERT_STREQ(status.message.c_str(), "recv error");
  ASSERT_TRUE(findValue(status, "recv", value));
  ASSERT_STREQ(value.c_str(), "input stream error");
}

TEST_F(CPUMonitorTestSuite, throttlingConnectErrorTest)
{
  updatePublishSubscribe();

  // Verify
  DiagStatus status;
  std::string value;
  ASSERT_TRUE(monitor_->findDiagStatus("CPU Thermal Throttling", status));
  ASSERT_EQ(status.level, DiagStatus::ERROR);
  ASSERT_STREQ(status.message.c_str(), "connect error");
  ASSERT_TRUE(findValue(status, "connect", value));
  ASSERT_STREQ(value.c_str(), strerror(ECONNREFUSED));
}

TEST_F(CPUMonitorTestSuite, freqTest)
{
  updatePublishSubscribe();

  // Verify
  DiagStatus status;
  ASSERT_TRUE(monitor_->findDiagStatus("CPU Frequency", status));
  ASSERT_EQ(status.level, DiagStatus::OK);
}

TEST_F(CPUMonitorTestSuite, freqFrequencyFilesNotFoundTest)
{
  // Make it sure that lazy initialization is done.
  monitor_->forceTimerEvent();
  // Clear list
  monitor_->clearFreqNames();

  updatePublishSubscribe();

  // Verify
  DiagStatus status;
  ASSERT_TRUE(monitor_->findDiagStatus("CPU Frequency", status));

  ASSERT_EQ(status.level, DiagStatus::ERROR);
  ASSERT_STREQ(status.message.c_str(), "frequency files not found");
}

TEST_F(CPUMonitorTestSuite, usageMpstatErrorTest)
{
  // Symlink mpstat1 to mpstat
  fs::create_symlink(exe_dir_ + "/mpstat1", mpstat_);

  // Modify PATH temporarily
  modifyPath();

  updatePublishSubscribe();

  // Verify
  DiagStatus status;
  std::string value;

  ASSERT_TRUE(monitor_->findDiagStatus("CPU Usage", status));
  ASSERT_EQ(status.level, DiagStatus::ERROR);
  ASSERT_STREQ(status.message.c_str(), "mpstat error");
  ASSERT_TRUE(findValue(status, "mpstat", value));
}

TEST_F(CPUMonitorTestSuite, usageMpstatExceptionTest)
{
  // Symlink mpstat2 to mpstat
  fs::create_symlink(exe_dir_ + "/mpstat2", mpstat_);

  // Modify PATH temporarily
  modifyPath();

  updatePublishSubscribe();

  // Verify
  DiagStatus status;
  std::string value;

  ASSERT_TRUE(monitor_->findDiagStatus("CPU Usage", status));
  ASSERT_EQ(status.level, DiagStatus::ERROR);
  ASSERT_STREQ(status.message.c_str(), "mpstat exception");
}

// for coverage
class DummyCPUMonitor : public CPUMonitorBase
{
  friend class CPUMonitorTestSuite;

public:
  DummyCPUMonitor(const std::string & node_name, const rclcpp::NodeOptions & options)
  : CPUMonitorBase(node_name, options)
  {
  }
  void update() { updater_.force_update(); }
};

TEST_F(CPUMonitorTestSuite, dummyCPUMonitorTest)
{
  rclcpp::NodeOptions options;
  std::unique_ptr<DummyCPUMonitor> monitor =
    std::make_unique<DummyCPUMonitor>("dummy_cpu_monitor", options);

  monitor_->forceTimerEvent();
  // Publish topic
  monitor->update();
}

int main(int argc, char ** argv)
{
  argv_ = argv;
  testing::InitGoogleTest(&argc, argv);

  return RUN_ALL_TESTS();
}<|MERGE_RESOLUTION|>--- conflicted
+++ resolved
@@ -70,14 +70,9 @@
     temperatures_.clear();
   }
 
-<<<<<<< HEAD
-  bool isTempNamesEmpty() {
+  bool isTempNamesEmpty()
+  {
     std::lock_guard<std::mutex> lock_context(mutex_context_);
-=======
-  bool isTempNamesEmpty()
-  {
-    std::lock_guard<std::mutex> lock(mutex_context_);
->>>>>>> 6351cc71
     return temperatures_.empty();
   }
 
