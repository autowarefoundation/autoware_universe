// Copyright 2022 TIER IV, Inc.
//
// Licensed under the Apache License, Version 2.0 (the "License");
// you may not use this file except in compliance with the License.
// You may obtain a copy of the License at
//
//     http://www.apache.org/licenses/LICENSE-2.0
//
// Unless required by applicable law or agreed to in writing, software
// distributed under the License is distributed on an "AS IS" BASIS,
// WITHOUT WARRANTIES OR CONDITIONS OF ANY KIND, either express or implied.
// See the License for the specific language governing permissions and
// limitations under the License.

#include "routing_adaptor.hpp"

#include <memory>

namespace ad_api_adaptors
{

RoutingAdaptor::RoutingAdaptor() : Node("routing_adaptor")
{
  using std::placeholders::_1;

  sub_fixed_goal_ = create_subscription<PoseStamped>(
    "~/input/fixed_goal", 3, std::bind(&RoutingAdaptor::on_fixed_goal, this, _1));
  sub_rough_goal_ = create_subscription<PoseStamped>(
    "~/input/rough_goal", 3, std::bind(&RoutingAdaptor::on_rough_goal, this, _1));
  sub_waypoint_ = create_subscription<PoseStamped>(
<<<<<<< HEAD
    "~/input/waypoint", 5, std::bind(&RoutingAdaptor::on_waypoint, this, std::placeholders::_1));
  sub_reroute_ = create_subscription<PoseStamped>(
    "~/input/reroute", 5, std::bind(&RoutingAdaptor::on_reroute, this, std::placeholders::_1));
=======
    "~/input/waypoint", 10, std::bind(&RoutingAdaptor::on_waypoint, this, _1));
>>>>>>> 642256cc

  const auto adaptor = component_interface_utils::NodeAdaptor(this);
  adaptor.init_cli(cli_reroute_);
  adaptor.init_cli(cli_route_);
  adaptor.init_cli(cli_clear_);
  adaptor.init_sub(
    sub_state_, [this](const RouteState::Message::ConstSharedPtr msg) { state_ = msg->state; });

  const auto rate = rclcpp::Rate(5.0);
  timer_ = rclcpp::create_timer(
    this, get_clock(), rate.period(), std::bind(&RoutingAdaptor::on_timer, this));

  state_ = RouteState::Message::UNKNOWN;
  route_ = std::make_shared<SetRoutePoints::Service::Request>();
}

void RoutingAdaptor::on_timer()
{
  // Wait a moment to combine consecutive goals and checkpoints into a single request.
  // This value is rate dependent and set the wait time for merging.
  constexpr int delay_count = 3;  // 0.4 seconds (rate * (value - 1))
  if (0 < request_timing_control_ && request_timing_control_ < delay_count) {
    ++request_timing_control_;
  }
  if (request_timing_control_ != delay_count) {
    return;
  }

  if (!calling_service_) {
    if (state_ != RouteState::Message::UNSET) {
      const auto request = std::make_shared<ClearRoute::Service::Request>();
      calling_service_ = true;
      cli_clear_->async_send_request(request, [this](auto) { calling_service_ = false; });
    } else {
      request_timing_control_ = 0;
      calling_service_ = true;
      cli_route_->async_send_request(route_, [this](auto) { calling_service_ = false; });
    }
  }
}

void RoutingAdaptor::on_fixed_goal(const PoseStamped::ConstSharedPtr pose)
{
  request_timing_control_ = 1;
  route_->header = pose->header;
  route_->goal = pose->pose;
  route_->waypoints.clear();
  route_->option.allow_goal_modification = false;
}

void RoutingAdaptor::on_rough_goal(const PoseStamped::ConstSharedPtr pose)
{
  request_timing_control_ = 1;
  route_->header = pose->header;
  route_->goal = pose->pose;
  route_->waypoints.clear();
  route_->option.allow_goal_modification = true;
}

void RoutingAdaptor::on_waypoint(const PoseStamped::ConstSharedPtr pose)
{
  if (route_->header.frame_id != pose->header.frame_id) {
    RCLCPP_ERROR_STREAM(get_logger(), "The waypoint frame does not match the goal.");
    return;
  }
  request_timing_control_ = 1;
  route_->waypoints.push_back(pose->pose);
}

void RoutingAdaptor::on_reroute(const PoseStamped::ConstSharedPtr pose)
{
  const auto route = std::make_shared<SetRoutePoints::Service::Request>();
  route_->header = pose->header;
  route_->goal = pose->pose;
  cli_reroute_->async_send_request(route);
}

}  // namespace ad_api_adaptors

int main(int argc, char ** argv)
{
  rclcpp::init(argc, argv);
  rclcpp::executors::SingleThreadedExecutor executor;
  auto node = std::make_shared<ad_api_adaptors::RoutingAdaptor>();
  executor.add_node(node);
  executor.spin();
  executor.remove_node(node);
  rclcpp::shutdown();
}<|MERGE_RESOLUTION|>--- conflicted
+++ resolved
@@ -27,14 +27,10 @@
     "~/input/fixed_goal", 3, std::bind(&RoutingAdaptor::on_fixed_goal, this, _1));
   sub_rough_goal_ = create_subscription<PoseStamped>(
     "~/input/rough_goal", 3, std::bind(&RoutingAdaptor::on_rough_goal, this, _1));
+  sub_reroute_ = create_subscription<PoseStamped>(
+    "~/input/reroute", 3, std::bind(&RoutingAdaptor::on_reroute, this, _1));
   sub_waypoint_ = create_subscription<PoseStamped>(
-<<<<<<< HEAD
-    "~/input/waypoint", 5, std::bind(&RoutingAdaptor::on_waypoint, this, std::placeholders::_1));
-  sub_reroute_ = create_subscription<PoseStamped>(
-    "~/input/reroute", 5, std::bind(&RoutingAdaptor::on_reroute, this, std::placeholders::_1));
-=======
     "~/input/waypoint", 10, std::bind(&RoutingAdaptor::on_waypoint, this, _1));
->>>>>>> 642256cc
 
   const auto adaptor = component_interface_utils::NodeAdaptor(this);
   adaptor.init_cli(cli_reroute_);
