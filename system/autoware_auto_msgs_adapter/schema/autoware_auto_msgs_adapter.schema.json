--- conflicted
+++ resolved
@@ -11,11 +11,8 @@
           "description": "Target message type",
           "enum": [
             "autoware_auto_control_msgs/msg/AckermannControlCommand",
-<<<<<<< HEAD
-            "autoware_auto_mapping_msgs/msg/HADMapBin"
-=======
+            "autoware_auto_mapping_msgs/msg/HADMapBin",
             "autoware_auto_perception_msgs/msg/PredictedObjects"
->>>>>>> a5cbb3a2
           ],
           "default": "autoware_auto_control_msgs/msg/AckermannControlCommand"
         },
