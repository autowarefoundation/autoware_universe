--- conflicted
+++ resolved
@@ -4,10 +4,7 @@
     rate: 10.0
     input_qos_depth: 1000
     graph_qos_depth: 1
-<<<<<<< HEAD
     graph_file: "string"  # This parameter expects a string value.
-=======
-
     use_command_mode_mappings: true
     command_mode_mappings:
       - "{mode: 1001, path: /autoware/modes/stop}"
@@ -17,4 +14,3 @@
       - "{mode: 2001, path: /autoware/modes/emergency_stop}"
       - "{mode: 2002, path: /autoware/modes/comfortable_stop}"
       - "{mode: 2003, path: /autoware/modes/pull_over}"
->>>>>>> 7ee93ccd
