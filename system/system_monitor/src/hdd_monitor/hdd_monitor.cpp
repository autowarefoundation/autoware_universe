// Copyright 2020 Autoware Foundation
//
// Licensed under the Apache License, Version 2.0 (the "License");
// you may not use this file except in compliance with the License.
// You may obtain a copy of the License at
//
//     http://www.apache.org/licenses/LICENSE-2.0
//
// Unless required by applicable law or agreed to in writing, software
// distributed under the License is distributed on an "AS IS" BASIS,
// WITHOUT WARRANTIES OR CONDITIONS OF ANY KIND, either express or implied.
// See the License for the specific language governing permissions and
// limitations under the License.

/**
 * @file hdd_monitor.cpp
 * @brief HDD monitor class
 */

#include "system_monitor/hdd_monitor/hdd_monitor.hpp"

#include "system_monitor/hdd_reader/hdd_reader.hpp"
#include "system_monitor/system_monitor_utility.hpp"

#include <tier4_autoware_utils/system/stop_watch.hpp>

#include <boost/algorithm/string.hpp>
#include <boost/archive/text_iarchive.hpp>
#include <boost/archive/text_oarchive.hpp>
#include <boost/process.hpp>
#include <boost/serialization/vector.hpp>

#include <fmt/format.h>
#include <stdio.h>

#include <algorithm>
#include <filesystem>
#include <string>
#include <system_error>
#include <vector>

namespace bp = boost::process;

HddMonitor::HddMonitor(const rclcpp::NodeOptions & options)
: Node("hdd_monitor", options),
  updater_(this),
  hdd_reader_port_(declare_parameter<int>("hdd_reader_port", 7635)),
  last_hdd_stat_update_time_{0, 0, this->get_clock()->get_clock_type()},
  hdd_status_timeout_(declare_parameter<int>("hdd_status_timeout", 5)),
  hdd_usage_timeout_(declare_parameter<int>("hdd_usage_timeout", 5))
{
  using namespace std::literals::chrono_literals;

  gethostname(hostname_, sizeof(hostname_));

  getHddParams();

  updater_.setHardwareID(hostname_);
  updater_.add("HDD Temperature", this, &HddMonitor::checkSmartTemperature);
  updater_.add("HDD PowerOnHours", this, &HddMonitor::checkSmartPowerOnHours);
  updater_.add("HDD TotalDataWritten", this, &HddMonitor::checkSmartTotalDataWritten);
  updater_.add("HDD RecoveredError", this, &HddMonitor::checkSmartRecoveredError);
  updater_.add("HDD Usage", this, &HddMonitor::checkUsage);
  updater_.add("HDD ReadDataRate", this, &HddMonitor::checkReadDataRate);
  updater_.add("HDD WriteDataRate", this, &HddMonitor::checkWriteDataRate);
  updater_.add("HDD ReadIOPS", this, &HddMonitor::checkReadIops);
  updater_.add("HDD WriteIOPS", this, &HddMonitor::checkWriteIops);
  updater_.add("HDD Connection", this, &HddMonitor::checkConnection);

  // set initial status
  setInitialStatus();

  timer_callback_group_ = this->create_callback_group(rclcpp::CallbackGroupType::MutuallyExclusive);
  timer_ = rclcpp::create_timer(this, get_clock(), 1s, std::bind(&HddMonitor::onTimer, this));
}

void HddMonitor::checkSmartTemperature(diagnostic_updater::DiagnosticStatusWrapper & stat)
{
  checkSmart(stat, HddSmartInfoItem::TEMPERATURE);
}

void HddMonitor::checkSmartPowerOnHours(diagnostic_updater::DiagnosticStatusWrapper & stat)
{
  checkSmart(stat, HddSmartInfoItem::POWER_ON_HOURS);
}

void HddMonitor::checkSmartTotalDataWritten(diagnostic_updater::DiagnosticStatusWrapper & stat)
{
  checkSmart(stat, HddSmartInfoItem::TOTAL_DATA_WRITTEN);
}

void HddMonitor::checkSmartRecoveredError(diagnostic_updater::DiagnosticStatusWrapper & stat)
{
  checkSmart(stat, HddSmartInfoItem::RECOVERED_ERROR);
}

void HddMonitor::checkSmart(
  diagnostic_updater::DiagnosticStatusWrapper & stat, HddSmartInfoItem item)
{
  std::map<std::string, bool> tmp_hdd_connected_flags;
  diagnostic_updater::DiagnosticStatusWrapper tmp_connect_diag;
  HddInfoList tmp_hdd_info_list;
  double tmp_elapsed_ms;

  {
    std::lock_guard<std::mutex> lock(hdd_status_mutex_);
    tmp_hdd_connected_flags = hdd_connected_flags_;
    tmp_connect_diag = connect_diag_;
    tmp_hdd_info_list = hdd_info_list_;
    tmp_elapsed_ms = hdd_status_elapsed_ms_;
  }

  if (hdd_params_.empty()) {
    stat.summary(DiagStatus::ERROR, "invalid disk parameter");
    return;
  }

  // Return error if connection diagnostic indicates error
  if (tmp_connect_diag.level != DiagStatus::OK) {
    stat.summary(tmp_connect_diag.level, tmp_connect_diag.message);
    for (const auto & e : tmp_connect_diag.values) {
      stat.add(e.key, e.value);
    }
    return;
  }

  int level = DiagStatus::OK;
  int whole_level = DiagStatus::OK;
  int index = 0;
  std::string error_str = "";
  std::string key_str = "";
  std::string val_str = "";

  for (auto itr = hdd_params_.begin(); itr != hdd_params_.end(); ++itr, ++index) {
    if (!tmp_hdd_connected_flags[itr->first]) {
      continue;
    }

    // Retrieve HDD information
    auto hdd_itr = tmp_hdd_info_list.find(itr->second.disk_device_);
    if (hdd_itr == tmp_hdd_info_list.end()) {
      stat.add(fmt::format("HDD {}: status", index), "hdd_reader error");
      stat.add(fmt::format("HDD {}: name", index), itr->second.part_device_.c_str());
      stat.add(fmt::format("HDD {}: hdd_reader", index), strerror(ENOENT));
      error_str = "hdd_reader error";
      std::cerr << "HDD " << index << ": " << itr->second.disk_device_ << " AAAAA not found"
                << std::endl;
      continue;
    }

    if (hdd_itr->second.error_code_ != 0) {
      stat.add(fmt::format("HDD {}: status", index), "hdd_reader error");
      stat.add(fmt::format("HDD {}: name", index), itr->second.part_device_.c_str());
      stat.add(fmt::format("HDD {}: hdd_reader", index), strerror(hdd_itr->second.error_code_));
      error_str = "hdd_reader error";
      std::cerr << "HDD " << index << ": " << itr->second.disk_device_
                << "BBBBB error: " << hdd_itr->second.error_code_ << std::endl;
      continue;
    }

    switch (item) {
      case HddSmartInfoItem::TEMPERATURE: {
        float temp = static_cast<float>(hdd_itr->second.temp_);

        level = DiagStatus::OK;
        if (temp >= itr->second.temp_error_) {
          level = DiagStatus::ERROR;
        } else if (temp >= itr->second.temp_warn_) {
          level = DiagStatus::WARN;
        }
        key_str = fmt::format("HDD {}: temperature", index);
        if (hdd_itr->second.is_valid_temp_) {
          val_str = fmt::format("{:.1f} DegC", temp);
        } else {
          val_str = "not available";
        }
      } break;
      case HddSmartInfoItem::POWER_ON_HOURS: {
        int64_t power_on_hours = static_cast<int64_t>(hdd_itr->second.power_on_hours_);

        level = DiagStatus::OK;
        if (power_on_hours >= itr->second.power_on_hours_warn_) {
          level = DiagStatus::WARN;
        }
        key_str = fmt::format("HDD {}: power on hours", index);
        if (hdd_itr->second.is_valid_power_on_hours_) {
          val_str = fmt::format("{} Hours", hdd_itr->second.power_on_hours_);
        } else {
          val_str = "not available";
        }
      } break;
      case HddSmartInfoItem::TOTAL_DATA_WRITTEN: {
        uint64_t total_data_written = static_cast<uint64_t>(hdd_itr->second.total_data_written_);

        level = DiagStatus::OK;
        if (total_data_written >= itr->second.total_data_written_warn_) {
          level = DiagStatus::WARN;
        }
        key_str = fmt::format("HDD {}: total data written", index);
        if (hdd_itr->second.is_valid_total_data_written_) {
          val_str = fmt::format("{}", hdd_itr->second.total_data_written_);
        } else {
          val_str = "not available";
        }
      } break;
      case HddSmartInfoItem::RECOVERED_ERROR: {
        int32_t recovered_error = static_cast<int32_t>(hdd_itr->second.recovered_error_);
        if (initial_recovered_errors_.find(itr->first) == initial_recovered_errors_.end()) {
          initial_recovered_errors_[itr->first] = recovered_error;
        }
        recovered_error -= initial_recovered_errors_[itr->first];

        level = DiagStatus::OK;
        if (recovered_error >= itr->second.recovered_error_warn_) {
          level = DiagStatus::WARN;
        }
        key_str = fmt::format("HDD {}: recovered error", index);
        if (hdd_itr->second.is_valid_recovered_error_) {
          val_str = fmt::format("{}", hdd_itr->second.recovered_error_);
        } else {
          val_str = "not available";
        }
      } break;
      default:
        break;
    }

    stat.add(
      fmt::format("HDD {}: status", index), smart_dicts_[static_cast<uint32_t>(item)].at(level));
    stat.add(fmt::format("HDD {}: name", index), itr->second.disk_device_.c_str());
    stat.add(fmt::format("HDD {}: model", index), hdd_itr->second.model_.c_str());
    stat.add(fmt::format("HDD {}: serial", index), hdd_itr->second.serial_.c_str());
    stat.addf(key_str, val_str.c_str());

    whole_level = std::max(whole_level, level);
  }

  // Check timeout has expired regarding reading HDD status
  bool timeout_expired = false;
  {
    std::lock_guard<std::mutex> lock(hdd_status_timeout_mutex_);
    timeout_expired = hdd_status_timeout_expired_;
  }

  if (!error_str.empty()) {
    stat.summary(DiagStatus::ERROR, error_str);
  } else if (timeout_expired) {
    stat.summary(DiagStatus::WARN, "HDD status reading timeout expired");
  } else {
    stat.summary(whole_level, smart_dicts_[static_cast<uint32_t>(item)].at(whole_level));
  }

  stat.addf("execution time", "%f ms", tmp_elapsed_ms);
}

void HddMonitor::checkUsage(diagnostic_updater::DiagnosticStatusWrapper & stat)
{
  std::map<std::string, bool> tmp_hdd_connected_flags;
  std::vector<HddUsage> tmp_hdd_usages;
  std::string tmp_sum_error_str = "";
  std::string tmp_detail_error_str = "";
  double tmp_elapsed_ms;

  {
    std::lock_guard<std::mutex> lock(hdd_status_mutex_);
    tmp_hdd_connected_flags = hdd_connected_flags_;
  }

  {
    std::lock_guard<std::mutex> lock(hdd_usage_mutex_);
    tmp_hdd_usages = hdd_usages_;
    tmp_sum_error_str = hdd_usage_sum_error_str_;
    tmp_detail_error_str = hdd_usage_detail_error_str_;
    tmp_elapsed_ms = hdd_usage_elapsed_ms_;
  }

  if (hdd_params_.empty()) {
    stat.summary(DiagStatus::ERROR, "invalid disk parameter");
    return;
  }

  if (!tmp_sum_error_str.empty()) {
    stat.summary(DiagStatus::ERROR, tmp_sum_error_str);
    stat.add("error", tmp_detail_error_str);
    return;
  }

  int hdd_index = 0;
  int level = DiagStatus::OK;
  int whole_level = DiagStatus::OK;

  for (auto itr = tmp_hdd_usages.begin(); itr != tmp_hdd_usages.end(); ++itr, ++hdd_index) {
    if (!hdd_connected_flags_[itr->mount_point_]) {
      continue;
    }

    if (itr->avail_ <= hdd_params_[itr->mount_point_].free_error_) {
      level = DiagStatus::ERROR;
    } else if (itr->avail_ <= hdd_params_[itr->mount_point_].free_warn_) {
      level = DiagStatus::WARN;
    } else {
      level = DiagStatus::OK;
    }

    stat.add(fmt::format("HDD {}: status", hdd_index), usage_dict_.at(level));
    stat.add(fmt::format("HDD {}: filesystem", hdd_index), itr->device_.c_str());
    stat.add(fmt::format("HDD {}: size", hdd_index), (std::to_string(itr->size_) + " MiB").c_str());
    stat.add(fmt::format("HDD {}: used", hdd_index), (std::to_string(itr->used_) + " MiB").c_str());
    stat.add(
      fmt::format("HDD {}: avail", hdd_index), (std::to_string(itr->avail_) + " MiB").c_str());
    stat.add(fmt::format("HDD {}: use", hdd_index), (std::to_string(itr->use_) + " %").c_str());
    stat.add(fmt::format("HDD {}: mounted on", hdd_index), itr->mount_point_.c_str());

    whole_level = std::max(whole_level, level);
  }

  // Check timeout has expired regarding reading HDD status
  bool timeout_expired = false;
  {
    std::lock_guard<std::mutex> lock(hdd_usage_timeout_mutex_);
    timeout_expired = hdd_usage_timeout_expired_;
  }

  if (timeout_expired) {
    stat.summary(DiagStatus::WARN, "HDD usage reading timeout expired");
  } else {
    stat.summary(whole_level, usage_dict_.at(whole_level));
  }
<<<<<<< HEAD
=======
}

void HddMonitor::readHddUsage(
  std::map<std::string, bool> & tmp_hdd_connected_flags, std::vector<HddUsage> & tmp_hdd_usages,
  std::string tmp_sum_error_str, std::string & tmp_detail_error_str)
{
  std::filesystem::space_info si;
  std::error_code ec;

  for (auto itr = hdd_params_.begin(); itr != hdd_params_.end(); ++itr) {
    HddUsage hdd_usage;

    if (!tmp_hdd_connected_flags[itr->first]) {
      tmp_hdd_usages.push_back(hdd_usage);
      continue;
    }

    try {
      hdd_usage.device_ = itr->second.part_device_;
      hdd_usage.mount_point_ = itr->first;
      si = std::filesystem::space(itr->first, ec);
      if (ec) {
        tmp_sum_error_str = "std::filesystem::space error";
        tmp_detail_error_str = "getting filesystem usage information error";
      }
      hdd_usage.size_ = si.capacity / (1024 * 1024);
      hdd_usage.used_ = (si.capacity - si.available) / (1024 * 1024);
      hdd_usage.avail_ = si.available / (1024 * 1024);
      hdd_usage.use_ = 100 * hdd_usage.used_ / hdd_usage.size_;
    } catch (std::filesystem::filesystem_error & e) {
      tmp_sum_error_str = e.what();
      tmp_detail_error_str = "getting filesystem usage information error";
    }
>>>>>>> dcbc03f3

  stat.addf("execution time", "%f ms", tmp_elapsed_ms);
}

void HddMonitor::checkReadDataRate(diagnostic_updater::DiagnosticStatusWrapper & stat)
{
  checkStatistics(stat, HddStatItem::READ_DATA_RATE);
}

void HddMonitor::checkWriteDataRate(diagnostic_updater::DiagnosticStatusWrapper & stat)
{
  checkStatistics(stat, HddStatItem::WRITE_DATA_RATE);
}

void HddMonitor::checkReadIops(diagnostic_updater::DiagnosticStatusWrapper & stat)
{
  checkStatistics(stat, HddStatItem::READ_IOPS);
}

void HddMonitor::checkWriteIops(diagnostic_updater::DiagnosticStatusWrapper & stat)
{
  checkStatistics(stat, HddStatItem::WRITE_IOPS);
}

void HddMonitor::checkStatistics(
  diagnostic_updater::DiagnosticStatusWrapper & stat, HddStatItem item)
{
  std::map<std::string, bool> tmp_hdd_connected_flags;
  std::map<std::string, HddStat> tmp_hdd_stats_;
  double tmp_elapsed_ms;

  {
    std::lock_guard<std::mutex> lock(hdd_status_mutex_);
    tmp_hdd_connected_flags = hdd_connected_flags_;
    tmp_hdd_stats_ = hdd_stats_;
    tmp_elapsed_ms = hdd_status_elapsed_ms_;
  }

  if (hdd_params_.empty()) {
    stat.summary(DiagStatus::ERROR, "invalid disk parameter");
    return;
  }

  int hdd_index = 0;
  int whole_level = DiagStatus::OK;
  std::string error_str = "";
  std::string key_str = "";
  std::string val_str = "";

  for (auto itr = hdd_params_.begin(); itr != hdd_params_.end(); ++itr, ++hdd_index) {
    if (!tmp_hdd_connected_flags[itr->first]) {
      continue;
    }

    int level = DiagStatus::OK;

    switch (item) {
      case HddStatItem::READ_DATA_RATE: {
        float read_data_rate = tmp_hdd_stats_[itr->first].read_data_rate_MBs_;

        if (read_data_rate >= itr->second.read_data_rate_warn_) {
          level = DiagStatus::WARN;
        }
        key_str = fmt::format("HDD {}: data rate of read", hdd_index);
        val_str = fmt::format("{:.2f} MB/s", read_data_rate);
      } break;
      case HddStatItem::WRITE_DATA_RATE: {
        float write_data_rate = tmp_hdd_stats_[itr->first].write_data_rate_MBs_;

        if (write_data_rate >= itr->second.write_data_rate_warn_) {
          level = DiagStatus::WARN;
        }
        key_str = fmt::format("HDD {}: data rate of write", hdd_index);
        val_str = fmt::format("{:.2f} MB/s", write_data_rate);
      } break;
      case HddStatItem::READ_IOPS: {
        float read_iops = tmp_hdd_stats_[itr->first].read_iops_;

        if (read_iops >= itr->second.read_iops_warn_) {
          level = DiagStatus::WARN;
        }
        key_str = fmt::format("HDD {}: IOPS of read", hdd_index);
        val_str = fmt::format("{:.2f} IOPS", read_iops);
      } break;
      case HddStatItem::WRITE_IOPS: {
        float write_iops = tmp_hdd_stats_[itr->first].write_iops_;

        if (write_iops >= itr->second.write_iops_warn_) {
          level = DiagStatus::WARN;
        }
        key_str = fmt::format("HDD {}: IOPS of write", hdd_index);
        val_str = fmt::format("{:.2f} IOPS", write_iops);
      } break;
      default:
        break;
    }

    if (!tmp_hdd_stats_[itr->first].error_str_.empty()) {
      error_str = tmp_hdd_stats_[itr->first].error_str_;
      stat.add(fmt::format("HDD {}: status", hdd_index), error_str);
      stat.add(fmt::format("HDD {}: name", hdd_index), itr->second.disk_device_.c_str());
    } else {
      stat.add(
        fmt::format("HDD {}: status", hdd_index),
        stat_dicts_[static_cast<uint32_t>(item)].at(level));
      stat.add(fmt::format("HDD {}: name", hdd_index), itr->second.disk_device_.c_str());
      stat.add(key_str, val_str.c_str());
    }

    whole_level = std::max(whole_level, level);
  }

  // Check timeout has expired regarding reading HDD status
  bool timeout_expired = false;
  {
    std::lock_guard<std::mutex> lock(hdd_status_timeout_mutex_);
    timeout_expired = hdd_status_timeout_expired_;
  }

  if (!error_str.empty()) {
    stat.summary(DiagStatus::ERROR, error_str);
  } else if (timeout_expired) {
    stat.summary(DiagStatus::WARN, "HDD status reading timeout expired");
  } else {
    stat.summary(whole_level, smart_dicts_[static_cast<uint32_t>(item)].at(whole_level));
  }

  stat.addf("execution time", "%f ms", tmp_elapsed_ms);
}

void HddMonitor::checkConnection(diagnostic_updater::DiagnosticStatusWrapper & stat)
{
  std::map<std::string, bool> tmp_hdd_connected_flags;
  double tmp_elapsed_ms;

  {
    std::lock_guard<std::mutex> lock(hdd_status_mutex_);
    tmp_hdd_connected_flags = hdd_connected_flags_;
    tmp_elapsed_ms = hdd_status_elapsed_ms_;
  }

  if (hdd_params_.empty()) {
    stat.summary(DiagStatus::ERROR, "invalid disk parameter");
    return;
  }

  int hdd_index = 0;
  int whole_level = DiagStatus::OK;

  for (auto itr = hdd_params_.begin(); itr != hdd_params_.end(); ++itr, ++hdd_index) {
    int level = DiagStatus::OK;

    if (!hdd_connected_flags_[itr->first]) {
      level = DiagStatus::WARN;
    }

    stat.add(fmt::format("HDD {}: status", hdd_index), connection_dict_.at(level));
    stat.add(fmt::format("HDD {}: name", hdd_index), itr->second.disk_device_);
    stat.add(fmt::format("HDD {}: mount point", hdd_index), itr->first.c_str());

    whole_level = std::max(whole_level, level);
  }

  // Check timeout has expired regarding reading HDD status
  bool timeout_expired = false;
  {
    std::lock_guard<std::mutex> lock(hdd_status_timeout_mutex_);
    timeout_expired = hdd_status_timeout_expired_;
  }

  if (timeout_expired) {
    stat.summary(DiagStatus::WARN, "HDD status reading timeout expired");
  } else {
    stat.summary(whole_level, connection_dict_.at(whole_level));
  }

  stat.addf("execution time", "%f ms", tmp_elapsed_ms);
}

void HddMonitor::getHddParams()
{
  const auto num_disks = this->declare_parameter("num_disks", 0);
  for (auto i = 0; i < num_disks; ++i) {
    const auto prefix = "disks.disk" + std::to_string(i);
    const auto mount_point = declare_parameter<std::string>(prefix + ".name", "/");

    HddParam param;
    param.temp_warn_ = declare_parameter<float>(prefix + ".temp_warn", 55.0f);
    param.temp_error_ = declare_parameter<float>(prefix + ".temp_error", 70.0f);
    param.power_on_hours_warn_ = declare_parameter<int>(prefix + ".power_on_hours_warn", 3000000);
    param.total_data_written_safety_factor_ =
      declare_parameter<float>(prefix + ".total_data_written_safety_factor", 0.05f);
    int64_t total_data_written_warn_org =
      declare_parameter<int64_t>(prefix + ".total_data_written_warn", 4915200);
    param.total_data_written_warn_ = static_cast<uint64_t>(
      total_data_written_warn_org * (1.0f - param.total_data_written_safety_factor_));
    param.recovered_error_warn_ = declare_parameter<int>(prefix + ".recovered_error_warn", 1);
    param.free_warn_ = declare_parameter<int>(prefix + ".free_warn", 5120);
    param.free_error_ = declare_parameter<int>(prefix + ".free_error", 100);
    param.read_data_rate_warn_ = declare_parameter<float>(prefix + ".read_data_rate_warn", 360.0);
    param.write_data_rate_warn_ = declare_parameter<float>(prefix + ".write_data_rate_warn", 103.5);
    param.read_iops_warn_ = declare_parameter<float>(prefix + ".read_iops_warn", 63360.0);
    param.write_iops_warn_ = declare_parameter<float>(prefix + ".write_iops_warn", 24120.0);
    param.temp_attribute_id_ =
      static_cast<uint8_t>(declare_parameter<int>(prefix + ".temp_attribute_id", 0xC2));
    param.power_on_hours_attribute_id_ =
      static_cast<uint8_t>(declare_parameter<int>(prefix + ".power_on_hours_attribute_id", 0x09));
    param.total_data_written_attribute_id_ = static_cast<uint8_t>(
      declare_parameter<int>(prefix + ".total_data_written_attribute_id", 0xF1));
    param.recovered_error_attribute_id_ =
      static_cast<uint8_t>(declare_parameter<int>(prefix + ".recovered_error_attribute_id", 0xC3));

    hdd_params_[mount_point] = param;

    HddStat stat;
    hdd_stats_[mount_point] = stat;
  }
}

std::string HddMonitor::getDeviceFromMountPoint(const std::string & mount_point)
{
  std::string line;

  std::ifstream ifs("/proc/mounts");

  if (!ifs) {
    RCLCPP_ERROR(get_logger(), "Failed to open /proc/mounts with ifstream.");
    return "";
  }

  while (std::getline(ifs, line)) {
    std::istringstream iss(line);
    std::string source, target, fstype, options, dump, pass;

    if (!(iss >> source >> target >> fstype >> options >> dump >> pass)) {
      RCLCPP_ERROR(get_logger(), "Failed to reading a line /proc/mounts.");
      continue;
    }

    if (target == mount_point) {
      return source;
    }
  }

  RCLCPP_ERROR(get_logger(), "Failed to find device name %s in /proc/mounts", mount_point.c_str());
  return "";
}

void HddMonitor::onTimer()
{
  // execute HDD status check
  // Start to measure elapsed time
  tier4_autoware_utils::StopWatch<std::chrono::milliseconds> stop_watch;
  stop_watch.tic("hdd_status_execution_time");

  // Start timeout timer for reading HDD status
  {
    std::lock_guard<std::mutex> lock(hdd_status_timeout_mutex_);
    hdd_status_timeout_expired_ = false;
  }
  timeout_timer_ = rclcpp::create_timer(
    this, get_clock(), std::chrono::seconds(hdd_status_timeout_),
    std::bind(&HddMonitor::onHddStatusTimeout, this));

  std::map<std::string, bool> tmp_hdd_connected_flags;
  std::map<std::string, HddStat> tmp_hdd_stats;
  diagnostic_updater::DiagnosticStatusWrapper tmp_connect_diag;
  tmp_connect_diag.clearSummary();
  HddInfoList tmp_hdd_info_list;
  rclcpp::Time tmp_last_hdd_stat_update_time;

  {
    std::lock_guard<std::mutex> lock(hdd_status_mutex_);
    tmp_hdd_connected_flags = hdd_connected_flags_;
    tmp_hdd_stats = hdd_stats_;
    tmp_connect_diag = connect_diag_;
    tmp_hdd_info_list = hdd_info_list_;
    tmp_last_hdd_stat_update_time = last_hdd_stat_update_time_;
  }

  updateHddConnections(tmp_hdd_connected_flags, tmp_hdd_stats);
  updateHddInfoList(tmp_connect_diag, tmp_hdd_connected_flags, tmp_hdd_info_list);
  updateHddStatistics(tmp_last_hdd_stat_update_time, tmp_hdd_stats, tmp_hdd_connected_flags);

  // Returning from reading HDD status, stop timeout timer
  timeout_timer_->cancel();

  double elapsed_ms = stop_watch.toc("hdd_status_execution_time");

  {
    std::lock_guard<std::mutex> lock(hdd_status_mutex_);
    hdd_connected_flags_ = tmp_hdd_connected_flags;
    hdd_stats_ = tmp_hdd_stats;
    connect_diag_ = tmp_connect_diag;
    hdd_info_list_ = tmp_hdd_info_list;
    hdd_status_elapsed_ms_ = elapsed_ms;
  }

  // execute HDD usage check
  // Start to measure elapsed time

  stop_watch.tic("hdd_usage_execution_time");

  // Start timeout timer for reading HDD usage
  {
    std::lock_guard<std::mutex> lock(hdd_usage_timeout_mutex_);
    hdd_usage_timeout_expired_ = false;
  }
  timeout_timer_ = rclcpp::create_timer(
    this, get_clock(), std::chrono::seconds(hdd_usage_timeout_),
    std::bind(&HddMonitor::onHddUsageTimeout, this));

  std::vector<HddUsage> tmp_hdd_usages;
  std::string tmp_sum_error_str;
  std::string tmp_detail_error_str;

  {
    std::lock_guard<std::mutex> lock(hdd_usage_mutex_);
    tmp_hdd_usages = hdd_usages_;
    tmp_sum_error_str = hdd_usage_sum_error_str_;
    tmp_detail_error_str = hdd_usage_detail_error_str_;
  }

  readHddUsage(tmp_hdd_connected_flags, tmp_hdd_usages, tmp_sum_error_str, tmp_detail_error_str);

  // Returning from reading HDD usage, stop timeout timer
  timeout_timer_->cancel();

  elapsed_ms = stop_watch.toc("hdd_usage_execution_time");

  {
    std::lock_guard<std::mutex> lock(hdd_usage_mutex_);
    hdd_usages_ = tmp_hdd_usages;
    hdd_usage_sum_error_str_ = tmp_sum_error_str;
    hdd_usage_detail_error_str_ = tmp_detail_error_str;
    hdd_usage_elapsed_ms_ = elapsed_ms;
  }
}

void HddMonitor::setInitialStatus()
{
  // Start to measure elapsed time
  tier4_autoware_utils::StopWatch<std::chrono::milliseconds> stop_watch;
  stop_watch.tic("execution_time");

  // Start timeout timer for reading HDD status
  {
    std::lock_guard<std::mutex> lock(hdd_status_timeout_mutex_);
    hdd_status_timeout_expired_ = false;
  }
  timeout_timer_ = rclcpp::create_timer(
    this, get_clock(), std::chrono::seconds(hdd_status_timeout_),
    std::bind(&HddMonitor::onHddStatusTimeout, this));

  std::map<std::string, bool> tmp_hdd_connected_flags;
  std::map<std::string, HddStat> tmp_hdd_stats;
  diagnostic_updater::DiagnosticStatusWrapper tmp_connect_diag;
  tmp_connect_diag.clearSummary();
  HddInfoList tmp_hdd_info_list;
  rclcpp::Time tmp_last_hdd_stat_update_time;

  {
    std::lock_guard<std::mutex> lock(hdd_status_mutex_);
    tmp_hdd_connected_flags = hdd_connected_flags_;
    tmp_hdd_stats = hdd_stats_;
    tmp_connect_diag = connect_diag_;
    tmp_hdd_info_list = hdd_info_list_;
    tmp_last_hdd_stat_update_time = last_hdd_stat_update_time_;
  }

  // get HDD connection status
  updateHddConnections(tmp_hdd_connected_flags, tmp_hdd_stats);

  // get HDD information from HDD reader for the first time
  updateHddInfoList(tmp_connect_diag, tmp_hdd_connected_flags, tmp_hdd_info_list);

  // start HDD transfer measurement
  startHddTransferMeasurement(
    tmp_last_hdd_stat_update_time, tmp_hdd_stats, tmp_hdd_connected_flags);

  // Returning from reading HDD status, stop timeout timer
  timeout_timer_->cancel();

  const double elapsed_ms = stop_watch.toc("execution_time");

  {
    std::lock_guard<std::mutex> lock(hdd_status_mutex_);
    hdd_connected_flags_ = tmp_hdd_connected_flags;
    hdd_stats_ = tmp_hdd_stats;
    connect_diag_ = tmp_connect_diag;
    hdd_info_list_ = tmp_hdd_info_list;
    hdd_status_elapsed_ms_ = elapsed_ms;
  }
}

void HddMonitor::onHddStatusTimeout()
{
  RCLCPP_WARN(get_logger(), " HDD Status Timeout occurred.");
  std::lock_guard<std::mutex> lock(hdd_status_timeout_mutex_);
  hdd_status_timeout_expired_ = true;
}

void HddMonitor::onHddUsageTimeout()
{
  RCLCPP_WARN(get_logger(), " HDD Usage Timeout occurred.");
  std::lock_guard<std::mutex> lock(hdd_usage_timeout_mutex_);
  hdd_usage_timeout_expired_ = true;
}

void HddMonitor::updateHddInfoList(
  diagnostic_updater::DiagnosticStatusWrapper & tmp_connect_diag,
  std::map<std::string, bool> & tmp_hdd_connected_flags, HddInfoList & tmp_hdd_info_list)
{
  // Create a new socket
  int sock = socket(AF_INET, SOCK_STREAM, 0);
  if (sock < 0) {
    tmp_connect_diag.summary(DiagStatus::ERROR, "socket error");
    tmp_connect_diag.add("socket", strerror(errno));
    return;
  }

  // Specify the receiving timeouts until reporting an error
  struct timeval tv;
  tv.tv_sec = 10;
  tv.tv_usec = 0;
  int ret = setsockopt(sock, SOL_SOCKET, SO_RCVTIMEO, &tv, sizeof(tv));
  if (ret < 0) {
    tmp_connect_diag.summary(DiagStatus::ERROR, "setsockopt error");
    tmp_connect_diag.add("setsockopt", strerror(errno));
    close(sock);
    return;
  }

  // Connect the socket referred to by the file descriptor
  sockaddr_in addr;
  memset(&addr, 0, sizeof(sockaddr_in));
  addr.sin_family = AF_INET;
  addr.sin_port = htons(hdd_reader_port_);
  addr.sin_addr.s_addr = htonl(INADDR_ANY);
  ret = connect(sock, (struct sockaddr *)&addr, sizeof(addr));
  if (ret < 0) {
    tmp_connect_diag.summary(DiagStatus::ERROR, "connect error");
    tmp_connect_diag.add("connect", strerror(errno));
    close(sock);
    return;
  }

  uint8_t request_id = HddReaderRequestId::GetHddInfo;
  std::vector<HddDevice> hdd_devices;
  for (auto itr = hdd_params_.begin(); itr != hdd_params_.end(); ++itr) {
    if (!tmp_hdd_connected_flags[itr->first]) {
      continue;
    }

    HddDevice device;
    device.name_ = itr->second.disk_device_;
    device.temp_attribute_id_ = itr->second.temp_attribute_id_;
    device.power_on_hours_attribute_id_ = itr->second.power_on_hours_attribute_id_;
    device.total_data_written_attribute_id_ = itr->second.total_data_written_attribute_id_;
    device.recovered_error_attribute_id_ = itr->second.recovered_error_attribute_id_;

    hdd_devices.push_back(device);
  }

  std::ostringstream oss;
  boost::archive::text_oarchive oa(oss);
  oa & request_id;
  oa & hdd_devices;

  // Write list of devices to FD
  ret = write(sock, oss.str().c_str(), oss.str().length());
  if (ret < 0) {
    tmp_connect_diag.summary(DiagStatus::ERROR, "write error");
    tmp_connect_diag.add("write", strerror(errno));
    RCLCPP_ERROR(get_logger(), "write error");
    close(sock);
    return;
  }

  // Receive messages from a socket
  char buf[1024] = "";
  ret = recv(sock, buf, sizeof(buf) - 1, 0);
  if (ret < 0) {
    tmp_connect_diag.summary(DiagStatus::ERROR, "recv error");
    tmp_connect_diag.add("recv", strerror(errno));
    close(sock);
    return;
  }
  // No data received
  if (ret == 0) {
    tmp_connect_diag.summary(DiagStatus::ERROR, "recv error");
    tmp_connect_diag.add("recv", "No data received");
    close(sock);
    return;
  }

  // Close the file descriptor FD
  ret = close(sock);
  if (ret < 0) {
    tmp_connect_diag.summary(DiagStatus::ERROR, "close error");
    tmp_connect_diag.add("close", strerror(errno));
    return;
  }

  // Restore HDD information list
  try {
    std::istringstream iss(buf);
    boost::archive::text_iarchive oa(iss);
    oa >> tmp_hdd_info_list;
  } catch (const std::exception & e) {
    tmp_connect_diag.summary(DiagStatus::ERROR, "recv error");
    tmp_connect_diag.add("recv", e.what());
    return;
  }
}

void HddMonitor::startHddTransferMeasurement(
  rclcpp::Time tmp_last_hdd_stat_update_time, std::map<std::string, HddStat> & tmp_hdd_stats,
  std::map<std::string, bool> & tmp_hdd_connected_flags)
{
  for (auto & hdd_stat : tmp_hdd_stats) {
    hdd_stat.second.error_str_ = "";

    if (!tmp_hdd_connected_flags[hdd_stat.first]) {
      continue;
    }

    SysfsDevStat sysfs_dev_stat;
    if (readSysfsDeviceStat(hdd_stat.second.device_, sysfs_dev_stat)) {
      hdd_stat.second.error_str_ = "stat file read error";
      continue;
    }
    hdd_stat.second.last_sysfs_dev_stat_ = sysfs_dev_stat;
  }

  tmp_last_hdd_stat_update_time = this->now();
}

void HddMonitor::updateHddStatistics(
  rclcpp::Time tmp_last_hdd_stat_update_time, std::map<std::string, HddStat> & tmp_hdd_stats,
  std::map<std::string, bool> & tmp_hdd_connected_flags)
{
  double duration_sec = (this->now() - tmp_last_hdd_stat_update_time).seconds();

  for (auto & hdd_stat : tmp_hdd_stats) {
    hdd_stat.second.error_str_ = "";

    if (!tmp_hdd_connected_flags[hdd_stat.first]) {
      continue;
    }

    SysfsDevStat sysfs_dev_stat;
    if (readSysfsDeviceStat(hdd_stat.second.device_, sysfs_dev_stat)) {
      hdd_stat.second.error_str_ = "stat file read error";
      continue;
    }

    SysfsDevStat & last_sysfs_dev_stat = hdd_stat.second.last_sysfs_dev_stat_;

    hdd_stat.second.read_data_rate_MBs_ = getIncreaseSysfsDeviceStatValuePerSec(
      sysfs_dev_stat.rd_sectors_, last_sysfs_dev_stat.rd_sectors_, duration_sec);
    hdd_stat.second.read_data_rate_MBs_ /= 2048;
    hdd_stat.second.write_data_rate_MBs_ = getIncreaseSysfsDeviceStatValuePerSec(
      sysfs_dev_stat.wr_sectors_, last_sysfs_dev_stat.wr_sectors_, duration_sec);
    hdd_stat.second.write_data_rate_MBs_ /= 2048;
    hdd_stat.second.read_iops_ = getIncreaseSysfsDeviceStatValuePerSec(
      sysfs_dev_stat.rd_ios_, last_sysfs_dev_stat.rd_ios_, duration_sec);
    hdd_stat.second.write_iops_ = getIncreaseSysfsDeviceStatValuePerSec(
      sysfs_dev_stat.wr_ios_, last_sysfs_dev_stat.wr_ios_, duration_sec);

    hdd_stat.second.last_sysfs_dev_stat_ = sysfs_dev_stat;
  }

  tmp_last_hdd_stat_update_time = this->now();
}

double HddMonitor::getIncreaseSysfsDeviceStatValuePerSec(
  uint64_t cur_val, uint64_t last_val, double duration_sec)
{
  if (cur_val > last_val && duration_sec > 0.0) {
    return static_cast<double>(cur_val - last_val) / duration_sec;
  }
  return 0.0;
}

int HddMonitor::readSysfsDeviceStat(const std::string & device, SysfsDevStat & sysfs_dev_stat)
{
  int ret = -1;
  unsigned int ios_pgr, tot_ticks, rq_ticks, wr_ticks;
  uint64_t rd_ios, rd_merges_or_rd_sec, wr_ios, wr_merges;
  uint64_t rd_sec_or_wr_ios, wr_sec, rd_ticks_or_wr_sec;
  uint64_t dc_ios, dc_merges, dc_sec, dc_ticks;

  std::string filename("/sys/block/");
  filename += device + "/stat";
  FILE * fp = fopen(filename.c_str(), "r");
  if (fp == NULL) {
    return ret;
  }

  int i = fscanf(
    fp, "%lu %lu %lu %lu %lu %lu %lu %u %u %u %u %lu %lu %lu %lu", &rd_ios, &rd_merges_or_rd_sec,
    &rd_sec_or_wr_ios, &rd_ticks_or_wr_sec, &wr_ios, &wr_merges, &wr_sec, &wr_ticks, &ios_pgr,
    &tot_ticks, &rq_ticks, &dc_ios, &dc_merges, &dc_sec, &dc_ticks);

  if (i >= 7) {
    sysfs_dev_stat.rd_ios_ = rd_ios;
    sysfs_dev_stat.rd_sectors_ = rd_sec_or_wr_ios;
    sysfs_dev_stat.wr_ios_ = wr_ios;
    sysfs_dev_stat.wr_sectors_ = wr_sec;
    ret = 0;
  }

  fclose(fp);
  return ret;
}

void HddMonitor::updateHddConnections(
  std::map<std::string, bool> & tmp_hdd_connected_flags,
  std::map<std::string, HddStat> & tmp_hdd_stats)
{
  for (auto & hdd_param : hdd_params_) {
    tmp_hdd_connected_flags[hdd_param.first] = false;

    // Get device name from mount point
    hdd_param.second.part_device_ = getDeviceFromMountPoint(hdd_param.first);

    if (!hdd_param.second.part_device_.empty()) {
      // Check the existence of device file
      std::error_code ec;
      if (std::filesystem::exists(hdd_param.second.part_device_, ec)) {
        tmp_hdd_connected_flags[hdd_param.first] = true;

        // Remove index number of partition for passing device name to hdd-reader
        if (boost::starts_with(hdd_param.second.part_device_, "/dev/sd")) {
          const std::regex pattern("\\d+$");
          hdd_param.second.disk_device_ =
            std::regex_replace(hdd_param.second.part_device_, pattern, "");
        } else if (boost::starts_with(hdd_param.second.part_device_, "/dev/nvme")) {
          const std::regex pattern("p\\d+$");
          hdd_param.second.disk_device_ =
            std::regex_replace(hdd_param.second.part_device_, pattern, "");
        }

        const std::regex raw_pattern(".*/");
        tmp_hdd_stats[hdd_param.first].device_ =
          std::regex_replace(hdd_param.second.disk_device_, raw_pattern, "");
      } else {
        // Deal with the issue that file system remains mounted when a drive is actually
        // disconnected.
        if (unmountDevice(hdd_param.second.part_device_)) {
          RCLCPP_ERROR(
            get_logger(), "Failed to unmount device : %s", hdd_param.second.part_device_.c_str());
        }
      }
    }
  }
}

void HddMonitor::readHddUsage(std::map<std::string, bool> & tmp_hdd_connected_flags, std::vector<HddUsage> & tmp_hdd_usages, std::string tmp_sum_error_str, std::string & tmp_detail_error_str)
{
  std::filesystem::space_info si;
  std::error_code ec;
  tmp_hdd_usages.clear();

  for (auto itr = hdd_params_.begin(); itr != hdd_params_.end(); ++itr) {
    HddUsage hdd_usage;

    if (!tmp_hdd_connected_flags[itr->first]) {
      tmp_hdd_usages.push_back(hdd_usage);
      continue;
    }

    try {
      hdd_usage.device_ = itr->second.part_device_;
      hdd_usage.mount_point_ = itr->first;
      si = std::filesystem::space(itr->first, ec);
      if (ec) {
        tmp_sum_error_str = "std::filesystem::space error";
        tmp_detail_error_str = "getting filesystem usage information error";
      }
      hdd_usage.size_ = si.capacity / (1024 * 1024);
      hdd_usage.used_ = (si.capacity - si.available) / (1024 * 1024);
      hdd_usage.avail_ = si.available / (1024 * 1024);
      hdd_usage.use_ = 100 * hdd_usage.used_ / hdd_usage.size_;
    } catch (std::filesystem::filesystem_error & e) {
      tmp_sum_error_str = e.what();
      tmp_detail_error_str = "getting filesystem usage information error";
    }

    tmp_hdd_usages.push_back(hdd_usage);
  }
}

int HddMonitor::unmountDevice(std::string & device)
{
  // Create a new socket
  int sock = socket(AF_INET, SOCK_STREAM, 0);
  if (sock < 0) {
    RCLCPP_ERROR(get_logger(), "socket create error. %s", strerror(errno));
    return -1;
  }

  // Specify the receiving timeouts until reporting an error
  struct timeval tv;
  tv.tv_sec = 10;
  tv.tv_usec = 0;
  int ret = setsockopt(sock, SOL_SOCKET, SO_RCVTIMEO, &tv, sizeof(tv));
  if (ret < 0) {
    RCLCPP_ERROR(get_logger(), "setsockopt error. %s", strerror(errno));
    close(sock);
    return -1;
  }

  // Connect the socket referred to by the file descriptor
  sockaddr_in addr;
  memset(&addr, 0, sizeof(sockaddr_in));
  addr.sin_family = AF_INET;
  addr.sin_port = htons(hdd_reader_port_);
  addr.sin_addr.s_addr = htonl(INADDR_ANY);
  ret = connect(sock, (struct sockaddr *)&addr, sizeof(addr));
  if (ret < 0) {
    RCLCPP_ERROR(get_logger(), "socket connect error. %s", strerror(errno));
    close(sock);
    return -1;
  }

  uint8_t request_id = HddReaderRequestId::UnmountDevice;
  std::vector<UnmountDeviceInfo> umount_dev_infos;
  UnmountDeviceInfo dev_info;

  dev_info.part_device_ = device;
  umount_dev_infos.push_back(dev_info);

  std::ostringstream oss;
  boost::archive::text_oarchive oa(oss);
  oa & request_id;
  oa & umount_dev_infos;

  // Write list of devices to FD
  ret = write(sock, oss.str().c_str(), oss.str().length());
  if (ret < 0) {
    RCLCPP_ERROR(get_logger(), "socket write error. %s", strerror(errno));
    close(sock);
    return -1;
  }

  // Receive messages from a socket
  char buf[1024] = "";
  ret = recv(sock, buf, sizeof(buf) - 1, 0);
  if (ret < 0) {
    RCLCPP_ERROR(get_logger(), "socket recv error. %s", strerror(errno));
    close(sock);
    return -1;
  }
  // No data received
  if (ret == 0) {
    RCLCPP_ERROR(get_logger(), "no data received from hdd_reader.");
    close(sock);
    return -1;
  }

  // Close the file descriptor FD
  ret = close(sock);
  if (ret < 0) {
    RCLCPP_ERROR(get_logger(), "socket close error. %s", strerror(errno));
    return -1;
  }

  std::vector<int> responses;

  // Restore responses
  try {
    std::istringstream iss(buf);
    boost::archive::text_iarchive ia(iss);
    ia >> responses;
  } catch (const std::exception & e) {
    RCLCPP_ERROR(get_logger(), "restore responses exception. %s", e.what());
    return -1;
  }
  if (responses.empty()) {
    RCLCPP_ERROR(get_logger(), "responses from hdd_reader is empty.");
    return -1;
  }
  return responses[0];
}

#include <rclcpp_components/register_node_macro.hpp>
RCLCPP_COMPONENTS_REGISTER_NODE(HddMonitor)<|MERGE_RESOLUTION|>--- conflicted
+++ resolved
@@ -326,42 +326,6 @@
   } else {
     stat.summary(whole_level, usage_dict_.at(whole_level));
   }
-<<<<<<< HEAD
-=======
-}
-
-void HddMonitor::readHddUsage(
-  std::map<std::string, bool> & tmp_hdd_connected_flags, std::vector<HddUsage> & tmp_hdd_usages,
-  std::string tmp_sum_error_str, std::string & tmp_detail_error_str)
-{
-  std::filesystem::space_info si;
-  std::error_code ec;
-
-  for (auto itr = hdd_params_.begin(); itr != hdd_params_.end(); ++itr) {
-    HddUsage hdd_usage;
-
-    if (!tmp_hdd_connected_flags[itr->first]) {
-      tmp_hdd_usages.push_back(hdd_usage);
-      continue;
-    }
-
-    try {
-      hdd_usage.device_ = itr->second.part_device_;
-      hdd_usage.mount_point_ = itr->first;
-      si = std::filesystem::space(itr->first, ec);
-      if (ec) {
-        tmp_sum_error_str = "std::filesystem::space error";
-        tmp_detail_error_str = "getting filesystem usage information error";
-      }
-      hdd_usage.size_ = si.capacity / (1024 * 1024);
-      hdd_usage.used_ = (si.capacity - si.available) / (1024 * 1024);
-      hdd_usage.avail_ = si.available / (1024 * 1024);
-      hdd_usage.use_ = 100 * hdd_usage.used_ / hdd_usage.size_;
-    } catch (std::filesystem::filesystem_error & e) {
-      tmp_sum_error_str = e.what();
-      tmp_detail_error_str = "getting filesystem usage information error";
-    }
->>>>>>> dcbc03f3
 
   stat.addf("execution time", "%f ms", tmp_elapsed_ms);
 }
