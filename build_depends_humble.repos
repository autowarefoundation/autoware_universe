repositories:
  # core
  core/autoware_cmake:
    type: git
    url: https://github.com/autowarefoundation/autoware_cmake.git
    version: 1.0.0
  core/autoware_utils:
    type: git
    url: https://github.com/autowarefoundation/autoware_utils.git
    version: 1.1.0
  core/autoware_lanelet2_extension:
    type: git
    url: https://github.com/autowarefoundation/autoware_lanelet2_extension.git
    version: 0.6.2
  core/autoware_core:
    type: git
    url: https://github.com/autowarefoundation/autoware_core.git
    version: 0.2.0
  core/autoware_msgs:
    type: git
    url: https://github.com/autowarefoundation/autoware_msgs.git
    version: 1.4.0
  core/autoware_adapi_msgs:
    type: git
    url: https://github.com/autowarefoundation/autoware_adapi_msgs.git
    version: beta/1.7.0
  core/autoware_internal_msgs:
    type: git
    url: https://github.com/autowarefoundation/autoware_internal_msgs.git
    version: 1.5.0
  # universe
  universe/external/tier4_autoware_msgs:
    type: git
    url: https://github.com/tier4/tier4_autoware_msgs.git
    version: tier4/universe
  universe/external/mussp:
    type: git
    url: https://github.com/tier4/muSSP.git
    version: tier4/main
  # Fix the version not to merge https://github.com/MORAI-Autonomous/MORAI-ROS2_morai_msgs/pull/9
  universe/external/morai_msgs:
    type: git
    url: https://github.com/MORAI-Autonomous/MORAI-ROS2_morai_msgs.git
    version: e2e75fc1603a9798773e467a679edf68b448e705
  universe/external/glog:  # TODO: to use isGoogleInitialized() API in v0.6.0. Remove when the rosdep glog version is updated to v0.6.0 (already updated in Ubuntu 24.04)
    type: git
    url: https://github.com/tier4/glog.git
    version: v0.6.0_t4-ros
<<<<<<< HEAD
  universe/external/managed_transform_buffer:
    type: git
    url: https://github.com/autowarefoundation/ManagedTransformBuffer.git
    version: main
=======
  universe/external/cuda_blackboard:
    type: git
    url: https://github.com/autowarefoundation/cuda_blackboard.git
    version: v0.2.0
  universe/external/negotiated:
    type: git
    url: https://github.com/osrf/negotiated.git
    version: eac198b55dcd052af5988f0f174902913c5f20e7
  # middleware
  # TODO(TIER IV): During the transition period of Agnocast introduction,
  # the Agnocast ROS packages are provided as a source build.
  # Once the transition stabilizes, use the packages released from the official ROS repository.
  # Issue: https://github.com/autowarefoundation/autoware/issues/5968
  middleware/external/agnocast:
    type: git
    url: https://github.com/tier4/agnocast.git
    version: main # TODO(TIER IV): to be updated to v1.1.0
>>>>>>> 6fca99a2
<|MERGE_RESOLUTION|>--- conflicted
+++ resolved
@@ -46,12 +46,6 @@
     type: git
     url: https://github.com/tier4/glog.git
     version: v0.6.0_t4-ros
-<<<<<<< HEAD
-  universe/external/managed_transform_buffer:
-    type: git
-    url: https://github.com/autowarefoundation/ManagedTransformBuffer.git
-    version: main
-=======
   universe/external/cuda_blackboard:
     type: git
     url: https://github.com/autowarefoundation/cuda_blackboard.git
@@ -68,5 +62,4 @@
   middleware/external/agnocast:
     type: git
     url: https://github.com/tier4/agnocast.git
-    version: main # TODO(TIER IV): to be updated to v1.1.0
->>>>>>> 6fca99a2
+    version: main # TODO(TIER IV): to be updated to v1.1.0