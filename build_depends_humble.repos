repositories:
  # core
  core/autoware_msgs:
    type: git
    url: https://github.com/autowarefoundation/autoware_msgs.git
    version: 1.11.0
  # TODO (isamu-takagi): Use a released version when autoware_universe uses a released version.
  core/autoware_adapi_msgs:
    type: git
    url: https://github.com/autowarefoundation/autoware_adapi_msgs.git
    version: 1.9.1
  core/autoware_internal_msgs:
    type: git
    url: https://github.com/autowarefoundation/autoware_internal_msgs.git
    version: 1.12.0
  core/autoware_cmake:
    type: git
    url: https://github.com/autowarefoundation/autoware_cmake.git
    version: 1.1.0
  core/autoware_utils:
    type: git
    url: https://github.com/autowarefoundation/autoware_utils.git
    version: 1.5.0
  core/autoware_lanelet2_extension:
    type: git
    url: https://github.com/autowarefoundation/autoware_lanelet2_extension.git
    version: 0.10.0
  core/autoware_core:
    type: git
    url: https://github.com/autowarefoundation/autoware_core.git
    version: 1.5.0
<<<<<<< HEAD
  core/autoware_rviz_plugins:
    type: git
    url: https://github.com/autowarefoundation/autoware_rviz_plugins.git
    version: 0.3.0
=======
>>>>>>> a124f2cf
  # universe
  universe/external/tier4_autoware_msgs:
    type: git
    url: https://github.com/tier4/tier4_autoware_msgs.git
    version: v0.58.0
  # Fix the version not to merge https://github.com/MORAI-Autonomous/MORAI-ROS2_morai_msgs/pull/9
  universe/external/morai_msgs:
    type: git
    url: https://github.com/MORAI-Autonomous/MORAI-ROS2_morai_msgs.git
    version: e2e75fc1603a9798773e467a679edf68b448e705
  universe/external/muSSP:
    type: git
    url: https://github.com/tier4/muSSP.git
    version: c79e98fd5e658f4f90c06d93472faa977bc873b9
  universe/external/glog:  # TODO: to use isGoogleInitialized() API in v0.6.0. Remove when the rosdep glog version is updated to v0.6.0 (already updated in Ubuntu 24.04)
    type: git
    url: https://github.com/tier4/glog.git
    version: ea36766fdc2ac8e8c8e3ac988ae69acd6d09bb30
  universe/external/cuda_blackboard:
    type: git
    url: https://github.com/autowarefoundation/cuda_blackboard.git
    version: v0.2.0
  universe/external/negotiated:
    type: git
    url: https://github.com/osrf/negotiated.git
    version: eac198b55dcd052af5988f0f174902913c5f20e7
  universe/external/managed_transform_buffer:
    type: git
    url: https://github.com/autowarefoundation/managed_transform_buffer.git
    version: 0.1.0
  # middleware
  # TODO(TIER IV): During the transition period of Agnocast introduction,
  # the Agnocast ROS packages are provided as a source build.
  # Once the transition stabilizes, use the packages released from the official ROS repository.
  # Issue: https://github.com/autowarefoundation/autoware/issues/5968
  middleware/external/agnocast:
    type: git
    url: https://github.com/tier4/agnocast.git
    version: 2.1.2
  universe/external/bevdet_vendor:
    type: git
    url: https://github.com/autowarefoundation/bevdet_vendor.git
    version: bevdet_vendor-ros2<|MERGE_RESOLUTION|>--- conflicted
+++ resolved
@@ -29,13 +29,10 @@
     type: git
     url: https://github.com/autowarefoundation/autoware_core.git
     version: 1.5.0
-<<<<<<< HEAD
   core/autoware_rviz_plugins:
     type: git
     url: https://github.com/autowarefoundation/autoware_rviz_plugins.git
     version: 0.3.0
-=======
->>>>>>> a124f2cf
   # universe
   universe/external/tier4_autoware_msgs:
     type: git
