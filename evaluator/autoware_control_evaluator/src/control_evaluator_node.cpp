--- conflicted
+++ resolved
@@ -29,13 +29,9 @@
   using std::placeholders::_1;
 
   // Publisher
-<<<<<<< HEAD
-  metrics_pub_ = create_publisher<DiagnosticArray>("~/metrics", 1);
   processing_time_pub_ =
     this->create_publisher<tier4_debug_msgs::msg::Float64Stamped>("~/debug/processing_time_ms", 1);
-=======
   metrics_pub_ = create_publisher<MetricArrayMsg>("~/metrics", 1);
->>>>>>> d819a661
 
   // Timer callback to publish evaluator diagnostics
   using namespace std::literals::chrono_literals;
@@ -202,11 +198,7 @@
 
 void ControlEvaluatorNode::onTimer()
 {
-<<<<<<< HEAD
   autoware::universe_utils::StopWatch<std::chrono::milliseconds> stop_watch;
-  DiagnosticArray metrics_msg;
-=======
->>>>>>> d819a661
   const auto traj = traj_sub_.takeData();
   const auto odom = odometry_sub_.takeData();
   const auto acc = accel_sub_.takeData();
@@ -232,21 +224,16 @@
     AddKinematicStateMetricMsg(*odom, *acc);
   }
 
-<<<<<<< HEAD
-  metrics_msg.header.stamp = now();
-  metrics_pub_->publish(metrics_msg);
-
-  // ProcessingTime
+  // Publish metrics
+  metrics_msg_.stamp = now();
+  metrics_pub_->publish(metrics_msg_);
+  metrics_msg_ = MetricArrayMsg{};
+
+  // Publish processing time
   tier4_debug_msgs::msg::Float64Stamped processing_time_msg;
   processing_time_msg.stamp = get_clock()->now();
   processing_time_msg.data = stop_watch.toc();
   processing_time_pub_->publish(processing_time_msg);
-=======
-  // Publish metrics
-  metrics_msg_.stamp = now();
-  metrics_pub_->publish(metrics_msg_);
-  metrics_msg_ = MetricArrayMsg{};
->>>>>>> d819a661
 }
 }  // namespace control_diagnostics
 
