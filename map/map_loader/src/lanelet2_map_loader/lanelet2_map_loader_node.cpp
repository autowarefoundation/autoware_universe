--- conflicted
+++ resolved
@@ -54,18 +54,12 @@
   const auto adaptor = component_interface_utils::NodeAdaptor(this);
 
   // subscription
-<<<<<<< HEAD
-  sub_map_projector_type_ = create_subscription<MapProjectorInfo>(
-    "input/map_projector_info", rclcpp::QoS{1}.transient_local(),
-    [this](const MapProjectorInfo::ConstSharedPtr msg) { on_map_projector_info(msg); });
+  adaptor.init_sub(
+    sub_map_projector_type_,
+    [this](const MapProjectorInfo::Message::ConstSharedPtr msg) { on_map_projector_info(msg); });
 
   declare_parameter("lanelet2_map_path", "");
   declare_parameter("center_line_resolution", 5.0);
-=======
-  adaptor.init_sub(
-    sub_map_projector_type_,
-    [this](const MapProjectorInfo::Message::ConstSharedPtr msg) { on_map_projector_info(msg); });
->>>>>>> 338d4b0c
 }
 
 void Lanelet2MapLoaderNode::on_map_projector_info(
