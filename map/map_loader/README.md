--- conflicted
+++ resolved
@@ -38,20 +38,14 @@
 
 ### Parameters
 
-<<<<<<< HEAD
 | Name                     | Type | Description                                         | Default value |
 | :----------------------- | :--- | :-------------------------------------------------- | :------------ |
 | enable_whole_load        | bool | A flag to enable raw pointcloud map publishing      | true          |
+| enable_downsampled_whole_load | bool  | A flag to enable downsampled pointcloud map publishing                            | false         |
 | enable_partial_load      | bool | A flag to enable partial pointcloud map server      | true          |
 | enable_differential_load | bool | A flag to enable differential pointcloud map server | true          |
-=======
-| Name                          | Type  | Description                                                                       | Default value |
-| :---------------------------- | :---- | :-------------------------------------------------------------------------------- | :------------ |
-| enable_whole_load             | bool  | A flag to enable raw pointcloud map publishing                                    | true          |
-| enable_downsampled_whole_load | bool  | A flag to enable downsampled pointcloud map publishing                            | false         |
-| enable_partial_load           | bool  | A flag to enable partial pointcloud map server                                    | false         |
 | leaf_size                     | float | Downsampling leaf size (only used when enable_downsampled_whole_load is set true) | 3.0           |
->>>>>>> a6392e79
+
 
 ### Interfaces
 
