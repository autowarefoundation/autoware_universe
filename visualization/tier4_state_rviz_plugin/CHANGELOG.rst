--- conflicted
+++ resolved
@@ -2,8 +2,6 @@
 Changelog for package tier4_state_rviz_plugin
 ^^^^^^^^^^^^^^^^^^^^^^^^^^^^^^^^^^^^^^^^^^^^^
 
-<<<<<<< HEAD
-=======
 0.48.0 (2025-11-18)
 -------------------
 * Merge remote-tracking branch 'origin/main' into humble
@@ -11,7 +9,6 @@
   feat(autoware_state_panel): allow route button activation for ARRIVED state
 * Contributors: Autumn60, Ryohsuke Mitsudome
 
->>>>>>> 3c738968
 0.47.1 (2025-08-14)
 -------------------
 
