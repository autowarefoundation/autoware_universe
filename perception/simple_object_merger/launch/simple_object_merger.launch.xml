--- conflicted
+++ resolved
@@ -1,15 +1,7 @@
 <launch>
   <arg name="output/objects" default="~/output/objects"/>
-<<<<<<< HEAD
   <arg name="param_path" default="$(find-pkg-share simple_object_merger)/config/simple_object_merger.param.yaml"/>
-=======
-  <!-- Parameter -->
-  <arg name="update_rate_hz" default="20.0"/>
-  <arg name="new_frame_id" default="base_link"/>
-  <arg name="timeout_threshold" default="0.1"/>
-  <arg name="input_topics" default="[]"/>
->>>>>>> e67ab70f
-
+  
   <node pkg="simple_object_merger" exec="simple_object_merger_node" name="simple_object_merger" output="screen">
     <remap from="~/output/objects" to="$(var output/objects)"/>
     <param from="$(var param_path)"/>
