^^^^^^^^^^^^^^^^^^^^^^^^^^^^^^^^^^^^^^^^^^^^
Changelog for package autoware_object_merger
^^^^^^^^^^^^^^^^^^^^^^^^^^^^^^^^^^^^^^^^^^^^

<<<<<<< HEAD
=======
0.48.0 (2025-11-18)
-------------------
* Merge remote-tracking branch 'origin/main' into humble
* fix: tf2 uses hpp headers in rolling (and is backported) (`#11620 <https://github.com/autowarefoundation/autoware_universe/issues/11620>`_)
* feat(planning, perception): replace wall_timer with generic timer (`#11005 <https://github.com/autowarefoundation/autoware_universe/issues/11005>`_)
  * feat(planning, perception): replace wall_timer with generic timer
  * use rclcpp::create_timer
  * remove period_ns
  ---------
* Contributors: Mamoru Sobue, Ryohsuke Mitsudome, Tim Clephas

>>>>>>> 3c738968
0.47.1 (2025-08-14)
-------------------

0.47.0 (2025-08-11)
-------------------
* fix(autoware_object_merger): add merger priority_mode (`#11042 <https://github.com/autowarefoundation/autoware_universe/issues/11042>`_)
  * fix: add merger priority_mode
  fix: add priority mode into launch
  fix: add class based priority matrix
  fix: adjust priority matrix
  * fix: add Confidence mode support
  * docs: schema update
  * fix: launch
  * fix: schema json
  ---------
* Contributors: badai nguyen

0.46.0 (2025-06-20)
-------------------

0.45.0 (2025-05-22)
-------------------
* Merge remote-tracking branch 'origin/main' into tmp/notbot/bump_version_base
* chore: perception code owner update (`#10645 <https://github.com/autowarefoundation/autoware_universe/issues/10645>`_)
  * chore: update maintainers in multiple perception packages
  * Revert "chore: update maintainers in multiple perception packages"
  This reverts commit f2838c33d6cd82bd032039e2a12b9cb8ba6eb584.
  * chore: update maintainers in multiple perception packages
  * chore: add Kok Seang Tan as maintainer in multiple perception packages
  ---------
* Contributors: Taekjin LEE, TaikiYamada4

0.44.2 (2025-06-10)
-------------------

0.44.1 (2025-05-01)
-------------------

0.44.0 (2025-04-18)
-------------------
* Merge remote-tracking branch 'origin/main' into humble
* feat(object_merger): add diagnostics warning for timeout when merging (`#10283 <https://github.com/autowarefoundation/autoware_universe/issues/10283>`_)
  * feat(object_merger): add diagnostics warning for timeout when merge messages are incomplete
  * feat(object_merger): add parameters loading
  * style(pre-commit): autofix
  * feat(object_merger): add schema parameters
  * feat(object_merger):  1. add initialization timeout check 2. handle for now() uninitialized problem in constructor  3. threshold tuned
  * feat(object_merger): threshold modified and schema accordingly
  * feat(object_merger): check both interval and elapsed time
  * Update perception/autoware_object_merger/src/object_association_merger_node.cpp
  Co-authored-by: Taekjin LEE <technolojin@gmail.com>
  * Update perception/autoware_object_merger/src/object_association_merger_node.cpp
  Co-authored-by: Taekjin LEE <technolojin@gmail.com>
  * feat(object_merger): only update the message arrival timing in objectCallback
  * feat(object_merger): checkstatus impl moved to diagcallback
  * Update perception/autoware_object_merger/src/object_association_merger_node.cpp
  Co-authored-by: Taekjin LEE <technolojin@gmail.com>
  * Update perception/autoware_object_merger/src/object_association_merger_node.cpp
  Co-authored-by: Taekjin LEE <technolojin@gmail.com>
  * style(pre-commit): autofix
  ---------
  Co-authored-by: pre-commit-ci[bot] <66853113+pre-commit-ci[bot]@users.noreply.github.com>
  Co-authored-by: Taekjin LEE <technolojin@gmail.com>
* Contributors: Ryohsuke Mitsudome, lei.gu

0.43.0 (2025-03-21)
-------------------
* Merge remote-tracking branch 'origin/main' into chore/bump-version-0.43
* chore: rename from `autoware.universe` to `autoware_universe` (`#10306 <https://github.com/autowarefoundation/autoware_universe/issues/10306>`_)
* Contributors: Hayato Mizushima, Yutaka Kondo

0.42.0 (2025-03-03)
-------------------
* Merge remote-tracking branch 'origin/main' into tmp/bot/bump_version_base
* feat(autoware_utils): replace autoware_universe_utils with autoware_utils  (`#10191 <https://github.com/autowarefoundation/autoware_universe/issues/10191>`_)
* Contributors: Fumiya Watanabe, 心刚

0.41.2 (2025-02-19)
-------------------
* chore: bump version to 0.41.1 (`#10088 <https://github.com/autowarefoundation/autoware_universe/issues/10088>`_)
* Contributors: Ryohsuke Mitsudome

0.41.1 (2025-02-10)
-------------------

0.41.0 (2025-01-29)
-------------------
* Merge remote-tracking branch 'origin/main' into tmp/bot/bump_version_base
* feat(autoware_object_merger): tier4_debug_msgs changed to autoware_internal_debug_msgs in fil… (`#9893 <https://github.com/autowarefoundation/autoware_universe/issues/9893>`_)
  feat: tier4_debug_msgs changed to autoware_internal_debug_msgs in files perception/autoware_object_merger
  Co-authored-by: Taekjin LEE <taekjin.lee@tier4.jp>
* fix(perception): fix perception docs (`#9766 <https://github.com/autowarefoundation/autoware_universe/issues/9766>`_)
  * fix: fix perception docs
  * fix: fix missing parameter in schema
  * Update perception/autoware_object_merger/schema/data_association_matrix.schema.json
  Co-authored-by: Taekjin LEE <technolojin@gmail.com>
  * Update perception/autoware_object_merger/schema/data_association_matrix.schema.json
  Co-authored-by: Taekjin LEE <technolojin@gmail.com>
  * Update perception/autoware_object_merger/schema/data_association_matrix.schema.json
  Co-authored-by: Taekjin LEE <technolojin@gmail.com>
  * Update perception/autoware_object_merger/schema/data_association_matrix.schema.json
  Co-authored-by: Taekjin LEE <technolojin@gmail.com>
  * style(pre-commit): autofix
  * chore: seperate paramters for different nodes
  ---------
  Co-authored-by: Taekjin LEE <technolojin@gmail.com>
  Co-authored-by: pre-commit-ci[bot] <66853113+pre-commit-ci[bot]@users.noreply.github.com>
* feat(autoware_object_merger, autoware_tracking_object_merger): enable anonymized node names to be configurable (`#9733 <https://github.com/autowarefoundation/autoware_universe/issues/9733>`_)
  feat: enable anonymized node names to be configurable
* Contributors: Fumiya Watanabe, Taekjin LEE, Vishal Chauhan, Yi-Hsiang Fang (Vivid)

0.40.0 (2024-12-12)
-------------------
* Merge branch 'main' into release-0.40.0
* Revert "chore(package.xml): bump version to 0.39.0 (`#9587 <https://github.com/autowarefoundation/autoware_universe/issues/9587>`_)"
  This reverts commit c9f0f2688c57b0f657f5c1f28f036a970682e7f5.
* fix: fix ticket links in CHANGELOG.rst (`#9588 <https://github.com/autowarefoundation/autoware_universe/issues/9588>`_)
* chore(package.xml): bump version to 0.39.0 (`#9587 <https://github.com/autowarefoundation/autoware_universe/issues/9587>`_)
  * chore(package.xml): bump version to 0.39.0
  * fix: fix ticket links in CHANGELOG.rst
  * fix: remove unnecessary diff
  ---------
  Co-authored-by: Yutaka Kondo <yutaka.kondo@youtalk.jp>
* fix: fix ticket links in CHANGELOG.rst (`#9588 <https://github.com/autowarefoundation/autoware_universe/issues/9588>`_)
* fix(cpplint): include what you use - perception (`#9569 <https://github.com/autowarefoundation/autoware_universe/issues/9569>`_)
* 0.39.0
* update changelog
* fix: fix ticket links to point to https://github.com/autowarefoundation/autoware_universe (`#9304 <https://github.com/autowarefoundation/autoware_universe/issues/9304>`_)
* fix: fix ticket links to point to https://github.com/autowarefoundation/autoware_universe (`#9304 <https://github.com/autowarefoundation/autoware_universe/issues/9304>`_)
* chore(package.xml): bump version to 0.38.0 (`#9266 <https://github.com/autowarefoundation/autoware_universe/issues/9266>`_) (`#9284 <https://github.com/autowarefoundation/autoware_universe/issues/9284>`_)
  * unify package.xml version to 0.37.0
  * remove system_monitor/CHANGELOG.rst
  * add changelog
  * 0.38.0
  ---------
* Contributors: Esteve Fernandez, Fumiya Watanabe, M. Fatih Cırıt, Ryohsuke Mitsudome, Yutaka Kondo

0.39.0 (2024-11-25)
-------------------
* fix: fix ticket links to point to https://github.com/autowarefoundation/autoware_universe (`#9304 <https://github.com/autowarefoundation/autoware_universe/issues/9304>`_)
* fix: fix ticket links to point to https://github.com/autowarefoundation/autoware_universe (`#9304 <https://github.com/autowarefoundation/autoware_universe/issues/9304>`_)
* chore(package.xml): bump version to 0.38.0 (`#9266 <https://github.com/autowarefoundation/autoware_universe/issues/9266>`_) (`#9284 <https://github.com/autowarefoundation/autoware_universe/issues/9284>`_)
  * unify package.xml version to 0.37.0
  * remove system_monitor/CHANGELOG.rst
  * add changelog
  * 0.38.0
  ---------
* Contributors: Esteve Fernandez, Yutaka Kondo

0.38.0 (2024-11-08)
-------------------
* unify package.xml version to 0.37.0
* refactor(object_recognition_utils): add autoware prefix to object_recognition_utils (`#8946 <https://github.com/autowarefoundation/autoware_universe/issues/8946>`_)
* fix(autoware_object_merger): default merger priority within enum range (`#8858 <https://github.com/autowarefoundation/autoware_universe/issues/8858>`_)
  fix: default merger priority within enum range
* fix(object_association_merger_node): fix the frame id of output object msg  (`#8674 <https://github.com/autowarefoundation/autoware_universe/issues/8674>`_)
  fix: fix the object msg header
* fix(doc, object_merger): fix object merger document path (`#8292 <https://github.com/autowarefoundation/autoware_universe/issues/8292>`_)
  fix object merger document path
* fix(autoware_object_merger): fix passedByValue (`#8232 <https://github.com/autowarefoundation/autoware_universe/issues/8232>`_)
  fix:passedByValue
* fix(multi_object_tracker, object_merger, radar_object_tracker, tracking_object_merger): fix knownConditionTrueFalse warnings (`#8137 <https://github.com/autowarefoundation/autoware_universe/issues/8137>`_)
  * fix: cppcheck knownConditionTrueFalse
  * fix
  * fix
  ---------
* refactor(autoware_object_merger): move headers to src and rename package (`#7804 <https://github.com/autowarefoundation/autoware_universe/issues/7804>`_)
* Contributors: Esteve Fernandez, Ryuta Kambe, Taekjin LEE, Yi-Hsiang Fang (Vivid), Yutaka Kondo, Yuxuan Liu, kobayu858

0.26.0 (2024-04-03)
-------------------<|MERGE_RESOLUTION|>--- conflicted
+++ resolved
@@ -2,8 +2,6 @@
 Changelog for package autoware_object_merger
 ^^^^^^^^^^^^^^^^^^^^^^^^^^^^^^^^^^^^^^^^^^^^
 
-<<<<<<< HEAD
-=======
 0.48.0 (2025-11-18)
 -------------------
 * Merge remote-tracking branch 'origin/main' into humble
@@ -15,7 +13,6 @@
   ---------
 * Contributors: Mamoru Sobue, Ryohsuke Mitsudome, Tim Clephas
 
->>>>>>> 3c738968
 0.47.1 (2025-08-14)
 -------------------
 
