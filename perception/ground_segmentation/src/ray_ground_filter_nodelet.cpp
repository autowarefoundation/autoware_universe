// Copyright 2020 Tier IV, Inc.
//
// Licensed under the Apache License, Version 2.0 (the "License");
// you may not use this file except in compliance with the License.
// You may obtain a copy of the License at
//
//     http://www.apache.org/licenses/LICENSE-2.0
//
// Unless required by applicable law or agreed to in writing, software
// distributed under the License is distributed on an "AS IS" BASIS,
// WITHOUT WARRANTIES OR CONDITIONS OF ANY KIND, either express or implied.
// See the License for the specific language governing permissions and
// limitations under the License.
/*
 * Copyright 2017-2019 Autoware Foundation. All rights reserved.
 *
 * Licensed under the Apache License, Version 2.0 (the "License");
 * you may not use this file except in compliance with the License.
 * You may obtain a copy of the License at
 *
 *     http://www.apache.org/licenses/LICENSE-2.0
 *
 * Unless required by applicable law or agreed to in writing, software
 * distributed under the License is distributed on an "AS IS" BASIS,
 * WITHOUT WARRANTIES OR CONDITIONS OF ANY KIND, either express or implied.
 * See the License for the specific language governing permissions and
 * limitations under the License.
 ********************
 *  v1.0: amc-nu (abrahammonrroy@yahoo.com)
 */

#include "ground_segmentation/ray_ground_filter_nodelet.hpp"

#include <string>
#include <vector>

namespace ground_segmentation
{
using pointcloud_preprocessor::get_param;

RayGroundFilterComponent::RayGroundFilterComponent(const rclcpp::NodeOptions & options)
: Filter("RayGroundFilter", options)
{
  // set initial parameters
  {
    grid_width_ = 1000;
    grid_height_ = 1000;
    grid_precision_ = 0.2;
    ray_ground_filter::generateColors(colors_, color_num_);

    min_x_ = declare_parameter("min_x", -0.01);
    max_x_ = declare_parameter("max_x", 0.01);
    min_y_ = declare_parameter("min_y", -0.01);
    max_y_ = declare_parameter("max_y", 0.01);

    setVehicleFootprint(min_x_, max_x_, min_y_, max_y_);

    use_vehicle_footprint_ = declare_parameter("use_vehicle_footprint", false);

<<<<<<< HEAD
    base_frame_ = declare_parameter("base_frame", "base_link");
    z_offset_ = declare_parameter("z_offset", 0.0);
=======
>>>>>>> e28c1698
    general_max_slope_ = declare_parameter("general_max_slope", 8.0);
    local_max_slope_ = declare_parameter("local_max_slope", 6.0);
    initial_max_slope_ = declare_parameter("initial_max_slope", 3.0);
    radial_divider_angle_ = declare_parameter("radial_divider_angle", 1.0);
    min_height_threshold_ = declare_parameter("min_height_threshold", 0.15);
    concentric_divider_distance_ = declare_parameter("concentric_divider_distance", 0.0);
    reclass_distance_threshold_ = declare_parameter("reclass_distance_threshold", 0.1);
  }

  using std::placeholders::_1;
  set_param_res_ = this->add_on_set_parameters_callback(
    std::bind(&RayGroundFilterComponent::paramCallback, this, _1));
}

void RayGroundFilterComponent::ConvertXYZIToRTZColor(
  const pcl::PointCloud<PointType_>::Ptr in_cloud, PointCloudXYZRTColor & out_organized_points,
  std::vector<pcl::PointIndices> & out_radial_divided_indices,
  std::vector<PointCloudXYZRTColor> & out_radial_ordered_clouds)
{
  out_organized_points.resize(in_cloud->points.size());
  out_radial_divided_indices.clear();
  out_radial_divided_indices.resize(radial_dividers_num_);
  out_radial_ordered_clouds.resize(radial_dividers_num_);

  for (size_t i = 0; i < in_cloud->points.size(); i++) {
    PointXYZRTColor new_point;
    auto radius = static_cast<float>(sqrt(
      in_cloud->points[i].x * in_cloud->points[i].x +
      in_cloud->points[i].y * in_cloud->points[i].y));
    auto theta =
      static_cast<float>(atan2(in_cloud->points[i].y, in_cloud->points[i].x)) * 180 / M_PI;
    if (theta < 0) {
      theta += 360;
    }
    if (theta >= 360) {
      theta -= 360;
    }
    auto radial_div = static_cast<size_t>(floor(theta / radial_divider_angle_));

    new_point.point.x = in_cloud->points[i].x;
    new_point.point.y = in_cloud->points[i].y;
    new_point.point.z = in_cloud->points[i].z;
    // new_point.ring = in_cloud->points[i].ring;
    new_point.radius = radius;
    new_point.theta = theta;
    new_point.radial_div = radial_div;
    new_point.red = static_cast<size_t>(colors_[new_point.radial_div % color_num_].val[0]);
    new_point.green = static_cast<size_t>(colors_[new_point.radial_div % color_num_].val[1]);
    new_point.blue = static_cast<size_t>(colors_[new_point.radial_div % color_num_].val[2]);
    new_point.original_index = i;

    out_organized_points[i] = new_point;

    // radial divisions
    out_radial_divided_indices[radial_div].indices.push_back(i);

    out_radial_ordered_clouds[radial_div].push_back(new_point);
  }  // end for

  // order radial points on each division
#pragma omp for
  for (size_t i = 0; i < radial_dividers_num_; i++) {
    std::sort(
      out_radial_ordered_clouds[i].begin(), out_radial_ordered_clouds[i].end(),
      [](const PointXYZRTColor & a, const PointXYZRTColor & b) { return a.radius < b.radius; });
  }
}

boost::optional<float> RayGroundFilterComponent::calcPointVehicleIntersection(const Point & point)
{
  bg::model::linestring<Point> ls = {{0.0, 0.0}, point};
  std::vector<Point> collision_points;
  bg::intersection(ls, vehicle_footprint_, collision_points);

  if (collision_points.size() < 1) {
    return {};
  }
  return bg::distance(Point(0, 0), collision_points.front());
}

void RayGroundFilterComponent::setVehicleFootprint(
  const double min_x, const double max_x, const double min_y, const double max_y)
{
  // create vehicle footprint polygon
  vehicle_footprint_.outer().clear();
  vehicle_footprint_.outer().push_back(Point(min_x, min_y));  // left back
  vehicle_footprint_.outer().push_back(Point(min_x, max_y));  // right back
  vehicle_footprint_.outer().push_back(Point(max_x, max_y));  // right front
  vehicle_footprint_.outer().push_back(Point(max_x, min_y));  // left front
  vehicle_footprint_.outer().push_back(Point(min_x, min_y));  // left back
}

void RayGroundFilterComponent::ClassifyPointCloud(
  std::vector<PointCloudXYZRTColor> & in_radial_ordered_clouds,
  pcl::PointIndices & out_ground_indices, pcl::PointIndices & out_no_ground_indices)
{
  out_ground_indices.indices.clear();
  out_no_ground_indices.indices.clear();
#pragma omp for
  for (size_t i = 0; i < in_radial_ordered_clouds.size();
       i++)  // sweep through each radial division
  {
    float prev_radius = 0.f;
    float prev_height = 0.f;
    bool prev_ground = false;
    bool current_ground = false;
    for (size_t j = 0; j < in_radial_ordered_clouds[i].size();
         j++)  // loop through each point in the radial div
    {
      double local_max_slope = local_max_slope_;
      if (j == 0) {
        local_max_slope = initial_max_slope_;
        if (use_vehicle_footprint_) {
          // calc intersection of vehicle footprint and initial point vector
          const auto radius = calcPointVehicleIntersection(
            Point{in_radial_ordered_clouds[i][j].point.x, in_radial_ordered_clouds[i][j].point.y});
          if (radius) {
            prev_radius = *radius;
          } else {
            // This case may happen if point was detected inside vehicle footprint for example
            // RCLCPP_ERROR(
            //   this->get_logger(),
            //   "failed to find intersection of initial point line and vehicle footprint");
            continue;
          }
        }
      }

      float points_distance = in_radial_ordered_clouds[i][j].radius - prev_radius;
      float height_threshold = tan(DEG2RAD(local_max_slope)) * points_distance;
      float current_height = in_radial_ordered_clouds[i][j].point.z;
      // current_height means height from plat ground
      current_height = current_height + z_offset_;
      float general_height_threshold =
        tan(DEG2RAD(general_max_slope_)) * in_radial_ordered_clouds[i][j].radius;

      // for points which are very close causing the height threshold to be tiny,
      // set a minimum value
      if (height_threshold < min_height_threshold_) {
        height_threshold = min_height_threshold_;
      }
      // only check points which radius is larger than the concentric_divider
      if (points_distance < concentric_divider_distance_) {
        current_ground = prev_ground;
      } else {
        // check current point height against the LOCAL threshold (previous point)
        if (
          current_height <= (prev_height + height_threshold) &&
          current_height >= (prev_height - height_threshold)) {
          // Check again using general geometry (radius from origin)
          // if previous points wasn't ground
          if (!prev_ground) {
            if (
              current_height <= general_height_threshold &&
              current_height >= -general_height_threshold) {
              current_ground = true;
            } else {
              current_ground = false;
            }
          } else {
            current_ground = true;
          }
        } else {
          // check if previous point is too far from previous one, if so classify again
          if (
            points_distance > reclass_distance_threshold_ &&
            (current_height <= general_height_threshold &&
             current_height >= -general_height_threshold)) {
            current_ground = true;
          } else {
            current_ground = false;
          }
        }
      }  // end larger than concentric_divider

      if (current_ground) {
        out_ground_indices.indices.push_back(in_radial_ordered_clouds[i][j].original_index);
        prev_ground = true;
      } else {
        out_no_ground_indices.indices.push_back(in_radial_ordered_clouds[i][j].original_index);
        prev_ground = false;
      }

      prev_radius = in_radial_ordered_clouds[i][j].radius;
      prev_height = in_radial_ordered_clouds[i][j].point.z;
      // prev_height means height from plat ground
      prev_height = prev_height + z_offset_;
    }
  }
}

// [ROS2-port]: removed
// bool RayGroundFilterComponent::child_init()
// {
//   // Enable the dynamic reconfigure service
//   has_service = true;
//   srv_ = boost::make_shared<
//     dynamic_reconfigure::Server<ground_segmentation::RayGroundFilterConfig> >(nh);
//   dynamic_reconfigure::Server<ground_segmentation::RayGroundFilterConfig>::CallbackType f =
//     boost::bind(&RayGroundFilterComponent::config_callback, this, _1, _2);
//   srv_->setCallback(f);
//   return (true);
// }

void RayGroundFilterComponent::ExtractPointsIndices(
  const pcl::PointCloud<PointType_>::Ptr in_cloud_ptr, const pcl::PointIndices & in_indices,
  pcl::PointCloud<PointType_>::Ptr out_only_indices_cloud_ptr,
  pcl::PointCloud<PointType_>::Ptr out_removed_indices_cloud_ptr)
{
  pcl::ExtractIndices<PointType_> extract_ground;
  extract_ground.setInputCloud(in_cloud_ptr);
  extract_ground.setIndices(pcl::make_shared<pcl::PointIndices>(in_indices));

  extract_ground.setNegative(false);  // true removes the indices, false leaves only the indices
  extract_ground.filter(*out_only_indices_cloud_ptr);

  extract_ground.setNegative(true);  // true removes the indices, false leaves only the indices
  extract_ground.filter(*out_removed_indices_cloud_ptr);
}

void RayGroundFilterComponent::filter(
  const PointCloud2::ConstSharedPtr & input, [[maybe_unused]] const IndicesPtr & indices,
  PointCloud2 & output)
{
  std::scoped_lock lock(mutex_);

  pcl::PointCloud<PointType_>::Ptr current_sensor_cloud_ptr(new pcl::PointCloud<PointType_>);
  pcl::fromROSMsg(*input, *current_sensor_cloud_ptr);

  PointCloudXYZRTColor organized_points;
  std::vector<pcl::PointIndices> radial_division_indices;
  std::vector<PointCloudXYZRTColor> radial_ordered_clouds;

  radial_dividers_num_ = ceil(360 / radial_divider_angle_);

  ConvertXYZIToRTZColor(
    current_sensor_cloud_ptr, organized_points, radial_division_indices, radial_ordered_clouds);

  pcl::PointIndices ground_indices, no_ground_indices;

  ClassifyPointCloud(radial_ordered_clouds, ground_indices, no_ground_indices);

  pcl::PointCloud<PointType_>::Ptr ground_cloud_ptr(new pcl::PointCloud<PointType_>);
  pcl::PointCloud<PointType_>::Ptr no_ground_cloud_ptr(new pcl::PointCloud<PointType_>);
  pcl::PointCloud<pcl::PointXYZRGB>::Ptr radials_cloud_ptr(new pcl::PointCloud<pcl::PointXYZRGB>);

  ExtractPointsIndices(
    current_sensor_cloud_ptr, ground_indices, ground_cloud_ptr, no_ground_cloud_ptr);

  sensor_msgs::msg::PointCloud2::SharedPtr no_ground_cloud_msg_ptr(
    new sensor_msgs::msg::PointCloud2);
  pcl::toROSMsg(*no_ground_cloud_ptr, *no_ground_cloud_msg_ptr);
  no_ground_cloud_msg_ptr->header = input->header;

  output = *no_ground_cloud_msg_ptr;
}

rcl_interfaces::msg::SetParametersResult RayGroundFilterComponent::paramCallback(
  const std::vector<rclcpp::Parameter> & p)
{
  std::scoped_lock lock(mutex_);

  if (get_param(p, "min_x", min_x_)) {
    RCLCPP_DEBUG(get_logger(), "Setting min_x to: %f.", min_x_);
  }
  if (get_param(p, "max_x", max_x_)) {
    RCLCPP_DEBUG(get_logger(), "Setting max_x to: %f.", max_x_);
  }
  if (get_param(p, "min_y", min_y_)) {
    RCLCPP_DEBUG(get_logger(), "Setting min_y to: %f.", min_y_);
  }
  if (get_param(p, "max_y", max_y_)) {
    RCLCPP_DEBUG(get_logger(), "Setting max_y to: %f.", max_y_);
  }

  setVehicleFootprint(min_x_, max_x_, min_y_, max_y_);

  if (get_param(p, "general_max_slope", general_max_slope_)) {
    RCLCPP_DEBUG(get_logger(), "Setting general_max_slope to: %f.", general_max_slope_);
  }
  if (get_param(p, "local_max_slope", local_max_slope_)) {
    RCLCPP_DEBUG(get_logger(), "Setting local_max_slope to: %f.", local_max_slope_);
  }
  if (get_param(p, "initial_max_slope", initial_max_slope_)) {
    RCLCPP_DEBUG(get_logger(), "Setting initial_max_slope to: %f.", initial_max_slope_);
  }
  if (get_param(p, "radial_divider_angle", radial_divider_angle_)) {
    RCLCPP_DEBUG(get_logger(), "Setting radial_divider_angle to: %f.", radial_divider_angle_);
  }
  if (get_param(p, "concentric_divider_distance", concentric_divider_distance_)) {
    RCLCPP_DEBUG(
      get_logger(), "Setting concentric_divider_distance to: %f.", concentric_divider_distance_);
  }
  if (get_param(p, "min_height_threshold", min_height_threshold_)) {
    RCLCPP_DEBUG(get_logger(), "Setting min_height_threshold_ to: %f.", min_height_threshold_);
  }
  if (get_param(p, "reclass_distance_threshold", reclass_distance_threshold_)) {
    RCLCPP_DEBUG(
      get_logger(), "Setting reclass_distance_threshold to: %f.", reclass_distance_threshold_);
  }
  if (get_param(p, "use_vehicle_footprint", use_vehicle_footprint_)) {
    RCLCPP_DEBUG(get_logger(), "Setting use_vehicle_footprint to: %d.", use_vehicle_footprint_);
  }

  rcl_interfaces::msg::SetParametersResult result;
  result.successful = true;
  result.reason = "success";

  return result;
}

}  // namespace ground_segmentation

#include <rclcpp_components/register_node_macro.hpp>
RCLCPP_COMPONENTS_REGISTER_NODE(ground_segmentation::RayGroundFilterComponent)<|MERGE_RESOLUTION|>--- conflicted
+++ resolved
@@ -57,11 +57,6 @@
 
     use_vehicle_footprint_ = declare_parameter("use_vehicle_footprint", false);
 
-<<<<<<< HEAD
-    base_frame_ = declare_parameter("base_frame", "base_link");
-    z_offset_ = declare_parameter("z_offset", 0.0);
-=======
->>>>>>> e28c1698
     general_max_slope_ = declare_parameter("general_max_slope", 8.0);
     local_max_slope_ = declare_parameter("local_max_slope", 6.0);
     initial_max_slope_ = declare_parameter("initial_max_slope", 3.0);
@@ -193,8 +188,6 @@
       float points_distance = in_radial_ordered_clouds[i][j].radius - prev_radius;
       float height_threshold = tan(DEG2RAD(local_max_slope)) * points_distance;
       float current_height = in_radial_ordered_clouds[i][j].point.z;
-      // current_height means height from plat ground
-      current_height = current_height + z_offset_;
       float general_height_threshold =
         tan(DEG2RAD(general_max_slope_)) * in_radial_ordered_clouds[i][j].radius;
 
@@ -247,8 +240,6 @@
 
       prev_radius = in_radial_ordered_clouds[i][j].radius;
       prev_height = in_radial_ordered_clouds[i][j].point.z;
-      // prev_height means height from plat ground
-      prev_height = prev_height + z_offset_;
     }
   }
 }
