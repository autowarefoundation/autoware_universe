// Copyright 2020 Tier IV, Inc.
//
// Licensed under the Apache License, Version 2.0 (the "License");
// you may not use this file except in compliance with the License.
// You may obtain a copy of the License at
//
//     http://www.apache.org/licenses/LICENSE-2.0
//
// Unless required by applicable law or agreed to in writing, software
// distributed under the License is distributed on an "AS IS" BASIS,
// WITHOUT WARRANTIES OR CONDITIONS OF ANY KIND, either express or implied.
// See the License for the specific language governing permissions and
// limitations under the License.
//
//
// Author: v1.0 Yukihiro Saito
//

#ifndef MULTI_OBJECT_TRACKER__TRACKER__MODEL__NORMAL_VEHICLE_TRACKER_HPP_
#define MULTI_OBJECT_TRACKER__TRACKER__MODEL__NORMAL_VEHICLE_TRACKER_HPP_

#include "multi_object_tracker/tracker/model/tracker_base.hpp"
#include "multi_object_tracker/tracker/motion_model/bicycle_motion_model.hpp"

#include <kalman_filter/kalman_filter.hpp>

class NormalVehicleTracker : public Tracker
{
private:
  autoware_perception_msgs::msg::DetectedObject object_;
  rclcpp::Logger logger_;

private:
  struct EkfParams
  {
    double r_cov_x;
    double r_cov_y;
    double r_cov_yaw;
    double r_cov_vel;
  } ekf_params_;
  double velocity_deviation_threshold_;

  double z_;

  struct BoundingBox
  {
    double length;
    double width;
    double height;
  };
  BoundingBox bounding_box_;
  BoundingBox last_input_bounding_box_;
  Eigen::Vector2d tracking_offset_;
  int last_nearest_corner_index_;

private:
  BicycleMotionModel motion_model_;
  const char DIM = motion_model_.DIM;
  using IDX = BicycleMotionModel::IDX;

public:
  NormalVehicleTracker(
<<<<<<< HEAD
    const rclcpp::Time & time, const autoware_perception_msgs::msg::DetectedObject & object,
    const geometry_msgs::msg::Transform & self_transform);
=======
    const rclcpp::Time & time, const autoware_auto_perception_msgs::msg::DetectedObject & object,
    const geometry_msgs::msg::Transform & self_transform, const size_t channel_size,
    const uint & channel_index);
>>>>>>> 84e33d8d

  bool predict(const rclcpp::Time & time) override;
  bool measure(
    const autoware_perception_msgs::msg::DetectedObject & object, const rclcpp::Time & time,
    const geometry_msgs::msg::Transform & self_transform) override;
  autoware_perception_msgs::msg::DetectedObject getUpdatingObject(
    const autoware_perception_msgs::msg::DetectedObject & object,
    const geometry_msgs::msg::Transform & self_transform);
  bool measureWithPose(const autoware_perception_msgs::msg::DetectedObject & object);
  bool measureWithShape(const autoware_perception_msgs::msg::DetectedObject & object);
  bool getTrackedObject(
    const rclcpp::Time & time,
    autoware_perception_msgs::msg::TrackedObject & object) const override;
  virtual ~NormalVehicleTracker() {}

private:
  void setNearestCornerOrSurfaceIndex(const geometry_msgs::msg::Transform & self_transform)
  {
    Eigen::MatrixXd X_t(DIM, 1);
    motion_model_.getStateVector(X_t);
    last_nearest_corner_index_ = utils::getNearestCornerOrSurface(
      X_t(IDX::X), X_t(IDX::Y), X_t(IDX::YAW), bounding_box_.width, bounding_box_.length,
      self_transform);
  }
};

#endif  // MULTI_OBJECT_TRACKER__TRACKER__MODEL__NORMAL_VEHICLE_TRACKER_HPP_<|MERGE_RESOLUTION|>--- conflicted
+++ resolved
@@ -60,14 +60,9 @@
 
 public:
   NormalVehicleTracker(
-<<<<<<< HEAD
     const rclcpp::Time & time, const autoware_perception_msgs::msg::DetectedObject & object,
-    const geometry_msgs::msg::Transform & self_transform);
-=======
-    const rclcpp::Time & time, const autoware_auto_perception_msgs::msg::DetectedObject & object,
     const geometry_msgs::msg::Transform & self_transform, const size_t channel_size,
     const uint & channel_index);
->>>>>>> 84e33d8d
 
   bool predict(const rclcpp::Time & time) override;
   bool measure(
