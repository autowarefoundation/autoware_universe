// Copyright 2020 Tier IV, Inc.
//
// Licensed under the Apache License, Version 2.0 (the "License");
// you may not use this file except in compliance with the License.
// You may obtain a copy of the License at
//
//     http://www.apache.org/licenses/LICENSE-2.0
//
// Unless required by applicable law or agreed to in writing, software
// distributed under the License is distributed on an "AS IS" BASIS,
// WITHOUT WARRANTIES OR CONDITIONS OF ANY KIND, either express or implied.
// See the License for the specific language governing permissions and
// limitations under the License.
//
//
// Author: v1.0 Yukihiro Saito
//

#include "multi_object_tracker/tracker/model/big_vehicle_tracker.hpp"

#include "multi_object_tracker/utils/utils.hpp"

#include <tier4_autoware_utils/geometry/boost_polygon_utils.hpp>
#include <tier4_autoware_utils/math/normalization.hpp>
#include <tier4_autoware_utils/math/unit_conversion.hpp>

#include <bits/stdc++.h>
#include <tf2/LinearMath/Matrix3x3.h>
#include <tf2/LinearMath/Quaternion.h>
#include <tf2/utils.h>

#ifdef ROS_DISTRO_GALACTIC
#include <tf2_geometry_msgs/tf2_geometry_msgs.h>
#else
#include <tf2_geometry_msgs/tf2_geometry_msgs.hpp>
#endif
#include "object_recognition_utils/object_recognition_utils.hpp"

#define EIGEN_MPL2_ONLY
#include <Eigen/Core>
#include <Eigen/Geometry>

using Label = autoware_perception_msgs::msg::ObjectClassification;

BigVehicleTracker::BigVehicleTracker(
  const rclcpp::Time & time, const autoware_perception_msgs::msg::DetectedObject & object,
  const geometry_msgs::msg::Transform & self_transform, const size_t channel_size,
  const uint & channel_index)
: Tracker(time, object.classification, channel_size),
  logger_(rclcpp::get_logger("BigVehicleTracker")),
  z_(object.kinematics.pose_with_covariance.pose.position.z),
  tracking_offset_(Eigen::Vector2d::Zero())
{
  object_ = object;

  // initialize existence probability
  initializeExistenceProbabilities(channel_index, object.existence_probability);

  // Initialize parameters
  // measurement noise covariance: detector uncertainty + ego vehicle motion uncertainty
  float r_stddev_x = 0.5;                                  // in vehicle coordinate [m]
  float r_stddev_y = 0.4;                                  // in vehicle coordinate [m]
  float r_stddev_yaw = tier4_autoware_utils::deg2rad(20);  // in map coordinate [rad]
  float r_stddev_vel = 1.0;                                // in object coordinate [m/s]
  ekf_params_.r_cov_x = std::pow(r_stddev_x, 2.0);
  ekf_params_.r_cov_y = std::pow(r_stddev_y, 2.0);
  ekf_params_.r_cov_yaw = std::pow(r_stddev_yaw, 2.0);
  ekf_params_.r_cov_vel = std::pow(r_stddev_vel, 2.0);

  // velocity deviation threshold
  //   if the predicted velocity is close to the observed velocity,
  //   the observed velocity is used as the measurement.
  velocity_deviation_threshold_ = tier4_autoware_utils::kmph2mps(10);  // [m/s]

  // OBJECT SHAPE MODEL
  if (object.shape.type == autoware_perception_msgs::msg::Shape::BOUNDING_BOX) {
    bounding_box_ = {
      object.shape.dimensions.x, object.shape.dimensions.y, object.shape.dimensions.z};
    last_input_bounding_box_ = bounding_box_;
  } else {
<<<<<<< HEAD
    autoware_perception_msgs::msg::DetectedObject bbox_object;
    utils::convertConvexHullToBoundingBox(object, bbox_object);
    bounding_box_ = {
      bbox_object.shape.dimensions.x, bbox_object.shape.dimensions.y,
      bbox_object.shape.dimensions.z};
=======
    autoware_auto_perception_msgs::msg::DetectedObject bbox_object;
    if (!utils::convertConvexHullToBoundingBox(object, bbox_object)) {
      RCLCPP_WARN(
        logger_,
        "BigVehicleTracker::BigVehicleTracker: Failed to convert convex hull to bounding box.");
      bounding_box_ = {6.0, 2.0, 2.0};  // default value
    } else {
      bounding_box_ = {
        bbox_object.shape.dimensions.x, bbox_object.shape.dimensions.y,
        bbox_object.shape.dimensions.z};
    }
>>>>>>> 1b7c600e
    last_input_bounding_box_ = bounding_box_;
  }
  // set maximum and minimum size
  constexpr double max_size = 30.0;
  constexpr double min_size = 1.0;
  bounding_box_.length = std::min(std::max(bounding_box_.length, min_size), max_size);
  bounding_box_.width = std::min(std::max(bounding_box_.width, min_size), max_size);
  bounding_box_.height = std::min(std::max(bounding_box_.height, min_size), max_size);

  // Set motion model parameters
  {
    constexpr double q_stddev_acc_long =
      9.8 * 0.35;  // [m/(s*s)] uncertain longitudinal acceleration
    constexpr double q_stddev_acc_lat = 9.8 * 0.15;  // [m/(s*s)] uncertain lateral acceleration
    constexpr double q_stddev_yaw_rate_min = 1.5;    // [deg/s] uncertain yaw change rate, minimum
    constexpr double q_stddev_yaw_rate_max = 15.0;   // [deg/s] uncertain yaw change rate, maximum
    constexpr double q_stddev_slip_rate_min =
      0.3;  // [deg/s] uncertain slip angle change rate, minimum
    constexpr double q_stddev_slip_rate_max =
      10.0;                                  // [deg/s] uncertain slip angle change rate, maximum
    constexpr double q_max_slip_angle = 30;  // [deg] max slip angle
    constexpr double lf_ratio = 0.3;         // [-] ratio of front wheel position
    constexpr double lf_min = 1.5;           // [m] minimum front wheel position
    constexpr double lr_ratio = 0.25;        // [-] ratio of rear wheel position
    constexpr double lr_min = 1.5;           // [m] minimum rear wheel position
    motion_model_.setMotionParams(
      q_stddev_acc_long, q_stddev_acc_lat, q_stddev_yaw_rate_min, q_stddev_yaw_rate_max,
      q_stddev_slip_rate_min, q_stddev_slip_rate_max, q_max_slip_angle, lf_ratio, lf_min, lr_ratio,
      lr_min);
  }

  // Set motion limits
  {
    constexpr double max_vel = tier4_autoware_utils::kmph2mps(100);  // [m/s] maximum velocity
    constexpr double max_slip = 30;                                  // [deg] maximum slip angle
    motion_model_.setMotionLimits(max_vel, max_slip);  // maximum velocity and slip angle
  }

  // Set initial state
  {
    const double x = object.kinematics.pose_with_covariance.pose.position.x;
    const double y = object.kinematics.pose_with_covariance.pose.position.y;
    const double yaw = tf2::getYaw(object.kinematics.pose_with_covariance.pose.orientation);
    auto pose_cov = object.kinematics.pose_with_covariance.covariance;
    double vel = 0.0;
    double vel_cov;
    const double & length = bounding_box_.length;

    if (object.kinematics.has_twist) {
      vel = object.kinematics.twist_with_covariance.twist.linear.x;
    }

    if (!object.kinematics.has_position_covariance) {
      // initial state covariance
      constexpr double p0_stddev_x = 1.5;  // in object coordinate [m]
      constexpr double p0_stddev_y = 0.5;  // in object coordinate [m]
      constexpr double p0_stddev_yaw =
        tier4_autoware_utils::deg2rad(25);  // in map coordinate [rad]
      constexpr double p0_cov_x = std::pow(p0_stddev_x, 2.0);
      constexpr double p0_cov_y = std::pow(p0_stddev_y, 2.0);
      constexpr double p0_cov_yaw = std::pow(p0_stddev_yaw, 2.0);

      const double cos_yaw = std::cos(yaw);
      const double sin_yaw = std::sin(yaw);
      const double sin_2yaw = std::sin(2.0 * yaw);
      pose_cov[utils::MSG_COV_IDX::X_X] =
        p0_cov_x * cos_yaw * cos_yaw + p0_cov_y * sin_yaw * sin_yaw;
      pose_cov[utils::MSG_COV_IDX::X_Y] = 0.5 * (p0_cov_x - p0_cov_y) * sin_2yaw;
      pose_cov[utils::MSG_COV_IDX::Y_Y] =
        p0_cov_x * sin_yaw * sin_yaw + p0_cov_y * cos_yaw * cos_yaw;
      pose_cov[utils::MSG_COV_IDX::Y_X] = pose_cov[utils::MSG_COV_IDX::X_Y];
      pose_cov[utils::MSG_COV_IDX::YAW_YAW] = p0_cov_yaw;
    }

    if (!object.kinematics.has_twist_covariance) {
      constexpr double p0_stddev_vel =
        tier4_autoware_utils::kmph2mps(1000);  // in object coordinate [m/s]
      vel_cov = std::pow(p0_stddev_vel, 2.0);
    } else {
      vel_cov = object.kinematics.twist_with_covariance.covariance[utils::MSG_COV_IDX::X_X];
    }

    const double slip = 0.0;
    const double p0_stddev_slip = tier4_autoware_utils::deg2rad(5);  // in object coordinate [rad/s]
    const double slip_cov = std::pow(p0_stddev_slip, 2.0);

    // initialize motion model
    motion_model_.initialize(time, x, y, yaw, pose_cov, vel, vel_cov, slip, slip_cov, length);
  }

  /* calc nearest corner index*/
  setNearestCornerOrSurfaceIndex(self_transform);  // this index is used in next measure step
}

bool BigVehicleTracker::predict(const rclcpp::Time & time)
{
  return motion_model_.predictState(time);
}

autoware_perception_msgs::msg::DetectedObject BigVehicleTracker::getUpdatingObject(
  const autoware_perception_msgs::msg::DetectedObject & object,
  const geometry_msgs::msg::Transform & self_transform)
{
  autoware_perception_msgs::msg::DetectedObject updating_object = object;

  // current (predicted) state
  const double tracked_x = motion_model_.getStateElement(IDX::X);
  const double tracked_y = motion_model_.getStateElement(IDX::Y);
  const double tracked_yaw = motion_model_.getStateElement(IDX::YAW);

  // OBJECT SHAPE MODEL
  // convert to bounding box if input is convex shape
<<<<<<< HEAD
  autoware_perception_msgs::msg::DetectedObject bbox_object;
  if (object.shape.type != autoware_perception_msgs::msg::Shape::BOUNDING_BOX) {
    utils::convertConvexHullToBoundingBox(object, bbox_object);
=======
  autoware_auto_perception_msgs::msg::DetectedObject bbox_object;
  if (object.shape.type != autoware_auto_perception_msgs::msg::Shape::BOUNDING_BOX) {
    if (!utils::convertConvexHullToBoundingBox(object, bbox_object)) {
      RCLCPP_WARN(
        logger_,
        "BigVehicleTracker::getUpdatingObject: Failed to convert convex hull to bounding box.");
      bbox_object = object;
    }
>>>>>>> 1b7c600e
  } else {
    bbox_object = object;
  }

  // get offset measurement
  int nearest_corner_index = utils::getNearestCornerOrSurface(
    tracked_x, tracked_y, tracked_yaw, bounding_box_.width, bounding_box_.length, self_transform);
  utils::calcAnchorPointOffset(
    last_input_bounding_box_.width, last_input_bounding_box_.length, nearest_corner_index,
    bbox_object, tracked_yaw, updating_object, tracking_offset_);

  // UNCERTAINTY MODEL
  if (!object.kinematics.has_position_covariance) {
    // measurement noise covariance
    float r_cov_x;
    float r_cov_y;
    using Label = autoware_perception_msgs::msg::ObjectClassification;
    const uint8_t label = object_recognition_utils::getHighestProbLabel(object.classification);
    if (utils::isLargeVehicleLabel(label)) {
      r_cov_x = ekf_params_.r_cov_x;
      r_cov_y = ekf_params_.r_cov_y;
    } else if (label == Label::CAR) {
      // if label is changed, enlarge the measurement noise covariance
      constexpr float r_stddev_x = 2.0;  // [m]
      constexpr float r_stddev_y = 2.0;  // [m]
      r_cov_x = std::pow(r_stddev_x, 2.0);
      r_cov_y = std::pow(r_stddev_y, 2.0);
    } else {
      r_cov_x = ekf_params_.r_cov_x;
      r_cov_y = ekf_params_.r_cov_y;
    }

    // yaw angle fix
    double pose_yaw = tf2::getYaw(object.kinematics.pose_with_covariance.pose.orientation);
    bool is_yaw_available = object.kinematics.orientation_availability !=
                            autoware_perception_msgs::msg::DetectedObjectKinematics::UNAVAILABLE;

    // fill covariance matrix
    auto & pose_cov = updating_object.kinematics.pose_with_covariance.covariance;
    const double cos_yaw = std::cos(pose_yaw);
    const double sin_yaw = std::sin(pose_yaw);
    const double sin_2yaw = std::sin(2.0f * pose_yaw);
    pose_cov[utils::MSG_COV_IDX::X_X] =
      r_cov_x * cos_yaw * cos_yaw + r_cov_y * sin_yaw * sin_yaw;                // x - x
    pose_cov[utils::MSG_COV_IDX::X_Y] = 0.5f * (r_cov_x - r_cov_y) * sin_2yaw;  // x - y
    pose_cov[utils::MSG_COV_IDX::Y_Y] =
      r_cov_x * sin_yaw * sin_yaw + r_cov_y * cos_yaw * cos_yaw;            // y - y
    pose_cov[utils::MSG_COV_IDX::Y_X] = pose_cov[utils::MSG_COV_IDX::X_Y];  // y - x
    pose_cov[utils::MSG_COV_IDX::X_YAW] = 0.0;                              // x - yaw
    pose_cov[utils::MSG_COV_IDX::Y_YAW] = 0.0;                              // y - yaw
    pose_cov[utils::MSG_COV_IDX::YAW_X] = 0.0;                              // yaw - x
    pose_cov[utils::MSG_COV_IDX::YAW_Y] = 0.0;                              // yaw - y
    pose_cov[utils::MSG_COV_IDX::YAW_YAW] = ekf_params_.r_cov_yaw;          // yaw - yaw
    if (!is_yaw_available) {
      pose_cov[utils::MSG_COV_IDX::YAW_YAW] *= 1e3;  // yaw is not available, multiply large value
    }
    auto & twist_cov = updating_object.kinematics.twist_with_covariance.covariance;
    twist_cov[utils::MSG_COV_IDX::X_X] = ekf_params_.r_cov_vel;  // vel - vel
  }

  return updating_object;
}

bool BigVehicleTracker::measureWithPose(
  const autoware_perception_msgs::msg::DetectedObject & object)
{
  // current (predicted) state
  const double tracked_vel = motion_model_.getStateElement(IDX::VEL);

  // velocity capability is checked only when the object has velocity measurement
  // and the predicted velocity is close to the observed velocity
  bool is_velocity_available = false;
  if (object.kinematics.has_twist) {
    const double & observed_vel = object.kinematics.twist_with_covariance.twist.linear.x;
    if (std::fabs(tracked_vel - observed_vel) < velocity_deviation_threshold_) {
      // Velocity deviation is small
      is_velocity_available = true;
    }
  }

  // update
  bool is_updated = false;
  {
    const double x = object.kinematics.pose_with_covariance.pose.position.x;
    const double y = object.kinematics.pose_with_covariance.pose.position.y;
    const double yaw = tf2::getYaw(object.kinematics.pose_with_covariance.pose.orientation);
    const double vel = object.kinematics.twist_with_covariance.twist.linear.x;

    if (is_velocity_available) {
      is_updated = motion_model_.updateStatePoseHeadVel(
        x, y, yaw, object.kinematics.pose_with_covariance.covariance, vel,
        object.kinematics.twist_with_covariance.covariance);
    } else {
      is_updated = motion_model_.updateStatePoseHead(
        x, y, yaw, object.kinematics.pose_with_covariance.covariance);
    }
    motion_model_.limitStates();
  }

  // position z
  constexpr double gain = 0.1;
  z_ = (1.0 - gain) * z_ + gain * object.kinematics.pose_with_covariance.pose.position.z;

  return is_updated;
}

bool BigVehicleTracker::measureWithShape(
  const autoware_perception_msgs::msg::DetectedObject & object)
{
  if (!object.shape.type == autoware_auto_perception_msgs::msg::Shape::BOUNDING_BOX) {
    // do not update shape if the input is not a bounding box
    return false;
  }

  // check object size abnormality
  constexpr double size_max = 40.0;  // [m]
  constexpr double size_min = 1.0;   // [m]
  if (object.shape.dimensions.x > size_max || object.shape.dimensions.y > size_max) {
    return false;
  } else if (object.shape.dimensions.x < size_min || object.shape.dimensions.y < size_min) {
    return false;
  }

  constexpr double gain = 0.1;
  constexpr double gain_inv = 1.0 - gain;

  // update object size
  bounding_box_.length = gain_inv * bounding_box_.length + gain * object.shape.dimensions.x;
  bounding_box_.width = gain_inv * bounding_box_.width + gain * object.shape.dimensions.y;
  bounding_box_.height = gain_inv * bounding_box_.height + gain * object.shape.dimensions.z;
  last_input_bounding_box_ = {
    object.shape.dimensions.x, object.shape.dimensions.y, object.shape.dimensions.z};

  // set maximum and minimum size
  constexpr double max_size = 30.0;
  constexpr double min_size = 1.0;
  bounding_box_.length = std::min(std::max(bounding_box_.length, min_size), max_size);
  bounding_box_.width = std::min(std::max(bounding_box_.width, min_size), max_size);
  bounding_box_.height = std::min(std::max(bounding_box_.height, min_size), max_size);

  // update motion model
  motion_model_.updateExtendedState(bounding_box_.length);

  // // update offset into object position
  // motion_model_.adjustPosition(gain * tracking_offset_.x(), gain * tracking_offset_.y());
  // // update offset
  // tracking_offset_.x() = gain_inv * tracking_offset_.x();
  // tracking_offset_.y() = gain_inv * tracking_offset_.y();

  return true;
}

bool BigVehicleTracker::measure(
  const autoware_perception_msgs::msg::DetectedObject & object, const rclcpp::Time & time,
  const geometry_msgs::msg::Transform & self_transform)
{
  // keep the latest input object
  object_ = object;

  // update classification
  const auto & current_classification = getClassification();
  if (object_recognition_utils::getHighestProbLabel(object.classification) == Label::UNKNOWN) {
    setClassification(current_classification);
  }

  // check time gap
  const double dt = motion_model_.getDeltaTime(time);
  if (0.01 /*10msec*/ < dt) {
    RCLCPP_WARN(
      logger_,
      "BigVehicleTracker::measure There is a large gap between predicted time and measurement "
      "time. (%f)",
      dt);
  }

  // update object
  const autoware_perception_msgs::msg::DetectedObject updating_object =
    getUpdatingObject(object, self_transform);
  measureWithPose(updating_object);
  measureWithShape(updating_object);

  /* calc nearest corner index*/
  setNearestCornerOrSurfaceIndex(self_transform);  // this index is used in next measure step

  return true;
}

bool BigVehicleTracker::getTrackedObject(
  const rclcpp::Time & time, autoware_perception_msgs::msg::TrackedObject & object) const
{
  object = object_recognition_utils::toTrackedObject(object_);
  object.object_id = getUUID();
  object.classification = getClassification();

  auto & pose_with_cov = object.kinematics.pose_with_covariance;
  auto & twist_with_cov = object.kinematics.twist_with_covariance;

  // predict from motion model
  if (!motion_model_.getPredictedState(
        time, pose_with_cov.pose, pose_with_cov.covariance, twist_with_cov.twist,
        twist_with_cov.covariance)) {
    RCLCPP_WARN(logger_, "BigVehicleTracker::getTrackedObject: Failed to get predicted state.");
    return false;
  }

  // recover bounding box from tracking point
  const double dl = bounding_box_.length - last_input_bounding_box_.length;
  const double dw = bounding_box_.width - last_input_bounding_box_.width;
  const Eigen::Vector2d recovered_pose = utils::recoverFromTrackingPoint(
    pose_with_cov.pose.position.x, pose_with_cov.pose.position.y,
    motion_model_.getStateElement(IDX::YAW), dw, dl, last_nearest_corner_index_, tracking_offset_);
  pose_with_cov.pose.position.x = recovered_pose.x();
  pose_with_cov.pose.position.y = recovered_pose.y();

  // position
  pose_with_cov.pose.position.z = z_;

  // set shape
  object.shape.dimensions.x = bounding_box_.length;
  object.shape.dimensions.y = bounding_box_.width;
  object.shape.dimensions.z = bounding_box_.height;
  const auto origin_yaw = tf2::getYaw(object_.kinematics.pose_with_covariance.pose.orientation);
  const auto ekf_pose_yaw = tf2::getYaw(pose_with_cov.pose.orientation);
  object.shape.footprint =
    tier4_autoware_utils::rotatePolygon(object.shape.footprint, origin_yaw - ekf_pose_yaw);

  return true;
}<|MERGE_RESOLUTION|>--- conflicted
+++ resolved
@@ -78,14 +78,7 @@
       object.shape.dimensions.x, object.shape.dimensions.y, object.shape.dimensions.z};
     last_input_bounding_box_ = bounding_box_;
   } else {
-<<<<<<< HEAD
     autoware_perception_msgs::msg::DetectedObject bbox_object;
-    utils::convertConvexHullToBoundingBox(object, bbox_object);
-    bounding_box_ = {
-      bbox_object.shape.dimensions.x, bbox_object.shape.dimensions.y,
-      bbox_object.shape.dimensions.z};
-=======
-    autoware_auto_perception_msgs::msg::DetectedObject bbox_object;
     if (!utils::convertConvexHullToBoundingBox(object, bbox_object)) {
       RCLCPP_WARN(
         logger_,
@@ -96,7 +89,6 @@
         bbox_object.shape.dimensions.x, bbox_object.shape.dimensions.y,
         bbox_object.shape.dimensions.z};
     }
->>>>>>> 1b7c600e
     last_input_bounding_box_ = bounding_box_;
   }
   // set maximum and minimum size
@@ -209,20 +201,14 @@
 
   // OBJECT SHAPE MODEL
   // convert to bounding box if input is convex shape
-<<<<<<< HEAD
   autoware_perception_msgs::msg::DetectedObject bbox_object;
   if (object.shape.type != autoware_perception_msgs::msg::Shape::BOUNDING_BOX) {
-    utils::convertConvexHullToBoundingBox(object, bbox_object);
-=======
-  autoware_auto_perception_msgs::msg::DetectedObject bbox_object;
-  if (object.shape.type != autoware_auto_perception_msgs::msg::Shape::BOUNDING_BOX) {
     if (!utils::convertConvexHullToBoundingBox(object, bbox_object)) {
       RCLCPP_WARN(
         logger_,
         "BigVehicleTracker::getUpdatingObject: Failed to convert convex hull to bounding box.");
       bbox_object = object;
     }
->>>>>>> 1b7c600e
   } else {
     bbox_object = object;
   }
@@ -332,7 +318,7 @@
 bool BigVehicleTracker::measureWithShape(
   const autoware_perception_msgs::msg::DetectedObject & object)
 {
-  if (!object.shape.type == autoware_auto_perception_msgs::msg::Shape::BOUNDING_BOX) {
+  if (!object.shape.type == autoware_perception_msgs::msg::Shape::BOUNDING_BOX) {
     // do not update shape if the input is not a bounding box
     return false;
   }
