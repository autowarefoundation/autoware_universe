// Copyright 2020 Tier IV, Inc.
//
// Licensed under the Apache License, Version 2.0 (the "License");
// you may not use this file except in compliance with the License.
// You may obtain a copy of the License at
//
//     http://www.apache.org/licenses/LICENSE-2.0
//
// Unless required by applicable law or agreed to in writing, software
// distributed under the License is distributed on an "AS IS" BASIS,
// WITHOUT WARRANTIES OR CONDITIONS OF ANY KIND, either express or implied.
// See the License for the specific language governing permissions and
// limitations under the License.
//
//
// Author: v1.0 Yukihiro Saito
//

#include "multi_object_tracker/tracker/model/bicycle_tracker.hpp"

#include "multi_object_tracker/utils/utils.hpp"

#include <tier4_autoware_utils/geometry/boost_polygon_utils.hpp>
#include <tier4_autoware_utils/math/normalization.hpp>
#include <tier4_autoware_utils/math/unit_conversion.hpp>

#include <bits/stdc++.h>
#include <tf2/LinearMath/Matrix3x3.h>
#include <tf2/LinearMath/Quaternion.h>
#include <tf2/utils.h>

#ifdef ROS_DISTRO_GALACTIC
#include <tf2_geometry_msgs/tf2_geometry_msgs.h>
#else
#include <tf2_geometry_msgs/tf2_geometry_msgs.hpp>
#endif
#include "object_recognition_utils/object_recognition_utils.hpp"

#define EIGEN_MPL2_ONLY
#include <Eigen/Core>
#include <Eigen/Geometry>

using Label = autoware_perception_msgs::msg::ObjectClassification;

BicycleTracker::BicycleTracker(
  const rclcpp::Time & time, const autoware_perception_msgs::msg::DetectedObject & object,
  const geometry_msgs::msg::Transform & /*self_transform*/, const size_t channel_size,
  const uint & channel_index)
: Tracker(time, object.classification, channel_size),
  logger_(rclcpp::get_logger("BicycleTracker")),
  z_(object.kinematics.pose_with_covariance.pose.position.z)
{
  object_ = object;

  // initialize existence probability
  initializeExistenceProbabilities(channel_index, object.existence_probability);

  // Initialize parameters
  // measurement noise covariance: detector uncertainty + ego vehicle motion uncertainty
  double r_stddev_x = 0.5;                                  // in vehicle coordinate [m]
  double r_stddev_y = 0.4;                                  // in vehicle coordinate [m]
  double r_stddev_yaw = tier4_autoware_utils::deg2rad(30);  // in map coordinate [rad]
  ekf_params_.r_cov_x = std::pow(r_stddev_x, 2.0);
  ekf_params_.r_cov_y = std::pow(r_stddev_y, 2.0);
  ekf_params_.r_cov_yaw = std::pow(r_stddev_yaw, 2.0);

  // OBJECT SHAPE MODEL
  if (object.shape.type == autoware_perception_msgs::msg::Shape::BOUNDING_BOX) {
    bounding_box_ = {
      object.shape.dimensions.x, object.shape.dimensions.y, object.shape.dimensions.z};
  } else {
    bounding_box_ = {1.0, 0.5, 1.7};
  }
  // set maximum and minimum size
  constexpr double max_size = 5.0;
  constexpr double min_size = 0.3;
  bounding_box_.length = std::min(std::max(bounding_box_.length, min_size), max_size);
  bounding_box_.width = std::min(std::max(bounding_box_.width, min_size), max_size);
  bounding_box_.height = std::min(std::max(bounding_box_.height, min_size), max_size);

  // Set motion model parameters
  {
    constexpr double q_stddev_acc_long =
      9.8 * 0.35;  // [m/(s*s)] uncertain longitudinal acceleration
    constexpr double q_stddev_acc_lat = 9.8 * 0.15;  // [m/(s*s)] uncertain lateral acceleration
    constexpr double q_stddev_yaw_rate_min = 5.0;    // [deg/s] uncertain yaw change rate, minimum
    constexpr double q_stddev_yaw_rate_max = 15.0;   // [deg/s] uncertain yaw change rate, maximum
    constexpr double q_stddev_slip_rate_min =
      1.0;  // [deg/s] uncertain slip angle change rate, minimum
    constexpr double q_stddev_slip_rate_max =
      10.0;                                  // [deg/s] uncertain slip angle change rate, maximum
    constexpr double q_max_slip_angle = 30;  // [deg] max slip angle
    constexpr double lf_ratio = 0.3;         // [-] ratio of front wheel position
    constexpr double lf_min = 0.3;           // [m] minimum front wheel position
    constexpr double lr_ratio = 0.3;         // [-] ratio of rear wheel position
    constexpr double lr_min = 0.3;           // [m] minimum rear wheel position
    motion_model_.setMotionParams(
      q_stddev_acc_long, q_stddev_acc_lat, q_stddev_yaw_rate_min, q_stddev_yaw_rate_max,
      q_stddev_slip_rate_min, q_stddev_slip_rate_max, q_max_slip_angle, lf_ratio, lf_min, lr_ratio,
      lr_min);
  }

  // Set motion limits
  {
    constexpr double max_vel = tier4_autoware_utils::kmph2mps(80);  // [m/s] maximum velocity
    constexpr double max_slip = 30;                                 // [deg] maximum slip angle
    motion_model_.setMotionLimits(max_vel, max_slip);  // maximum velocity and slip angle
  }

  // Set initial state
  {
    const double x = object.kinematics.pose_with_covariance.pose.position.x;
    const double y = object.kinematics.pose_with_covariance.pose.position.y;
    const double yaw = tf2::getYaw(object.kinematics.pose_with_covariance.pose.orientation);
    auto pose_cov = object.kinematics.pose_with_covariance.covariance;
    double vel = 0.0;
    double vel_cov;
    const double & length = bounding_box_.length;

    if (object.kinematics.has_twist) {
      vel = object.kinematics.twist_with_covariance.twist.linear.x;
    }

    if (!object.kinematics.has_position_covariance) {
      // initial state covariance
      constexpr double p0_stddev_x = 0.8;  // in object coordinate [m]
      constexpr double p0_stddev_y = 0.5;  // in object coordinate [m]
      constexpr double p0_stddev_yaw =
        tier4_autoware_utils::deg2rad(25);  // in map coordinate [rad]
      constexpr double p0_cov_x = std::pow(p0_stddev_x, 2.0);
      constexpr double p0_cov_y = std::pow(p0_stddev_y, 2.0);
      constexpr double p0_cov_yaw = std::pow(p0_stddev_yaw, 2.0);

      const double cos_yaw = std::cos(yaw);
      const double sin_yaw = std::sin(yaw);
      const double sin_2yaw = std::sin(2.0 * yaw);
      pose_cov[utils::MSG_COV_IDX::X_X] =
        p0_cov_x * cos_yaw * cos_yaw + p0_cov_y * sin_yaw * sin_yaw;
      pose_cov[utils::MSG_COV_IDX::X_Y] = 0.5 * (p0_cov_x - p0_cov_y) * sin_2yaw;
      pose_cov[utils::MSG_COV_IDX::Y_Y] =
        p0_cov_x * sin_yaw * sin_yaw + p0_cov_y * cos_yaw * cos_yaw;
      pose_cov[utils::MSG_COV_IDX::Y_X] = pose_cov[utils::MSG_COV_IDX::X_Y];
      pose_cov[utils::MSG_COV_IDX::YAW_YAW] = p0_cov_yaw;
    }

    if (!object.kinematics.has_twist_covariance) {
      constexpr double p0_stddev_vel =
        tier4_autoware_utils::kmph2mps(1000);  // in object coordinate [m/s]
      vel_cov = std::pow(p0_stddev_vel, 2.0);
    } else {
      vel_cov = object.kinematics.twist_with_covariance.covariance[utils::MSG_COV_IDX::X_X];
    }

    const double slip = 0.0;
    const double p0_stddev_slip = tier4_autoware_utils::deg2rad(5);  // in object coordinate [rad/s]
    const double slip_cov = std::pow(p0_stddev_slip, 2.0);

    // initialize motion model
    motion_model_.initialize(time, x, y, yaw, pose_cov, vel, vel_cov, slip, slip_cov, length);
  }
}

bool BicycleTracker::predict(const rclcpp::Time & time)
{
  return motion_model_.predictState(time);
}

autoware_perception_msgs::msg::DetectedObject BicycleTracker::getUpdatingObject(
  const autoware_perception_msgs::msg::DetectedObject & object,
  const geometry_msgs::msg::Transform & /*self_transform*/)
{
  autoware_perception_msgs::msg::DetectedObject updating_object;

  // OBJECT SHAPE MODEL
  // convert to bounding box if input is convex shape
<<<<<<< HEAD
  if (object.shape.type != autoware_perception_msgs::msg::Shape::BOUNDING_BOX) {
    utils::convertConvexHullToBoundingBox(object, updating_object);
=======
  if (object.shape.type != autoware_auto_perception_msgs::msg::Shape::BOUNDING_BOX) {
    if (!utils::convertConvexHullToBoundingBox(object, updating_object)) {
      updating_object = object;
    }
>>>>>>> 1b7c600e
  } else {
    updating_object = object;
  }

  // UNCERTAINTY MODEL
  if (!object.kinematics.has_position_covariance) {
    // fill covariance matrix
    auto & pose_cov = updating_object.kinematics.pose_with_covariance.covariance;
    pose_cov[utils::MSG_COV_IDX::X_X] = ekf_params_.r_cov_x;        // x - x
    pose_cov[utils::MSG_COV_IDX::X_Y] = 0;                          // x - y
    pose_cov[utils::MSG_COV_IDX::Y_X] = 0;                          // y - x
    pose_cov[utils::MSG_COV_IDX::Y_Y] = ekf_params_.r_cov_y;        // y - y
    pose_cov[utils::MSG_COV_IDX::YAW_YAW] = ekf_params_.r_cov_yaw;  // yaw - yaw
  }

  return updating_object;
}

bool BicycleTracker::measureWithPose(const autoware_perception_msgs::msg::DetectedObject & object)
{
  // get measurement yaw angle to update
  const double tracked_yaw = motion_model_.getStateElement(IDX::YAW);
  double measurement_yaw = 0.0;
  bool is_yaw_available = utils::getMeasurementYaw(object, tracked_yaw, measurement_yaw);

  // update
  bool is_updated = false;
  {
    const double x = object.kinematics.pose_with_covariance.pose.position.x;
    const double y = object.kinematics.pose_with_covariance.pose.position.y;
    const double yaw = measurement_yaw;

    if (is_yaw_available) {
      is_updated = motion_model_.updateStatePoseHead(
        x, y, yaw, object.kinematics.pose_with_covariance.covariance);
    } else {
      is_updated =
        motion_model_.updateStatePose(x, y, object.kinematics.pose_with_covariance.covariance);
    }
    motion_model_.limitStates();
  }

  // position z
  constexpr double gain = 0.1;
  z_ = (1.0 - gain) * z_ + gain * object.kinematics.pose_with_covariance.pose.position.z;

  return is_updated;
}

bool BicycleTracker::measureWithShape(const autoware_perception_msgs::msg::DetectedObject & object)
{
<<<<<<< HEAD
  if (!object.shape.type == autoware_perception_msgs::msg::Shape::BOUNDING_BOX) {
=======
  autoware_auto_perception_msgs::msg::DetectedObject bbox_object;
  if (!object.shape.type == autoware_auto_perception_msgs::msg::Shape::BOUNDING_BOX) {
>>>>>>> 1b7c600e
    // do not update shape if the input is not a bounding box
    return false;
  }

  // check bound box size abnormality
  constexpr double size_max = 30.0;  // [m]
  constexpr double size_min = 0.1;   // [m]
  if (
    bbox_object.shape.dimensions.x > size_max || bbox_object.shape.dimensions.y > size_max ||
    bbox_object.shape.dimensions.z > size_max) {
    return false;
  } else if (
    bbox_object.shape.dimensions.x < size_min || bbox_object.shape.dimensions.y < size_min ||
    bbox_object.shape.dimensions.z < size_min) {
    return false;
  }

  // update object size
  constexpr double gain = 0.1;
  constexpr double gain_inv = 1.0 - gain;
  bounding_box_.length = gain_inv * bounding_box_.length + gain * bbox_object.shape.dimensions.x;
  bounding_box_.width = gain_inv * bounding_box_.width + gain * bbox_object.shape.dimensions.y;
  bounding_box_.height = gain_inv * bounding_box_.height + gain * bbox_object.shape.dimensions.z;

  // set maximum and minimum size
  constexpr double max_size = 5.0;
  constexpr double min_size = 0.3;
  bounding_box_.length = std::min(std::max(bounding_box_.length, min_size), max_size);
  bounding_box_.width = std::min(std::max(bounding_box_.width, min_size), max_size);
  bounding_box_.height = std::min(std::max(bounding_box_.height, min_size), max_size);

  // update motion model
  motion_model_.updateExtendedState(bounding_box_.length);

  return true;
}

bool BicycleTracker::measure(
  const autoware_perception_msgs::msg::DetectedObject & object, const rclcpp::Time & time,
  const geometry_msgs::msg::Transform & self_transform)
{
  // keep the latest input object
  object_ = object;

  // update classification
  const auto & current_classification = getClassification();
  if (object_recognition_utils::getHighestProbLabel(object.classification) == Label::UNKNOWN) {
    setClassification(current_classification);
  }

  // check time gap
  const double dt = motion_model_.getDeltaTime(time);
  if (0.01 /*10msec*/ < dt) {
    RCLCPP_WARN(
      logger_,
      "BicycleTracker::measure There is a large gap between predicted time and measurement time. "
      "(%f)",
      dt);
  }

  // update object
  const autoware_perception_msgs::msg::DetectedObject updating_object =
    getUpdatingObject(object, self_transform);
  measureWithPose(updating_object);
  measureWithShape(updating_object);

  return true;
}

bool BicycleTracker::getTrackedObject(
  const rclcpp::Time & time, autoware_perception_msgs::msg::TrackedObject & object) const
{
  object = object_recognition_utils::toTrackedObject(object_);
  object.object_id = getUUID();
  object.classification = getClassification();

  auto & pose_with_cov = object.kinematics.pose_with_covariance;
  auto & twist_with_cov = object.kinematics.twist_with_covariance;

  // predict from motion model
  if (!motion_model_.getPredictedState(
        time, pose_with_cov.pose, pose_with_cov.covariance, twist_with_cov.twist,
        twist_with_cov.covariance)) {
    RCLCPP_WARN(logger_, "BicycleTracker::getTrackedObject: Failed to get predicted state.");
    return false;
  }

  // position
  pose_with_cov.pose.position.z = z_;

  // set shape
  object.shape.dimensions.x = bounding_box_.length;
  object.shape.dimensions.y = bounding_box_.width;
  object.shape.dimensions.z = bounding_box_.height;
  const auto origin_yaw = tf2::getYaw(object_.kinematics.pose_with_covariance.pose.orientation);
  const auto ekf_pose_yaw = tf2::getYaw(pose_with_cov.pose.orientation);
  object.shape.footprint =
    tier4_autoware_utils::rotatePolygon(object.shape.footprint, origin_yaw - ekf_pose_yaw);

  return true;
}<|MERGE_RESOLUTION|>--- conflicted
+++ resolved
@@ -173,15 +173,10 @@
 
   // OBJECT SHAPE MODEL
   // convert to bounding box if input is convex shape
-<<<<<<< HEAD
   if (object.shape.type != autoware_perception_msgs::msg::Shape::BOUNDING_BOX) {
-    utils::convertConvexHullToBoundingBox(object, updating_object);
-=======
-  if (object.shape.type != autoware_auto_perception_msgs::msg::Shape::BOUNDING_BOX) {
     if (!utils::convertConvexHullToBoundingBox(object, updating_object)) {
       updating_object = object;
     }
->>>>>>> 1b7c600e
   } else {
     updating_object = object;
   }
@@ -233,12 +228,8 @@
 
 bool BicycleTracker::measureWithShape(const autoware_perception_msgs::msg::DetectedObject & object)
 {
-<<<<<<< HEAD
+  autoware_perception_msgs::msg::DetectedObject bbox_object;
   if (!object.shape.type == autoware_perception_msgs::msg::Shape::BOUNDING_BOX) {
-=======
-  autoware_auto_perception_msgs::msg::DetectedObject bbox_object;
-  if (!object.shape.type == autoware_auto_perception_msgs::msg::Shape::BOUNDING_BOX) {
->>>>>>> 1b7c600e
     // do not update shape if the input is not a bounding box
     return false;
   }
