--- conflicted
+++ resolved
@@ -31,12 +31,8 @@
 
 Tracker::Tracker(
   const rclcpp::Time & time,
-<<<<<<< HEAD
-  const std::vector<autoware_perception_msgs::msg::ObjectClassification> & classification)
-=======
-  const std::vector<autoware_auto_perception_msgs::msg::ObjectClassification> & classification,
+  const std::vector<autoware_perception_msgs::msg::ObjectClassification> & classification,
   const size_t & channel_size)
->>>>>>> 84e33d8d
 : classification_(classification),
   no_measurement_count_(0),
   total_no_measurement_count_(0),
@@ -66,14 +62,9 @@
 }
 
 bool Tracker::updateWithMeasurement(
-<<<<<<< HEAD
   const autoware_perception_msgs::msg::DetectedObject & object,
-  const rclcpp::Time & measurement_time, const geometry_msgs::msg::Transform & self_transform)
-=======
-  const autoware_auto_perception_msgs::msg::DetectedObject & object,
   const rclcpp::Time & measurement_time, const geometry_msgs::msg::Transform & self_transform,
   const uint & channel_index)
->>>>>>> 84e33d8d
 {
   // Update existence probability
   {
