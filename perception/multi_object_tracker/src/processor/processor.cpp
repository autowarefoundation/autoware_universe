// Copyright 2024 TIER IV, Inc.
//
// Licensed under the Apache License, Version 2.0 (the "License");
// you may not use this file except in compliance with the License.
// You may obtain a copy of the License at
//
//     http://www.apache.org/licenses/LICENSE-2.0
//
// Unless required by applicable law or agreed to in writing, software
// distributed under the License is distributed on an "AS IS" BASIS,
// WITHOUT WARRANTIES OR CONDITIONS OF ANY KIND, either express or implied.
// See the License for the specific language governing permissions and
// limitations under the License.

#include "multi_object_tracker/processor/processor.hpp"

#include "multi_object_tracker/tracker/tracker.hpp"
#include "object_recognition_utils/object_recognition_utils.hpp"

#include <autoware_perception_msgs/msg/tracked_objects.hpp>

#include <iterator>

using Label = autoware_perception_msgs::msg::ObjectClassification;

TrackerProcessor::TrackerProcessor(
  const std::map<std::uint8_t, std::string> & tracker_map, const size_t & channel_size)
: tracker_map_(tracker_map), channel_size_(channel_size)
{
  // Set tracker lifetime parameters
  max_elapsed_time_ = 1.0;  // [s]

  // Set tracker overlap remover parameters
  min_iou_ = 0.1;                       // [ratio]
  min_iou_for_unknown_object_ = 0.001;  // [ratio]
  distance_threshold_ = 5.0;            // [m]

  // Set tracker confidence threshold
  confident_count_threshold_ = 3;  // [count]
}

void TrackerProcessor::predict(const rclcpp::Time & time)
{
  for (auto itr = list_tracker_.begin(); itr != list_tracker_.end(); ++itr) {
    (*itr)->predict(time);
  }
}

void TrackerProcessor::update(
  const autoware_perception_msgs::msg::DetectedObjects & detected_objects,
  const geometry_msgs::msg::Transform & self_transform,
  const std::unordered_map<int, int> & direct_assignment, const uint & channel_index)
{
  int tracker_idx = 0;
  const auto & time = detected_objects.header.stamp;
  for (auto tracker_itr = list_tracker_.begin(); tracker_itr != list_tracker_.end();
       ++tracker_itr, ++tracker_idx) {
    if (direct_assignment.find(tracker_idx) != direct_assignment.end()) {  // found
      const auto & associated_object =
        detected_objects.objects.at(direct_assignment.find(tracker_idx)->second);
      (*(tracker_itr))
        ->updateWithMeasurement(associated_object, time, self_transform, channel_index);
    } else {  // not found
      (*(tracker_itr))->updateWithoutMeasurement(time);
    }
  }
}

void TrackerProcessor::spawn(
  const autoware_perception_msgs::msg::DetectedObjects & detected_objects,
  const geometry_msgs::msg::Transform & self_transform,
  const std::unordered_map<int, int> & reverse_assignment, const uint & channel_index)
{
  const auto & time = detected_objects.header.stamp;
  for (size_t i = 0; i < detected_objects.objects.size(); ++i) {
    if (reverse_assignment.find(i) != reverse_assignment.end()) {  // found
      continue;
    }
    const auto & new_object = detected_objects.objects.at(i);
    std::shared_ptr<Tracker> tracker =
      createNewTracker(new_object, time, self_transform, channel_index);
    if (tracker) list_tracker_.push_back(tracker);
  }
}

std::shared_ptr<Tracker> TrackerProcessor::createNewTracker(
<<<<<<< HEAD
  const autoware_perception_msgs::msg::DetectedObject & object, const rclcpp::Time & time,
  const geometry_msgs::msg::Transform & self_transform) const
=======
  const autoware_auto_perception_msgs::msg::DetectedObject & object, const rclcpp::Time & time,
  const geometry_msgs::msg::Transform & self_transform, const uint & channel_index) const
>>>>>>> 84e33d8d
{
  const std::uint8_t label = object_recognition_utils::getHighestProbLabel(object.classification);
  if (tracker_map_.count(label) != 0) {
    const auto tracker = tracker_map_.at(label);
    if (tracker == "bicycle_tracker")
      return std::make_shared<BicycleTracker>(
        time, object, self_transform, channel_size_, channel_index);
    if (tracker == "big_vehicle_tracker")
      return std::make_shared<BigVehicleTracker>(
        time, object, self_transform, channel_size_, channel_index);
    if (tracker == "multi_vehicle_tracker")
      return std::make_shared<MultipleVehicleTracker>(
        time, object, self_transform, channel_size_, channel_index);
    if (tracker == "normal_vehicle_tracker")
      return std::make_shared<NormalVehicleTracker>(
        time, object, self_transform, channel_size_, channel_index);
    if (tracker == "pass_through_tracker")
      return std::make_shared<PassThroughTracker>(
        time, object, self_transform, channel_size_, channel_index);
    if (tracker == "pedestrian_and_bicycle_tracker")
      return std::make_shared<PedestrianAndBicycleTracker>(
        time, object, self_transform, channel_size_, channel_index);
    if (tracker == "pedestrian_tracker")
      return std::make_shared<PedestrianTracker>(
        time, object, self_transform, channel_size_, channel_index);
  }
  return std::make_shared<UnknownTracker>(
    time, object, self_transform, channel_size_, channel_index);
}

void TrackerProcessor::prune(const rclcpp::Time & time)
{
  // Check tracker lifetime: if the tracker is old, delete it
  removeOldTracker(time);
  // Check tracker overlap: if the tracker is overlapped, delete the one with lower IOU
  removeOverlappedTracker(time);
}

void TrackerProcessor::removeOldTracker(const rclcpp::Time & time)
{
  // Check elapsed time from last update
  for (auto itr = list_tracker_.begin(); itr != list_tracker_.end(); ++itr) {
    const bool is_old = max_elapsed_time_ < (*itr)->getElapsedTimeFromLastUpdate(time);
    // If the tracker is old, delete it
    if (is_old) {
      auto erase_itr = itr;
      --itr;
      list_tracker_.erase(erase_itr);
    }
  }
}

// This function removes overlapped trackers based on distance and IoU criteria
void TrackerProcessor::removeOverlappedTracker(const rclcpp::Time & time)
{
  // Iterate through the list of trackers
  for (auto itr1 = list_tracker_.begin(); itr1 != list_tracker_.end(); ++itr1) {
    autoware_perception_msgs::msg::TrackedObject object1;
    if (!(*itr1)->getTrackedObject(time, object1)) continue;

    // Compare the current tracker with the remaining trackers
    for (auto itr2 = std::next(itr1); itr2 != list_tracker_.end(); ++itr2) {
      autoware_perception_msgs::msg::TrackedObject object2;
      if (!(*itr2)->getTrackedObject(time, object2)) continue;

      // Calculate the distance between the two objects
      const double distance = std::hypot(
        object1.kinematics.pose_with_covariance.pose.position.x -
          object2.kinematics.pose_with_covariance.pose.position.x,
        object1.kinematics.pose_with_covariance.pose.position.y -
          object2.kinematics.pose_with_covariance.pose.position.y);

      // If the distance is too large, skip
      if (distance > distance_threshold_) {
        continue;
      }

      // Check the Intersection over Union (IoU) between the two objects
      const double min_union_iou_area = 1e-2;
      const auto iou = object_recognition_utils::get2dIoU(object1, object2, min_union_iou_area);
      const auto & label1 = (*itr1)->getHighestProbLabel();
      const auto & label2 = (*itr2)->getHighestProbLabel();
      bool should_delete_tracker1 = false;
      bool should_delete_tracker2 = false;

      // If both trackers are UNKNOWN, delete the younger tracker
      // If one side of the tracker is UNKNOWN, delete UNKNOWN objects
      if (label1 == Label::UNKNOWN || label2 == Label::UNKNOWN) {
        if (iou > min_iou_for_unknown_object_) {
          if (label1 == Label::UNKNOWN && label2 == Label::UNKNOWN) {
            if ((*itr1)->getTotalMeasurementCount() < (*itr2)->getTotalMeasurementCount()) {
              should_delete_tracker1 = true;
            } else {
              should_delete_tracker2 = true;
            }
          } else if (label1 == Label::UNKNOWN) {
            should_delete_tracker1 = true;
          } else if (label2 == Label::UNKNOWN) {
            should_delete_tracker2 = true;
          }
        }
      } else {  // If neither object is UNKNOWN, delete the younger tracker
        if (iou > min_iou_) {
          if ((*itr1)->getTotalMeasurementCount() < (*itr2)->getTotalMeasurementCount()) {
            should_delete_tracker1 = true;
          } else {
            should_delete_tracker2 = true;
          }
        }
      }

      // Delete the tracker
      if (should_delete_tracker1) {
        itr1 = list_tracker_.erase(itr1);
        --itr1;
        break;
      }
      if (should_delete_tracker2) {
        itr2 = list_tracker_.erase(itr2);
        --itr2;
      }
    }
  }
}

bool TrackerProcessor::isConfidentTracker(const std::shared_ptr<Tracker> & tracker) const
{
  // Confidence is determined by counting the number of measurements.
  // If the number of measurements is equal to or greater than the threshold, the tracker is
  // considered confident.
  return tracker->getTotalMeasurementCount() >= confident_count_threshold_;
}

void TrackerProcessor::getTrackedObjects(
  const rclcpp::Time & time, autoware_perception_msgs::msg::TrackedObjects & tracked_objects) const
{
  tracked_objects.header.stamp = time;
  for (const auto & tracker : list_tracker_) {
    // Skip if the tracker is not confident
    if (!isConfidentTracker(tracker)) continue;
    // Get the tracked object, extrapolated to the given time
    autoware_perception_msgs::msg::TrackedObject tracked_object;
    if (tracker->getTrackedObject(time, tracked_object)) {
      tracked_objects.objects.push_back(tracked_object);
    }
  }
}

void TrackerProcessor::getTentativeObjects(
  const rclcpp::Time & time,
  autoware_perception_msgs::msg::TrackedObjects & tentative_objects) const
{
  tentative_objects.header.stamp = time;
  for (const auto & tracker : list_tracker_) {
    if (!isConfidentTracker(tracker)) {
      autoware_perception_msgs::msg::TrackedObject tracked_object;
      if (tracker->getTrackedObject(time, tracked_object)) {
        tentative_objects.objects.push_back(tracked_object);
      }
    }
  }
}<|MERGE_RESOLUTION|>--- conflicted
+++ resolved
@@ -84,13 +84,8 @@
 }
 
 std::shared_ptr<Tracker> TrackerProcessor::createNewTracker(
-<<<<<<< HEAD
   const autoware_perception_msgs::msg::DetectedObject & object, const rclcpp::Time & time,
-  const geometry_msgs::msg::Transform & self_transform) const
-=======
-  const autoware_auto_perception_msgs::msg::DetectedObject & object, const rclcpp::Time & time,
   const geometry_msgs::msg::Transform & self_transform, const uint & channel_index) const
->>>>>>> 84e33d8d
 {
   const std::uint8_t label = object_recognition_utils::getHighestProbLabel(object.classification);
   if (tracker_map_.count(label) != 0) {
