// Copyright 2020 Tier IV, Inc.
//
// Licensed under the Apache License, Version 2.0 (the "License");
// you may not use this file except in compliance with the License.
// You may obtain a copy of the License at
//
//     http://www.apache.org/licenses/LICENSE-2.0
//
// Unless required by applicable law or agreed to in writing, software
// distributed under the License is distributed on an "AS IS" BASIS,
// WITHOUT WARRANTIES OR CONDITIONS OF ANY KIND, either express or implied.
// See the License for the specific language governing permissions and
// limitations under the License.
//
//

#include <boost/optional.hpp>

#include <glog/logging.h>
#include <tf2_ros/create_timer_interface.h>
#include <tf2_ros/create_timer_ros.h>

#include <iterator>
#include <list>
#include <memory>
#include <string>
#include <unordered_map>
#include <utility>
#include <vector>

#define EIGEN_MPL2_ONLY
#include "multi_object_tracker/multi_object_tracker_core.hpp"
#include "multi_object_tracker/utils/utils.hpp"
#include "object_recognition_utils/object_recognition_utils.hpp"

#include <Eigen/Core>
#include <Eigen/Geometry>
#include <rclcpp_components/register_node_macro.hpp>

using Label = autoware_perception_msgs::msg::ObjectClassification;

namespace
{
boost::optional<geometry_msgs::msg::Transform> getTransformAnonymous(
  const tf2_ros::Buffer & tf_buffer, const std::string & source_frame_id,
  const std::string & target_frame_id, const rclcpp::Time & time)
{
  try {
    // check if the frames are ready
    std::string errstr;  // This argument prevents error msg from being displayed in the terminal.
    if (!tf_buffer.canTransform(
          target_frame_id, source_frame_id, tf2::TimePointZero, tf2::Duration::zero(), &errstr)) {
      return boost::none;
    }

    geometry_msgs::msg::TransformStamped self_transform_stamped;
    self_transform_stamped = tf_buffer.lookupTransform(
      /*target*/ target_frame_id, /*src*/ source_frame_id, time,
      rclcpp::Duration::from_seconds(0.5));
    return self_transform_stamped.transform;
  } catch (tf2::TransformException & ex) {
    RCLCPP_WARN_STREAM(rclcpp::get_logger("multi_object_tracker"), ex.what());
    return boost::none;
  }
}

}  // namespace

<<<<<<< HEAD
TrackerDebugger::TrackerDebugger(rclcpp::Node & node)
: diagnostic_updater_(&node), node_(node), last_input_stamp_(node.now())
{
  // declare debug parameters to decide whether to publish debug topics
  loadParameters();
  // initialize debug publishers
  stop_watch_ptr_ = std::make_unique<tier4_autoware_utils::StopWatch<std::chrono::milliseconds>>();
  if (debug_settings_.publish_processing_time) {
    processing_time_publisher_ =
      std::make_unique<tier4_autoware_utils::DebugPublisher>(&node_, "multi_object_tracker");
  }

  if (debug_settings_.publish_tentative_objects) {
    debug_tentative_objects_pub_ =
      node_.create_publisher<autoware_perception_msgs::msg::TrackedObjects>(
        "debug/tentative_objects", rclcpp::QoS{1});
  }

  // initialize stop watch and diagnostics
  startStopWatch();
  setupDiagnostics();
}

void TrackerDebugger::setupDiagnostics()
{
  diagnostic_updater_.setHardwareID(node_.get_name());
  diagnostic_updater_.add(
    "Perception delay check from original header stamp", this, &TrackerDebugger::checkDelay);
  diagnostic_updater_.setPeriod(0.1);
}

void TrackerDebugger::loadParameters()
{
  try {
    debug_settings_.publish_processing_time =
      node_.declare_parameter<bool>("publish_processing_time");
    debug_settings_.publish_tentative_objects =
      node_.declare_parameter<bool>("publish_tentative_objects");
    debug_settings_.diagnostics_warn_delay =
      node_.declare_parameter<double>("diagnostics_warn_delay");
    debug_settings_.diagnostics_error_delay =
      node_.declare_parameter<double>("diagnostics_error_delay");
  } catch (const std::exception & e) {
    RCLCPP_WARN(node_.get_logger(), "Failed to declare parameter: %s", e.what());
    debug_settings_.publish_processing_time = false;
    debug_settings_.publish_tentative_objects = false;
    debug_settings_.diagnostics_warn_delay = 0.5;
    debug_settings_.diagnostics_error_delay = 1.0;
  }
}

void TrackerDebugger::checkDelay(diagnostic_updater::DiagnosticStatusWrapper & stat)
{
  const double delay = elapsed_time_from_sensor_input_;  // [s]

  if (delay == 0.0) {
    stat.summary(diagnostic_msgs::msg::DiagnosticStatus::OK, "Detection delay is not calculated.");
  } else if (delay < debug_settings_.diagnostics_warn_delay) {
    stat.summary(diagnostic_msgs::msg::DiagnosticStatus::OK, "Detection delay is acceptable");
  } else if (delay < debug_settings_.diagnostics_error_delay) {
    stat.summary(
      diagnostic_msgs::msg::DiagnosticStatus::WARN, "Detection delay is over warn threshold.");
  } else {
    stat.summary(
      diagnostic_msgs::msg::DiagnosticStatus::ERROR, "Detection delay is over error threshold.");
  }

  stat.add("Detection delay", delay);
}

void TrackerDebugger::publishProcessingTime()
{
  const double processing_time_ms = stop_watch_ptr_->toc("processing_time", true);
  const double cyclic_time_ms = stop_watch_ptr_->toc("cyclic_time", true);
  const auto current_time = node_.now();
  elapsed_time_from_sensor_input_ = (current_time - last_input_stamp_).seconds();
  if (debug_settings_.publish_processing_time) {
    processing_time_publisher_->publish<tier4_debug_msgs::msg::Float64Stamped>(
      "debug/cyclic_time_ms", cyclic_time_ms);
    processing_time_publisher_->publish<tier4_debug_msgs::msg::Float64Stamped>(
      "debug/processing_time_ms", processing_time_ms);
    processing_time_publisher_->publish<tier4_debug_msgs::msg::Float64Stamped>(
      "debug/pipeline_latency_ms", elapsed_time_from_sensor_input_ * 1e3);
  }
}

void TrackerDebugger::publishTentativeObjects(
  const autoware_perception_msgs::msg::TrackedObjects & tentative_objects) const
{
  if (debug_settings_.publish_tentative_objects) {
    debug_tentative_objects_pub_->publish(tentative_objects);
  }
}

void TrackerDebugger::startStopWatch()
{
  stop_watch_ptr_->tic("cyclic_time");
  stop_watch_ptr_->tic("processing_time");
}

void TrackerDebugger::startMeasurementTime(const rclcpp::Time & measurement_header_stamp)
{
  last_input_stamp_ = measurement_header_stamp;
  // start measuring processing time
  stop_watch_ptr_->toc("processing_time", true);
}

=======
>>>>>>> 35642a6d
MultiObjectTracker::MultiObjectTracker(const rclcpp::NodeOptions & node_options)
: rclcpp::Node("multi_object_tracker", node_options),
  tf_buffer_(this->get_clock()),
  tf_listener_(tf_buffer_)
{
  // glog for debug
  google::InitGoogleLogging("multi_object_tracker");
  google::InstallFailureSignalHandler();

  // Create publishers and subscribers
  detected_object_sub_ = create_subscription<autoware_perception_msgs::msg::DetectedObjects>(
    "input", rclcpp::QoS{1},
    std::bind(&MultiObjectTracker::onMeasurement, this, std::placeholders::_1));
  tracked_objects_pub_ =
    create_publisher<autoware_perception_msgs::msg::TrackedObjects>("output", rclcpp::QoS{1});

  // Parameters
  double publish_rate = declare_parameter<double>("publish_rate");
  world_frame_id_ = declare_parameter<std::string>("world_frame_id");
  bool enable_delay_compensation{declare_parameter<bool>("enable_delay_compensation")};

  // Debug publishers
  debugger_ = std::make_unique<TrackerDebugger>(*this);

  auto cti = std::make_shared<tf2_ros::CreateTimerROS>(
    this->get_node_base_interface(), this->get_node_timers_interface());
  tf_buffer_.setCreateTimerInterface(cti);

  // Create ROS time based timer
  if (enable_delay_compensation) {
    const auto period_ns = rclcpp::Rate(publish_rate).period();
    publish_timer_ = rclcpp::create_timer(
      this, get_clock(), period_ns, std::bind(&MultiObjectTracker::onTimer, this));
  }

  const auto tmp = this->declare_parameter<std::vector<int64_t>>("can_assign_matrix");
  const std::vector<int> can_assign_matrix(tmp.begin(), tmp.end());

  const auto max_dist_matrix = this->declare_parameter<std::vector<double>>("max_dist_matrix");
  const auto max_area_matrix = this->declare_parameter<std::vector<double>>("max_area_matrix");
  const auto min_area_matrix = this->declare_parameter<std::vector<double>>("min_area_matrix");
  const auto max_rad_matrix = this->declare_parameter<std::vector<double>>("max_rad_matrix");
  const auto min_iou_matrix = this->declare_parameter<std::vector<double>>("min_iou_matrix");

  // tracker map
  tracker_map_.insert(
    std::make_pair(Label::CAR, this->declare_parameter<std::string>("car_tracker")));
  tracker_map_.insert(
    std::make_pair(Label::TRUCK, this->declare_parameter<std::string>("truck_tracker")));
  tracker_map_.insert(
    std::make_pair(Label::BUS, this->declare_parameter<std::string>("bus_tracker")));
  tracker_map_.insert(
    std::make_pair(Label::TRAILER, this->declare_parameter<std::string>("trailer_tracker")));
  tracker_map_.insert(
    std::make_pair(Label::PEDESTRIAN, this->declare_parameter<std::string>("pedestrian_tracker")));
  tracker_map_.insert(
    std::make_pair(Label::BICYCLE, this->declare_parameter<std::string>("bicycle_tracker")));
  tracker_map_.insert(
    std::make_pair(Label::MOTORCYCLE, this->declare_parameter<std::string>("motorcycle_tracker")));

  data_association_ = std::make_unique<DataAssociation>(
    can_assign_matrix, max_dist_matrix, max_area_matrix, min_area_matrix, max_rad_matrix,
    min_iou_matrix);
  published_time_publisher_ = std::make_unique<tier4_autoware_utils::PublishedTimePublisher>(this);
}

void MultiObjectTracker::onMeasurement(
  const autoware_perception_msgs::msg::DetectedObjects::ConstSharedPtr input_objects_msg)
{
  /* keep the latest input stamp and check transform*/
  debugger_->startMeasurementTime(this->now(), rclcpp::Time(input_objects_msg->header.stamp));
  const auto self_transform = getTransformAnonymous(
    tf_buffer_, "base_link", world_frame_id_, input_objects_msg->header.stamp);
  if (!self_transform) {
    return;
  }

  /* transform to world coordinate */
  autoware_perception_msgs::msg::DetectedObjects transformed_objects;
  if (!object_recognition_utils::transformObjects(
        *input_objects_msg, world_frame_id_, tf_buffer_, transformed_objects)) {
    return;
  }
  /* tracker prediction */
  const rclcpp::Time measurement_time = input_objects_msg->header.stamp;
  for (auto itr = list_tracker_.begin(); itr != list_tracker_.end(); ++itr) {
    (*itr)->predict(measurement_time);
  }

  /* global nearest neighbor */
  std::unordered_map<int, int> direct_assignment, reverse_assignment;
  Eigen::MatrixXd score_matrix = data_association_->calcScoreMatrix(
    transformed_objects, list_tracker_);  // row : tracker, col : measurement
  data_association_->assign(score_matrix, direct_assignment, reverse_assignment);

  /* tracker measurement update */
  int tracker_idx = 0;
  for (auto tracker_itr = list_tracker_.begin(); tracker_itr != list_tracker_.end();
       ++tracker_itr, ++tracker_idx) {
    if (direct_assignment.find(tracker_idx) != direct_assignment.end()) {  // found
      (*(tracker_itr))
        ->updateWithMeasurement(
          transformed_objects.objects.at(direct_assignment.find(tracker_idx)->second),
          measurement_time, *self_transform);
    } else {  // not found
      (*(tracker_itr))->updateWithoutMeasurement();
    }
  }

  /* life cycle check */
  checkTrackerLifeCycle(list_tracker_, measurement_time, *self_transform);
  /* sanitize trackers */
  sanitizeTracker(list_tracker_, measurement_time);

  /* new tracker */
  for (size_t i = 0; i < transformed_objects.objects.size(); ++i) {
    if (reverse_assignment.find(i) != reverse_assignment.end()) {  // found
      continue;
    }
    std::shared_ptr<Tracker> tracker =
      createNewTracker(transformed_objects.objects.at(i), measurement_time, *self_transform);
    if (tracker) list_tracker_.push_back(tracker);
  }

  if (publish_timer_ == nullptr) {
    publish(measurement_time);
  }
}

std::shared_ptr<Tracker> MultiObjectTracker::createNewTracker(
  const autoware_perception_msgs::msg::DetectedObject & object, const rclcpp::Time & time,
  const geometry_msgs::msg::Transform & self_transform) const
{
  const std::uint8_t label = object_recognition_utils::getHighestProbLabel(object.classification);
  if (tracker_map_.count(label) != 0) {
    const auto tracker = tracker_map_.at(label);

    if (tracker == "bicycle_tracker") {
      return std::make_shared<BicycleTracker>(time, object, self_transform);
    } else if (tracker == "big_vehicle_tracker") {
      return std::make_shared<BigVehicleTracker>(time, object, self_transform);
    } else if (tracker == "multi_vehicle_tracker") {
      return std::make_shared<MultipleVehicleTracker>(time, object, self_transform);
    } else if (tracker == "normal_vehicle_tracker") {
      return std::make_shared<NormalVehicleTracker>(time, object, self_transform);
    } else if (tracker == "pass_through_tracker") {
      return std::make_shared<PassThroughTracker>(time, object, self_transform);
    } else if (tracker == "pedestrian_and_bicycle_tracker") {
      return std::make_shared<PedestrianAndBicycleTracker>(time, object, self_transform);
    } else if (tracker == "pedestrian_tracker") {
      return std::make_shared<PedestrianTracker>(time, object, self_transform);
    }
  }
  return std::make_shared<UnknownTracker>(time, object, self_transform);
}

void MultiObjectTracker::onTimer()
{
  const rclcpp::Time current_time = this->now();
  const auto self_transform =
    getTransformAnonymous(tf_buffer_, world_frame_id_, "base_link", current_time);
  if (!self_transform) {
    return;
  }

  /* life cycle check */
  checkTrackerLifeCycle(list_tracker_, current_time, *self_transform);
  /* sanitize trackers */
  sanitizeTracker(list_tracker_, current_time);

  // Publish
  publish(current_time);
}

void MultiObjectTracker::checkTrackerLifeCycle(
  std::list<std::shared_ptr<Tracker>> & list_tracker, const rclcpp::Time & time,
  [[maybe_unused]] const geometry_msgs::msg::Transform & self_transform)
{
  /* params */
  constexpr float max_elapsed_time = 1.0;

  /* delete tracker */
  for (auto itr = list_tracker.begin(); itr != list_tracker.end(); ++itr) {
    const bool is_old = max_elapsed_time < (*itr)->getElapsedTimeFromLastUpdate(time);
    if (is_old) {
      auto erase_itr = itr;
      --itr;
      list_tracker.erase(erase_itr);
    }
  }
}

void MultiObjectTracker::sanitizeTracker(
  std::list<std::shared_ptr<Tracker>> & list_tracker, const rclcpp::Time & time)
{
  constexpr float min_iou = 0.1;
  constexpr float min_iou_for_unknown_object = 0.001;
  constexpr double distance_threshold = 5.0;
  /* delete collision tracker */
  for (auto itr1 = list_tracker.begin(); itr1 != list_tracker.end(); ++itr1) {
    autoware_perception_msgs::msg::TrackedObject object1;
    if (!(*itr1)->getTrackedObject(time, object1)) continue;
    for (auto itr2 = std::next(itr1); itr2 != list_tracker.end(); ++itr2) {
      autoware_perception_msgs::msg::TrackedObject object2;
      if (!(*itr2)->getTrackedObject(time, object2)) continue;
      const double distance = std::hypot(
        object1.kinematics.pose_with_covariance.pose.position.x -
          object2.kinematics.pose_with_covariance.pose.position.x,
        object1.kinematics.pose_with_covariance.pose.position.y -
          object2.kinematics.pose_with_covariance.pose.position.y);
      if (distance_threshold < distance) {
        continue;
      }

      const double min_union_iou_area = 1e-2;
      const auto iou = object_recognition_utils::get2dIoU(object1, object2, min_union_iou_area);
      const auto & label1 = (*itr1)->getHighestProbLabel();
      const auto & label2 = (*itr2)->getHighestProbLabel();
      bool should_delete_tracker1 = false;
      bool should_delete_tracker2 = false;

      // If at least one of them is UNKNOWN, delete the one with lower IOU. Because the UNKNOWN
      // objects are not reliable.
      if (label1 == Label::UNKNOWN || label2 == Label::UNKNOWN) {
        if (min_iou_for_unknown_object < iou) {
          if (label1 == Label::UNKNOWN && label2 == Label::UNKNOWN) {
            if ((*itr1)->getTotalMeasurementCount() < (*itr2)->getTotalMeasurementCount()) {
              should_delete_tracker1 = true;
            } else {
              should_delete_tracker2 = true;
            }
          } else if (label1 == Label::UNKNOWN) {
            should_delete_tracker1 = true;
          } else if (label2 == Label::UNKNOWN) {
            should_delete_tracker2 = true;
          }
        }
      } else {  // If neither is UNKNOWN, delete the one with lower IOU.
        if (min_iou < iou) {
          if ((*itr1)->getTotalMeasurementCount() < (*itr2)->getTotalMeasurementCount()) {
            should_delete_tracker1 = true;
          } else {
            should_delete_tracker2 = true;
          }
        }
      }

      if (should_delete_tracker1) {
        itr1 = list_tracker.erase(itr1);
        --itr1;
        break;
      } else if (should_delete_tracker2) {
        itr2 = list_tracker.erase(itr2);
        --itr2;
      }
    }
  }
}

inline bool MultiObjectTracker::shouldTrackerPublish(
  const std::shared_ptr<const Tracker> tracker) const
{
  constexpr int measurement_count_threshold = 3;
  if (tracker->getTotalMeasurementCount() < measurement_count_threshold) {
    return false;
  }
  return true;
}

void MultiObjectTracker::publish(const rclcpp::Time & time) const
{
  const auto subscriber_count = tracked_objects_pub_->get_subscription_count() +
                                tracked_objects_pub_->get_intra_process_subscription_count();
  if (subscriber_count < 1) {
    return;
  }
  // Create output msg
  autoware_perception_msgs::msg::TrackedObjects output_msg, tentative_objects_msg;
  output_msg.header.frame_id = world_frame_id_;
  output_msg.header.stamp = time;
  tentative_objects_msg.header = output_msg.header;

  for (auto itr = list_tracker_.begin(); itr != list_tracker_.end(); ++itr) {
    if (!shouldTrackerPublish(*itr)) {  // for debug purpose
      autoware_perception_msgs::msg::TrackedObject object;
      if (!(*itr)->getTrackedObject(time, object)) continue;
      tentative_objects_msg.objects.push_back(object);
      continue;
    }
    autoware_perception_msgs::msg::TrackedObject object;
    if (!(*itr)->getTrackedObject(time, object)) continue;
    output_msg.objects.push_back(object);
  }

  // Publish
  tracked_objects_pub_->publish(output_msg);
  published_time_publisher_->publish_if_subscribed(tracked_objects_pub_, output_msg.header.stamp);

  // Debugger Publish if enabled
  debugger_->endPublishTime(this->now(), time);
  debugger_->publishTentativeObjects(tentative_objects_msg);
}

RCLCPP_COMPONENTS_REGISTER_NODE(MultiObjectTracker)<|MERGE_RESOLUTION|>--- conflicted
+++ resolved
@@ -66,116 +66,6 @@
 
 }  // namespace
 
-<<<<<<< HEAD
-TrackerDebugger::TrackerDebugger(rclcpp::Node & node)
-: diagnostic_updater_(&node), node_(node), last_input_stamp_(node.now())
-{
-  // declare debug parameters to decide whether to publish debug topics
-  loadParameters();
-  // initialize debug publishers
-  stop_watch_ptr_ = std::make_unique<tier4_autoware_utils::StopWatch<std::chrono::milliseconds>>();
-  if (debug_settings_.publish_processing_time) {
-    processing_time_publisher_ =
-      std::make_unique<tier4_autoware_utils::DebugPublisher>(&node_, "multi_object_tracker");
-  }
-
-  if (debug_settings_.publish_tentative_objects) {
-    debug_tentative_objects_pub_ =
-      node_.create_publisher<autoware_perception_msgs::msg::TrackedObjects>(
-        "debug/tentative_objects", rclcpp::QoS{1});
-  }
-
-  // initialize stop watch and diagnostics
-  startStopWatch();
-  setupDiagnostics();
-}
-
-void TrackerDebugger::setupDiagnostics()
-{
-  diagnostic_updater_.setHardwareID(node_.get_name());
-  diagnostic_updater_.add(
-    "Perception delay check from original header stamp", this, &TrackerDebugger::checkDelay);
-  diagnostic_updater_.setPeriod(0.1);
-}
-
-void TrackerDebugger::loadParameters()
-{
-  try {
-    debug_settings_.publish_processing_time =
-      node_.declare_parameter<bool>("publish_processing_time");
-    debug_settings_.publish_tentative_objects =
-      node_.declare_parameter<bool>("publish_tentative_objects");
-    debug_settings_.diagnostics_warn_delay =
-      node_.declare_parameter<double>("diagnostics_warn_delay");
-    debug_settings_.diagnostics_error_delay =
-      node_.declare_parameter<double>("diagnostics_error_delay");
-  } catch (const std::exception & e) {
-    RCLCPP_WARN(node_.get_logger(), "Failed to declare parameter: %s", e.what());
-    debug_settings_.publish_processing_time = false;
-    debug_settings_.publish_tentative_objects = false;
-    debug_settings_.diagnostics_warn_delay = 0.5;
-    debug_settings_.diagnostics_error_delay = 1.0;
-  }
-}
-
-void TrackerDebugger::checkDelay(diagnostic_updater::DiagnosticStatusWrapper & stat)
-{
-  const double delay = elapsed_time_from_sensor_input_;  // [s]
-
-  if (delay == 0.0) {
-    stat.summary(diagnostic_msgs::msg::DiagnosticStatus::OK, "Detection delay is not calculated.");
-  } else if (delay < debug_settings_.diagnostics_warn_delay) {
-    stat.summary(diagnostic_msgs::msg::DiagnosticStatus::OK, "Detection delay is acceptable");
-  } else if (delay < debug_settings_.diagnostics_error_delay) {
-    stat.summary(
-      diagnostic_msgs::msg::DiagnosticStatus::WARN, "Detection delay is over warn threshold.");
-  } else {
-    stat.summary(
-      diagnostic_msgs::msg::DiagnosticStatus::ERROR, "Detection delay is over error threshold.");
-  }
-
-  stat.add("Detection delay", delay);
-}
-
-void TrackerDebugger::publishProcessingTime()
-{
-  const double processing_time_ms = stop_watch_ptr_->toc("processing_time", true);
-  const double cyclic_time_ms = stop_watch_ptr_->toc("cyclic_time", true);
-  const auto current_time = node_.now();
-  elapsed_time_from_sensor_input_ = (current_time - last_input_stamp_).seconds();
-  if (debug_settings_.publish_processing_time) {
-    processing_time_publisher_->publish<tier4_debug_msgs::msg::Float64Stamped>(
-      "debug/cyclic_time_ms", cyclic_time_ms);
-    processing_time_publisher_->publish<tier4_debug_msgs::msg::Float64Stamped>(
-      "debug/processing_time_ms", processing_time_ms);
-    processing_time_publisher_->publish<tier4_debug_msgs::msg::Float64Stamped>(
-      "debug/pipeline_latency_ms", elapsed_time_from_sensor_input_ * 1e3);
-  }
-}
-
-void TrackerDebugger::publishTentativeObjects(
-  const autoware_perception_msgs::msg::TrackedObjects & tentative_objects) const
-{
-  if (debug_settings_.publish_tentative_objects) {
-    debug_tentative_objects_pub_->publish(tentative_objects);
-  }
-}
-
-void TrackerDebugger::startStopWatch()
-{
-  stop_watch_ptr_->tic("cyclic_time");
-  stop_watch_ptr_->tic("processing_time");
-}
-
-void TrackerDebugger::startMeasurementTime(const rclcpp::Time & measurement_header_stamp)
-{
-  last_input_stamp_ = measurement_header_stamp;
-  // start measuring processing time
-  stop_watch_ptr_->toc("processing_time", true);
-}
-
-=======
->>>>>>> 35642a6d
 MultiObjectTracker::MultiObjectTracker(const rclcpp::NodeOptions & node_options)
 : rclcpp::Node("multi_object_tracker", node_options),
   tf_buffer_(this->get_clock()),
