// Copyright 2025 TIER IV, Inc.
//
// Licensed under the Apache License, Version 2.0 (the "License");
// you may not use this file except in compliance with the License.
// You may obtain a copy of the License at
//
//     http://www.apache.org/licenses/LICENSE-2.0
//
// Unless required by applicable law or agreed to in writing, software
// distributed under the License is distributed on an "AS IS" BASIS,
// WITHOUT WARRANTIES OR CONDITIONS OF ANY KIND, either express or implied.
// See the License for the specific language governing permissions and
// limitations under the License.

#include "autoware/bevfusion/bevfusion_trt.hpp"

#include "autoware/bevfusion/bevfusion_config.hpp"
#include "autoware/bevfusion/preprocess/point_type.hpp"
#include "autoware/bevfusion/preprocess/precomputed_features.hpp"
#include "autoware/bevfusion/preprocess/preprocess_kernel.hpp"
#include "autoware/bevfusion/ros_utils.hpp"

#include <autoware/cuda_utils/cuda_utils.hpp>
#include <autoware/point_types/memory.hpp>
#include <autoware/universe_utils/math/constants.hpp>
#include <opencv2/imgcodecs.hpp>
#include <opencv2/imgproc.hpp>
#include <opencv2/opencv.hpp>

#include <algorithm>
#include <cstddef>
#include <cstdint>
#include <cstdlib>
#include <ctime>
#include <memory>
#include <string>
#include <unordered_map>
#include <utility>
#include <vector>

namespace autoware::bevfusion
{

<<<<<<< HEAD
=======
// Debug function to save images
void saveImageToFile(
  const std::vector<uint8_t> & image_data, int height, int width, const std::string & filename)
{
  try {
    cv::Mat image(height, width, CV_8UC3, const_cast<uint8_t *>(image_data.data()));
    // cv::Mat bgr_image;
    // cv::cvtColor(image, bgr_image, cv::COLOR_RGB2BGR);
    cv::imwrite(filename, image);
    RCLCPP_INFO(rclcpp::get_logger("bevfusion"), "Saved image to: %s", filename.c_str());
  } catch (const std::exception & e) {
    RCLCPP_ERROR(
      rclcpp::get_logger("bevfusion"), "Failed to save image %s: %s", filename.c_str(), e.what());
  }
}

>>>>>>> c7d0c589
BEVFusionTRT::BEVFusionTRT(
  const tensorrt_common::TrtCommonConfig & trt_config,
  const DensificationParam & densification_param, const BEVFusionConfig & config)
: config_(config)
{
  vg_ptr_ = std::make_unique<VoxelGenerator>(densification_param, config_, stream_);

  stop_watch_ptr_ =
    std::make_unique<autoware::universe_utils::StopWatch<std::chrono::milliseconds>>();
  stop_watch_ptr_->tic("processing/inner");

  initPtr();
  initTrt(trt_config);

  CHECK_CUDA_ERROR(cudaStreamCreate(&stream_));

  camera_streams_.resize(config_.num_cameras_);
  for (std::int64_t i = 0; i < config_.num_cameras_; i++) {
    CHECK_CUDA_ERROR(cudaStreamCreate(&camera_streams_[i]));
  }
}

BEVFusionTRT::BEVFusionTRT(
  const tensorrt_common::TrtCommonConfig & main_trt_config,
  const tensorrt_common::TrtCommonConfig & image_backbone_trt_config,
  const DensificationParam & densification_param, const BEVFusionConfig & config)
: config_(config)
{
  vg_ptr_ = std::make_unique<VoxelGenerator>(densification_param, config_, stream_);

  stop_watch_ptr_ =
    std::make_unique<autoware::universe_utils::StopWatch<std::chrono::milliseconds>>();
  stop_watch_ptr_->tic("processing/inner");

  initPtr();
  initTrtFusion(main_trt_config, image_backbone_trt_config);

  CHECK_CUDA_ERROR(cudaStreamCreate(&stream_));

  camera_streams_.resize(config_.num_cameras_);
  for (std::int64_t i = 0; i < config_.num_cameras_; i++) {
    CHECK_CUDA_ERROR(cudaStreamCreate(&camera_streams_[i]));
  }
}

BEVFusionTRT::~BEVFusionTRT()
{
  if (stream_) {
    cudaStreamSynchronize(stream_);
    cudaStreamDestroy(stream_);
  }

  for (std::int64_t i = 0; i < config_.num_cameras_; i++) {
    if (camera_streams_[i]) {
      cudaStreamSynchronize(camera_streams_[i]);
      cudaStreamDestroy(camera_streams_[i]);
    }
  }
}

void BEVFusionTRT::initPtr()
{
  // point cloud to voxels
  voxel_features_size_ =
    config_.max_num_voxels_ * config_.max_points_per_voxel_ * config_.num_point_feature_size_;
  voxel_coords_size_ = 3 * config_.max_num_voxels_;

  // output of TRT -- input of post-process
  bbox_pred_size_ = config_.num_proposals_ * config_.num_box_values_;
  label_pred_output_d_ = autoware::cuda_utils::make_unique<std::int64_t[]>(config_.num_proposals_);
  bbox_pred_output_d_ = autoware::cuda_utils::make_unique<float[]>(bbox_pred_size_);
  score_output_d_ = autoware::cuda_utils::make_unique<float[]>(config_.num_proposals_);

  // lidar branch
  voxel_features_d_ = autoware::cuda_utils::make_unique<float[]>(voxel_features_size_);
  voxel_coords_d_ = autoware::cuda_utils::make_unique<std::int32_t[]>(voxel_coords_size_);
  num_points_per_voxel_d_ =
    autoware::cuda_utils::make_unique<std::int32_t[]>(config_.max_num_voxels_);
  points_d_ = autoware::cuda_utils::make_unique<float[]>(
    config_.cloud_capacity_ * config_.num_point_feature_size_);

  // pre computed tensors
  if (config_.sensor_fusion_) {
    lidar2image_d_ = autoware::cuda_utils::make_unique<float[]>(config_.num_cameras_ * 4 * 4);
    std::int64_t num_geom_feats = config_.num_cameras_ * config_.features_height_ *
                                  config_.features_width_ * config_.num_depth_features_;
    geom_feats_d_ = autoware::cuda_utils::make_unique<std::int32_t[]>(4 * num_geom_feats);
    kept_d_ = autoware::cuda_utils::make_unique<std::uint8_t[]>(num_geom_feats);
    ranks_d_ = autoware::cuda_utils::make_unique<std::int64_t[]>(num_geom_feats);
    indices_d_ = autoware::cuda_utils::make_unique<std::int64_t[]>(num_geom_feats);

    // image branch
    roi_tensor_d_ = autoware::cuda_utils::make_unique<std::uint8_t[]>(
      config_.num_cameras_ * config_.roi_height_ * config_.roi_width_ * 3);
    for (std::int64_t camera_id = 0; camera_id < config_.num_cameras_; camera_id++) {
      image_buffers_d_.emplace_back(
        autoware::cuda_utils::make_unique<std::uint8_t[]>(
          config_.raw_image_height_ * config_.raw_image_width_ * 3));
    }
    camera_masks_d_ = autoware::cuda_utils::make_unique<float[]>(config_.num_cameras_);

    // buffers for fusion model with separate image backbone
    image_feats_d_ = autoware::cuda_utils::make_unique<float[]>(
      config_.num_cameras_ * 256 * config_.features_height_ * config_.features_width_);
    img_aug_matrix_d_ = autoware::cuda_utils::make_unique<float[]>(config_.num_cameras_ * 4 * 4);
  }

  pre_ptr_ = std::make_unique<PreprocessCuda>(config_, stream_, true);
  post_ptr_ = std::make_unique<PostprocessCuda>(config_, stream_);
}

void BEVFusionTRT::initTrt(const tensorrt_common::TrtCommonConfig & trt_config)
{
  std::vector<autoware::tensorrt_common::NetworkIO> network_io;

  // Lidar branch
  network_io.emplace_back(
    "voxels",
    nvinfer1::Dims{3, {-1, config_.max_points_per_voxel_, config_.num_point_feature_size_}});
  network_io.emplace_back("num_points_per_voxel", nvinfer1::Dims{1, {-1}});
  network_io.emplace_back("coors", nvinfer1::Dims{2, {-1, 3}});

  // Outputs
  network_io.emplace_back(
    "bbox_pred", nvinfer1::Dims{2, {config_.num_box_values_, config_.num_proposals_}});
  network_io.emplace_back("score", nvinfer1::Dims{1, {config_.num_proposals_}});
  network_io.emplace_back("label_pred", nvinfer1::Dims{1, {config_.num_proposals_}});

  std::vector<autoware::tensorrt_common::ProfileDims> profile_dims;

  // Lidar branch
  profile_dims.emplace_back(
    "voxels",
    nvinfer1::Dims{
      3, {config_.voxels_num_[0], config_.max_points_per_voxel_, config_.num_point_feature_size_}},
    nvinfer1::Dims{
      3, {config_.voxels_num_[1], config_.max_points_per_voxel_, config_.num_point_feature_size_}},
    nvinfer1::Dims{
      3, {config_.voxels_num_[2], config_.max_points_per_voxel_, config_.num_point_feature_size_}});

  profile_dims.emplace_back(
    "num_points_per_voxel", nvinfer1::Dims{1, {config_.voxels_num_[0]}},
    nvinfer1::Dims{1, {config_.voxels_num_[1]}}, nvinfer1::Dims{1, {config_.voxels_num_[2]}});

  profile_dims.emplace_back(
    "coors", nvinfer1::Dims{2, {config_.voxels_num_[0], 3}},
    nvinfer1::Dims{2, {config_.voxels_num_[1], 3}}, nvinfer1::Dims{2, {config_.voxels_num_[2], 3}});

  auto network_io_ptr =
    std::make_unique<std::vector<autoware::tensorrt_common::NetworkIO>>(network_io);
  auto profile_dims_ptr =
    std::make_unique<std::vector<autoware::tensorrt_common::ProfileDims>>(profile_dims);

  network_trt_ptr_ = std::make_unique<autoware::tensorrt_common::TrtCommon>(
    trt_config, std::make_shared<autoware::tensorrt_common::Profiler>(),
    std::vector<std::string>{config_.plugins_path_});

  if (!network_trt_ptr_->setup(std::move(profile_dims_ptr), std::move(network_io_ptr))) {
    throw std::runtime_error("Failed to setup TRT engine." + config_.plugins_path_);
  }

  network_trt_ptr_->setTensorAddress("voxels", voxel_features_d_.get());
  network_trt_ptr_->setTensorAddress("num_points_per_voxel", num_points_per_voxel_d_.get());
  network_trt_ptr_->setTensorAddress("coors", voxel_coords_d_.get());

  network_trt_ptr_->setTensorAddress("label_pred", label_pred_output_d_.get());
  network_trt_ptr_->setTensorAddress("bbox_pred", bbox_pred_output_d_.get());
  network_trt_ptr_->setTensorAddress("score", score_output_d_.get());
}

void BEVFusionTRT::initTrtFusion(
  const tensorrt_common::TrtCommonConfig & main_trt_config,
  const tensorrt_common::TrtCommonConfig & image_backbone_trt_config)
{
  // Initialize image backbone network
  std::vector<autoware::tensorrt_common::NetworkIO> image_backbone_io;
  image_backbone_io.emplace_back(
    "imgs", nvinfer1::Dims{4, {-1, 3, config_.roi_height_, config_.roi_width_}});
  image_backbone_io.emplace_back(
    "image_feats", nvinfer1::Dims{4, {-1, 256, config_.features_height_, config_.features_width_}});

  std::vector<autoware::tensorrt_common::ProfileDims> image_backbone_profiles;
  image_backbone_profiles.emplace_back(
    "imgs", nvinfer1::Dims{4, {1, 3, config_.roi_height_, config_.roi_width_}},
    nvinfer1::Dims{4, {config_.num_cameras_, 3, config_.roi_height_, config_.roi_width_}},
    nvinfer1::Dims{4, {config_.num_cameras_, 3, config_.roi_height_, config_.roi_width_}});

  auto image_backbone_io_ptr =
    std::make_unique<std::vector<autoware::tensorrt_common::NetworkIO>>(image_backbone_io);
  auto image_backbone_profiles_ptr =
    std::make_unique<std::vector<autoware::tensorrt_common::ProfileDims>>(image_backbone_profiles);

  image_backbone_trt_ptr_ = std::make_unique<autoware::tensorrt_common::TrtCommon>(
    image_backbone_trt_config, std::make_shared<autoware::tensorrt_common::Profiler>(),
    std::vector<std::string>{config_.plugins_path_});

  if (!image_backbone_trt_ptr_->setup(
        std::move(image_backbone_profiles_ptr), std::move(image_backbone_io_ptr))) {
    throw std::runtime_error("Failed to setup image backbone TRT engine.");
  }

  image_backbone_trt_ptr_->setTensorAddress("imgs", roi_tensor_d_.get());
  image_backbone_trt_ptr_->setTensorAddress("image_feats", image_feats_d_.get());

  // Initialize main network without image inputs
  std::vector<autoware::tensorrt_common::NetworkIO> network_io;

  // Lidar branch
  network_io.emplace_back(
    "voxels",
    nvinfer1::Dims{3, {-1, config_.max_points_per_voxel_, config_.num_point_feature_size_}});
  network_io.emplace_back("num_points_per_voxel", nvinfer1::Dims{1, {-1}});
  network_io.emplace_back("coors", nvinfer1::Dims{2, {-1, 3}});

  // Camera branch
  if (config_.sensor_fusion_) {
    network_io.emplace_back("points", nvinfer1::Dims{2, {-1, config_.num_point_feature_size_}});
    network_io.emplace_back(
      "image_feats",
      nvinfer1::Dims{4, {-1, 256, config_.features_height_, config_.features_width_}});
    network_io.emplace_back("img_aug_matrix", nvinfer1::Dims{3, {-1, 4, 4}});
    network_io.emplace_back("lidar2image", nvinfer1::Dims{3, {-1, 4, 4}});

    network_io.emplace_back("geom_feats", nvinfer1::Dims{2, {-1, 4}});
    network_io.emplace_back("kept", nvinfer1::Dims{1, {-1}});
    network_io.emplace_back("ranks", nvinfer1::Dims{1, {-1}});
    network_io.emplace_back("indices", nvinfer1::Dims{1, {-1}});
  }

  // Outputs
  network_io.emplace_back(
    "bbox_pred", nvinfer1::Dims{2, {config_.num_box_values_, config_.num_proposals_}});
  network_io.emplace_back("score", nvinfer1::Dims{1, {config_.num_proposals_}});
  network_io.emplace_back("label_pred", nvinfer1::Dims{1, {config_.num_proposals_}});

  std::vector<autoware::tensorrt_common::ProfileDims> profile_dims;

  // Lidar branch
  profile_dims.emplace_back(
    "voxels",
    nvinfer1::Dims{
      3, {config_.voxels_num_[0], config_.max_points_per_voxel_, config_.num_point_feature_size_}},
    nvinfer1::Dims{
      3, {config_.voxels_num_[1], config_.max_points_per_voxel_, config_.num_point_feature_size_}},
    nvinfer1::Dims{
      3, {config_.voxels_num_[2], config_.max_points_per_voxel_, config_.num_point_feature_size_}});

  profile_dims.emplace_back(
    "num_points_per_voxel", nvinfer1::Dims{1, {config_.voxels_num_[0]}},
    nvinfer1::Dims{1, {config_.voxels_num_[1]}}, nvinfer1::Dims{1, {config_.voxels_num_[2]}});

  profile_dims.emplace_back(
    "coors", nvinfer1::Dims{2, {config_.voxels_num_[0], 3}},
    nvinfer1::Dims{2, {config_.voxels_num_[1], 3}}, nvinfer1::Dims{2, {config_.voxels_num_[2], 3}});

  // Camera branch
  if (config_.sensor_fusion_) {
    profile_dims.emplace_back(
      "points", nvinfer1::Dims{2, {config_.voxels_num_[0], config_.num_point_feature_size_}},
      nvinfer1::Dims{2, {config_.voxels_num_[1], config_.num_point_feature_size_}},
      nvinfer1::Dims{2, {config_.cloud_capacity_, config_.num_point_feature_size_}});

    profile_dims.emplace_back(
      "image_feats", nvinfer1::Dims{4, {1, 256, config_.features_height_, config_.features_width_}},
      nvinfer1::Dims{
        4, {config_.num_cameras_, 256, config_.features_height_, config_.features_width_}},
      nvinfer1::Dims{
        4, {config_.num_cameras_, 256, config_.features_height_, config_.features_width_}});

    profile_dims.emplace_back(
      "img_aug_matrix", nvinfer1::Dims{3, {1, 4, 4}},
      nvinfer1::Dims{3, {config_.num_cameras_, 4, 4}},
      nvinfer1::Dims{3, {config_.num_cameras_, 4, 4}});

    profile_dims.emplace_back(
      "lidar2image", nvinfer1::Dims{3, {1, 4, 4}}, nvinfer1::Dims{3, {config_.num_cameras_, 4, 4}},
      nvinfer1::Dims{3, {config_.num_cameras_, 4, 4}});

    const std::int64_t num_geom_feats = config_.num_cameras_ * config_.features_height_ *
                                        config_.features_width_ * config_.num_depth_features_;

    profile_dims.emplace_back(
      "geom_feats", nvinfer1::Dims{2, {0, 4}}, nvinfer1::Dims{2, {num_geom_feats, 4}},
      nvinfer1::Dims{2, {num_geom_feats, 4}});

    profile_dims.emplace_back(
      "kept", nvinfer1::Dims{1, {0}}, nvinfer1::Dims{1, {num_geom_feats}},
      nvinfer1::Dims{1, {num_geom_feats}});

    profile_dims.emplace_back(
      "ranks", nvinfer1::Dims{1, {0}}, nvinfer1::Dims{1, {num_geom_feats}},
      nvinfer1::Dims{1, {num_geom_feats}});

    profile_dims.emplace_back(
      "indices", nvinfer1::Dims{1, {0}}, nvinfer1::Dims{1, {num_geom_feats}},
      nvinfer1::Dims{1, {num_geom_feats}});
  }

  auto network_io_ptr =
    std::make_unique<std::vector<autoware::tensorrt_common::NetworkIO>>(network_io);
  auto profile_dims_ptr =
    std::make_unique<std::vector<autoware::tensorrt_common::ProfileDims>>(profile_dims);

  network_trt_ptr_ = std::make_unique<autoware::tensorrt_common::TrtCommon>(
    main_trt_config, std::make_shared<autoware::tensorrt_common::Profiler>(),
    std::vector<std::string>{config_.plugins_path_});

  if (!network_trt_ptr_->setup(std::move(profile_dims_ptr), std::move(network_io_ptr))) {
    throw std::runtime_error("Failed to setup main TRT engine.");
  }

  network_trt_ptr_->setTensorAddress("voxels", voxel_features_d_.get());
  network_trt_ptr_->setTensorAddress("num_points_per_voxel", num_points_per_voxel_d_.get());
  network_trt_ptr_->setTensorAddress("coors", voxel_coords_d_.get());

  if (config_.sensor_fusion_) {
    network_trt_ptr_->setTensorAddress("points", points_d_.get());
    network_trt_ptr_->setTensorAddress("image_feats", image_feats_d_.get());
    network_trt_ptr_->setTensorAddress("img_aug_matrix", img_aug_matrix_d_.get());
    network_trt_ptr_->setTensorAddress("lidar2image", lidar2image_d_.get());
    network_trt_ptr_->setTensorAddress("geom_feats", geom_feats_d_.get());
    network_trt_ptr_->setTensorAddress("kept", kept_d_.get());
    network_trt_ptr_->setTensorAddress("ranks", ranks_d_.get());
    network_trt_ptr_->setTensorAddress("indices", indices_d_.get());
  }

  network_trt_ptr_->setTensorAddress("label_pred", label_pred_output_d_.get());
  network_trt_ptr_->setTensorAddress("bbox_pred", bbox_pred_output_d_.get());
  network_trt_ptr_->setTensorAddress("score", score_output_d_.get());
}

bool BEVFusionTRT::detect(
  const std::shared_ptr<const cuda_blackboard::CudaPointCloud2> & pc_msg_ptr,
  const std::vector<sensor_msgs::msg::Image::ConstSharedPtr> & image_msgs,
  const std::vector<float> & camera_masks, const tf2_ros::Buffer & tf_buffer,
  std::vector<Box3D> & det_boxes3d, std::unordered_map<std::string, double> & proc_timing,
  bool & is_num_voxels_within_range)
{
  stop_watch_ptr_->toc("processing/inner", true);
  if (!preProcess(pc_msg_ptr, image_msgs, camera_masks, tf_buffer, is_num_voxels_within_range)) {
    RCLCPP_ERROR(rclcpp::get_logger("bevfusion"), "Pre-process failed. Skipping detection.");
    return false;
  }
  proc_timing.emplace(
    "debug/processing_time/preprocess_ms", stop_watch_ptr_->toc("processing/inner", true));

  if (!inference()) {
    RCLCPP_ERROR(rclcpp::get_logger("bevfusion"), "Inference failed. Skipping detection.");
    return false;
  }
  proc_timing.emplace(
    "debug/processing_time/inference_ms", stop_watch_ptr_->toc("processing/inner", true));

  if (!postProcess(det_boxes3d)) {
    RCLCPP_ERROR(rclcpp::get_logger("bevfusion"), "Post-process failed. Skipping detection");
    return false;
  }
  proc_timing.emplace(
    "debug/processing_time/postprocess_ms", stop_watch_ptr_->toc("processing/inner", true));

  return true;
}

void BEVFusionTRT::setIntrinsicsExtrinsics(
  std::vector<sensor_msgs::msg::CameraInfo> & camera_info_vector,
  std::vector<Matrix4fRowM> & lidar2camera_vector)
{
  roi_start_y_vector_.clear();
  img_aug_matrices_.clear();

  for (std::int64_t i = 0; i < config_.num_cameras_; i++) {
    float fx = camera_info_vector[i].p[0];
    float fy = camera_info_vector[i].p[5];
    float cx = camera_info_vector[i].p[2];
    float cy = camera_info_vector[i].p[6];

    Matrix4fRowM camera2lidar_matrix = lidar2camera_vector[i].inverse();
    float r31 = camera2lidar_matrix(2, 0);
    float r32 = camera2lidar_matrix(2, 1);
    float r33 = camera2lidar_matrix(2, 2);

    float yl = cy + cx * (fy / fx) * (r31 / r32) - fy * (r33 / r32);
    float yr =
      cy + (cx - config_.raw_image_width_ + 1) * (fy / fx) * (r31 / r32) - fy * (r33 / r32);
    float yh = std::max(0.0f, std::min(yr, yl));
    float yh_resized = yh * config_.img_aug_scale_y_;
    int crop_h = static_cast<int>(
      std::min(yh_resized, static_cast<float>(config_.resized_height_ - config_.roi_height_)));

    Matrix4fRowM img_aug_matrix = Matrix4fRowM::Identity();
    img_aug_matrix(0, 0) = config_.img_aug_scale_x_;
    img_aug_matrix(1, 1) = config_.img_aug_scale_y_;
    img_aug_matrix(1, 3) = -static_cast<float>(crop_h);

    img_aug_matrices_.push_back(img_aug_matrix);
    roi_start_y_vector_.push_back(crop_h);
  }

  auto [lidar2images_flattened, geom_feats, kept, ranks, indices] =
    precomputeFeatures(lidar2camera_vector, img_aug_matrices_, camera_info_vector, config_);

  assert(static_cast<std::int64_t>(lidar2images_flattened.size()) == config_.num_cameras_ * 4 * 4);

  assert(
    static_cast<std::int64_t>(geom_feats.size()) <=
    config_.num_cameras_ * 4 * config_.features_height_ * config_.features_width_ *
      config_.num_depth_features_);
  assert(
    static_cast<std::int64_t>(kept.size()) == config_.num_cameras_ * config_.features_height_ *
                                                config_.features_width_ *
                                                config_.num_depth_features_);
  assert(
    static_cast<std::int64_t>(ranks.size()) <= config_.num_cameras_ * config_.features_height_ *
                                                 config_.features_width_ *
                                                 config_.num_depth_features_);
  assert(
    static_cast<std::int64_t>(indices.size()) <= config_.num_cameras_ * config_.features_height_ *
                                                   config_.features_width_ *
                                                   config_.num_depth_features_);

  num_geom_feats_ = static_cast<std::int64_t>(geom_feats.size());
  num_kept_ = static_cast<std::int64_t>(kept.size());
  num_ranks_ = static_cast<std::int64_t>(ranks.size());
  num_indices_ = static_cast<std::int64_t>(indices.size());

  assert(num_geom_feats_ == 4 * num_ranks_);
  assert(num_ranks_ == num_indices_);

  cudaMemcpy(
    lidar2image_d_.get(), lidar2images_flattened.data(),
    config_.num_cameras_ * 4 * 4 * sizeof(float), cudaMemcpyHostToDevice);
  cudaMemcpy(
    geom_feats_d_.get(), geom_feats.data(), num_geom_feats_ * sizeof(std::int32_t),
    cudaMemcpyHostToDevice);
  cudaMemcpy(kept_d_.get(), kept.data(), num_kept_ * sizeof(std::uint8_t), cudaMemcpyHostToDevice);
  cudaMemcpy(
    ranks_d_.get(), ranks.data(), num_ranks_ * sizeof(std::int64_t), cudaMemcpyHostToDevice);
  cudaMemcpy(
    indices_d_.get(), indices.data(), num_indices_ * sizeof(std::int64_t), cudaMemcpyHostToDevice);

  // Copy img_aug_matrix data for fusion model (fusion model always uses separate image backbone)
  if (config_.sensor_fusion_) {
    std::vector<float> img_aug_matrix_flattened;
    for (const auto & matrix : img_aug_matrices_) {
      for (int i = 0; i < 4; ++i) {
        for (int j = 0; j < 4; ++j) {
          img_aug_matrix_flattened.push_back(matrix(i, j));
        }
      }
    }
    cudaMemcpy(
      img_aug_matrix_d_.get(), img_aug_matrix_flattened.data(),
      config_.num_cameras_ * 4 * 4 * sizeof(float), cudaMemcpyHostToDevice);
  }
}

bool BEVFusionTRT::preProcess(
  const std::shared_ptr<const cuda_blackboard::CudaPointCloud2> & pc_msg_ptr,
  const std::vector<sensor_msgs::msg::Image::ConstSharedPtr> & image_msgs,
  const std::vector<float> & camera_masks, const tf2_ros::Buffer & tf_buffer,
  bool & is_num_voxels_within_range)
{
  using autoware::cuda_utils::clear_async;

  is_num_voxels_within_range = true;

  if (!autoware::point_types::is_data_layout_compatible_with_point_xyzirc(pc_msg_ptr->fields)) {
    RCLCPP_ERROR(rclcpp::get_logger("bevfusion"), "Invalid point type. Skipping detection.");
    return false;
  }

  if (pc_msg_ptr->height * pc_msg_ptr->width == 0) {
    RCLCPP_ERROR(rclcpp::get_logger("bevfusion"), "Empty pointcloud. Skipping detection.");
    return false;
  }

  if (!vg_ptr_->enqueuePointCloud(pc_msg_ptr, tf_buffer)) {
    RCLCPP_ERROR(
      rclcpp::get_logger("bevfusion"), "Failed to enqueue point cloud. Skipping detection.");
    return false;
  }

  // TODO(knzo25): these should be able to be removed as they are filled by TensorRT
  clear_async(label_pred_output_d_.get(), config_.num_proposals_, stream_);
  clear_async(bbox_pred_output_d_.get(), bbox_pred_size_, stream_);
  clear_async(score_output_d_.get(), config_.num_proposals_, stream_);

  clear_async(voxel_features_d_.get(), voxel_features_size_, stream_);
  clear_async(voxel_coords_d_.get(), voxel_coords_size_, stream_);
  clear_async(num_points_per_voxel_d_.get(), config_.max_num_voxels_, stream_);
  clear_async(points_d_.get(), config_.cloud_capacity_ * config_.num_point_feature_size_, stream_);
  CHECK_CUDA_ERROR(cudaStreamSynchronize(stream_));

  // TODO(knzo25): move this to each image callback
  if (config_.sensor_fusion_) {
    int start_x =
      std::max(0, static_cast<int>(config_.resized_width_) - static_cast<int>(config_.roi_width_)) /
      2;

    for (std::int64_t camera_id = 0; camera_id < config_.num_cameras_; camera_id++) {
      int start_y = roi_start_y_vector_[camera_id];
<<<<<<< HEAD
      
=======

      // Debug: Save input images
      // if (!image_msgs[camera_id]->data.empty()) {
      //   std::string filename = "/home/autoware/workspace/input_camera_" +
      //   std::to_string(camera_id) + ".png"; saveImageToFile(image_msgs[camera_id]->data,
      //                  image_msgs[camera_id]->height,
      //                  image_msgs[camera_id]->width,
      //                  filename);
      // }

>>>>>>> c7d0c589
      cudaMemcpyAsync(
        image_buffers_d_[camera_id].get(), image_msgs[camera_id]->data.data(),
        config_.raw_image_height_ * config_.raw_image_width_ * 3, cudaMemcpyHostToDevice, stream_);

      pre_ptr_->resizeAndExtractRoi_launch(
        image_buffers_d_[camera_id].get(),
        &roi_tensor_d_[camera_id * config_.roi_height_ * config_.roi_width_ * 3],
        config_.raw_image_height_, config_.raw_image_width_, config_.resized_height_,
        config_.resized_width_, config_.roi_height_, config_.roi_width_, start_y, start_x,
        camera_streams_[camera_id]);
    }

    cudaMemcpyAsync(
      camera_masks_d_.get(), camera_masks.data(), config_.num_cameras_ * sizeof(float),
      cudaMemcpyHostToDevice, stream_);
  }

  const auto num_points = vg_ptr_->generateSweepPoints(points_d_);

  if (num_points == 0) {
    RCLCPP_ERROR(
      rclcpp::get_logger("bevfusion"),
      "Empty sweep points (check the capacity of the buffer). Skipping detection.");
    return false;
  }

  CHECK_CUDA_ERROR(cudaStreamSynchronize(stream_));

  auto num_voxels = static_cast<std::int64_t>(pre_ptr_->generateVoxels(
    points_d_.get(), num_points, voxel_features_d_.get(), voxel_coords_d_.get(),
    num_points_per_voxel_d_.get()));

  CHECK_CUDA_ERROR(cudaStreamSynchronize(stream_));

  if (num_voxels < config_.min_num_voxels_) {
    RCLCPP_ERROR_STREAM(
      rclcpp::get_logger("bevfusion"), "Too few voxels ("
                                         << num_voxels << ") for the actual optimization profile ("
                                         << config_.min_num_voxels_ << ")");
    return false;
  }

  // Check the actual number of pillars after inference to avoid unnecessary synchronization.
  if (num_voxels >= config_.max_num_voxels_) {
    rclcpp::Clock clock{RCL_ROS_TIME};
    RCLCPP_WARN_THROTTLE(
      rclcpp::get_logger("bevfusion"), clock, 1000,
      "The actual number of voxels (%lu) exceeds its maximum value (%zu). "
      "Please considering increasing it since it may limit the detection performance. Clipping for "
      "now.",
      num_voxels, config_.max_num_voxels_);
    is_num_voxels_within_range = false;
    num_voxels = config_.max_num_voxels_;
  }

  network_trt_ptr_->setInputShape(
    "voxels", nvinfer1::Dims{
                3, {num_voxels, config_.max_points_per_voxel_, config_.num_point_feature_size_}});
  network_trt_ptr_->setInputShape("num_points_per_voxel", nvinfer1::Dims{1, {num_voxels}});
  network_trt_ptr_->setInputShape("coors", nvinfer1::Dims{2, {num_voxels, 3}});

  if (config_.sensor_fusion_) {
    network_trt_ptr_->setInputShape(
      "points",
      nvinfer1::Dims{2, {static_cast<std::int64_t>(num_points), config_.num_point_feature_size_}});

    // Separate image backbone: set image_feats and img_aug_matrix inputs
    network_trt_ptr_->setInputShape(
      "image_feats",
      nvinfer1::Dims{
        4, {config_.num_cameras_, 256, config_.features_height_, config_.features_width_}});
    network_trt_ptr_->setInputShape(
      "img_aug_matrix", nvinfer1::Dims{3, {config_.num_cameras_, 4, 4}});
    network_trt_ptr_->setInputShape("lidar2image", nvinfer1::Dims{3, {config_.num_cameras_, 4, 4}});

    network_trt_ptr_->setInputShape("geom_feats", nvinfer1::Dims{2, {num_ranks_, 4}});
    network_trt_ptr_->setInputShape("kept", nvinfer1::Dims{1, {num_kept_}});
    network_trt_ptr_->setInputShape("ranks", nvinfer1::Dims{1, {num_ranks_}});
    network_trt_ptr_->setInputShape("indices", nvinfer1::Dims{1, {num_indices_}});
  }

  for (std::int64_t i = 0; i < config_.num_cameras_; i++) {
    cudaStreamSynchronize(camera_streams_[i]);
  }

  // Debug: Save ROI images after preprocessing
  if (config_.sensor_fusion_) {
    std::vector<uint8_t> roi_host_data(config_.roi_height_ * config_.roi_width_ * 3);
    for (std::int64_t camera_id = 0; camera_id < config_.num_cameras_; camera_id++) {
      cudaMemcpy(
        roi_host_data.data(),
        &roi_tensor_d_[camera_id * config_.roi_height_ * config_.roi_width_ * 3],
<<<<<<< HEAD
        config_.roi_height_ * config_.roi_width_ * 3,
        cudaMemcpyDeviceToHost);
      }
=======
        config_.roi_height_ * config_.roi_width_ * 3, cudaMemcpyDeviceToHost);

      // std::string filename = "/home/autoware/workspace/roi_camera_" + std::to_string(camera_id) +
      // ".png"; saveImageToFile(roi_host_data, config_.roi_height_, config_.roi_width_, filename);
    }
>>>>>>> c7d0c589
  }

  return true;
}

bool BEVFusionTRT::inference()
{
  if (config_.sensor_fusion_) {
    // Fusion model uses separate image backbone and main body
    return inferenceFusion();
  } else {
    // Lidar-only model uses single network
    auto status = network_trt_ptr_->enqueueV3(stream_);
    CHECK_CUDA_ERROR(cudaStreamSynchronize(stream_));

    if (!status) {
      RCLCPP_ERROR(rclcpp::get_logger("bevfusion"), "Fail to enqueue and skip to detect.");
      return false;
    }

    return true;
  }
}

bool BEVFusionTRT::inferenceFusion()
{
  // First run image backbone to get image features
  if (config_.sensor_fusion_) {
    image_backbone_trt_ptr_->setInputShape(
      "imgs",
      nvinfer1::Dims{4, {config_.num_cameras_, 3, config_.roi_height_, config_.roi_width_}});

    auto image_status = image_backbone_trt_ptr_->enqueueV3(stream_);
    CHECK_CUDA_ERROR(cudaStreamSynchronize(stream_));

    if (!image_status) {
      RCLCPP_ERROR(
        rclcpp::get_logger("bevfusion"), "Fail to enqueue image backbone and skip to detect.");
      return false;
    }
  }

  // Then run main network with image features
  auto status = network_trt_ptr_->enqueueV3(stream_);
  CHECK_CUDA_ERROR(cudaStreamSynchronize(stream_));

  if (!status) {
    RCLCPP_ERROR(
      rclcpp::get_logger("bevfusion"), "Fail to enqueue main network and skip to detect.");
    return false;
  }

  return true;
}

bool BEVFusionTRT::postProcess(std::vector<Box3D> & det_boxes3d)
{
  CHECK_CUDA_ERROR(cudaStreamSynchronize(stream_));

  CHECK_CUDA_ERROR(post_ptr_->generateDetectedBoxes3D_launch(
    label_pred_output_d_.get(), bbox_pred_output_d_.get(), score_output_d_.get(), det_boxes3d,
    stream_));
  CHECK_CUDA_ERROR(cudaStreamSynchronize(stream_));
  return true;
}

}  //  namespace autoware::bevfusion<|MERGE_RESOLUTION|>--- conflicted
+++ resolved
@@ -41,25 +41,6 @@
 namespace autoware::bevfusion
 {
 
-<<<<<<< HEAD
-=======
-// Debug function to save images
-void saveImageToFile(
-  const std::vector<uint8_t> & image_data, int height, int width, const std::string & filename)
-{
-  try {
-    cv::Mat image(height, width, CV_8UC3, const_cast<uint8_t *>(image_data.data()));
-    // cv::Mat bgr_image;
-    // cv::cvtColor(image, bgr_image, cv::COLOR_RGB2BGR);
-    cv::imwrite(filename, image);
-    RCLCPP_INFO(rclcpp::get_logger("bevfusion"), "Saved image to: %s", filename.c_str());
-  } catch (const std::exception & e) {
-    RCLCPP_ERROR(
-      rclcpp::get_logger("bevfusion"), "Failed to save image %s: %s", filename.c_str(), e.what());
-  }
-}
-
->>>>>>> c7d0c589
 BEVFusionTRT::BEVFusionTRT(
   const tensorrt_common::TrtCommonConfig & trt_config,
   const DensificationParam & densification_param, const BEVFusionConfig & config)
@@ -561,20 +542,7 @@
 
     for (std::int64_t camera_id = 0; camera_id < config_.num_cameras_; camera_id++) {
       int start_y = roi_start_y_vector_[camera_id];
-<<<<<<< HEAD
       
-=======
-
-      // Debug: Save input images
-      // if (!image_msgs[camera_id]->data.empty()) {
-      //   std::string filename = "/home/autoware/workspace/input_camera_" +
-      //   std::to_string(camera_id) + ".png"; saveImageToFile(image_msgs[camera_id]->data,
-      //                  image_msgs[camera_id]->height,
-      //                  image_msgs[camera_id]->width,
-      //                  filename);
-      // }
-
->>>>>>> c7d0c589
       cudaMemcpyAsync(
         image_buffers_d_[camera_id].get(), image_msgs[camera_id]->data.data(),
         config_.raw_image_height_ * config_.raw_image_width_ * 3, cudaMemcpyHostToDevice, stream_);
@@ -667,17 +635,9 @@
       cudaMemcpy(
         roi_host_data.data(),
         &roi_tensor_d_[camera_id * config_.roi_height_ * config_.roi_width_ * 3],
-<<<<<<< HEAD
         config_.roi_height_ * config_.roi_width_ * 3,
         cudaMemcpyDeviceToHost);
       }
-=======
-        config_.roi_height_ * config_.roi_width_ * 3, cudaMemcpyDeviceToHost);
-
-      // std::string filename = "/home/autoware/workspace/roi_camera_" + std::to_string(camera_id) +
-      // ".png"; saveImageToFile(roi_host_data, config_.roi_height_, config_.roi_width_, filename);
-    }
->>>>>>> c7d0c589
   }
 
   return true;
