--- conflicted
+++ resolved
@@ -2,7 +2,6 @@
 Changelog for package autoware_bevfusion
 ^^^^^^^^^^^^^^^^^^^^^^^^^^^^^^^^^^^^^^^^
 
-<<<<<<< HEAD
 0.45.0 (2025-05-22)
 -------------------
 * Merge remote-tracking branch 'origin/main' into tmp/notbot/bump_version_base
@@ -25,10 +24,9 @@
   * chore: the wildcard matching of schemas is a pain
   ---------
 * Contributors: Kenzo Lobos Tsunekawa, Taekjin LEE, TaikiYamada4, Zulfaqar Azmi
-=======
+
 0.44.2 (2025-06-10)
 -------------------
->>>>>>> 6446eb36
 
 0.44.1 (2025-05-01)
 -------------------
