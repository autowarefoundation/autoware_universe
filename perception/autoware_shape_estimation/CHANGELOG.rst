^^^^^^^^^^^^^^^^^^^^^^^^^^^^^^^^^^^^^^^^^^^^^^^
Changelog for package autoware_shape_estimation
^^^^^^^^^^^^^^^^^^^^^^^^^^^^^^^^^^^^^^^^^^^^^^^

<<<<<<< HEAD
0.45.0 (2025-05-22)
-------------------
* Merge remote-tracking branch 'origin/main' into tmp/notbot/bump_version_base
* chore: perception code owner update (`#10645 <https://github.com/autowarefoundation/autoware_universe/issues/10645>`_)
  * chore: update maintainers in multiple perception packages
  * Revert "chore: update maintainers in multiple perception packages"
  This reverts commit f2838c33d6cd82bd032039e2a12b9cb8ba6eb584.
  * chore: update maintainers in multiple perception packages
  * chore: add Kok Seang Tan as maintainer in multiple perception packages
  ---------
* Contributors: Taekjin LEE, TaikiYamada4
=======
0.44.2 (2025-06-10)
-------------------
>>>>>>> 6446eb36

0.44.1 (2025-05-01)
-------------------

0.44.0 (2025-04-18)
-------------------
* Merge remote-tracking branch 'origin/main' into humble
* chore(perception): code owner revision (`#10358 <https://github.com/autowarefoundation/autoware_universe/issues/10358>`_)
  * feat: add Masato Saeki and Taekjin Lee as maintainer to multiple package.xml files
  * style(pre-commit): autofix
  ---------
  Co-authored-by: pre-commit-ci[bot] <66853113+pre-commit-ci[bot]@users.noreply.github.com>
* Contributors: Ryohsuke Mitsudome, Taekjin LEE

0.43.0 (2025-03-21)
-------------------
* Merge remote-tracking branch 'origin/main' into chore/bump-version-0.43
* chore: rename from `autoware.universe` to `autoware_universe` (`#10306 <https://github.com/autowarefoundation/autoware_universe/issues/10306>`_)
* refactor: add autoware_cuda_dependency_meta (`#10073 <https://github.com/autowarefoundation/autoware_universe/issues/10073>`_)
* Contributors: Esteve Fernandez, Hayato Mizushima, Yutaka Kondo

0.42.0 (2025-03-03)
-------------------
* Merge remote-tracking branch 'origin/main' into tmp/bot/bump_version_base
* feat(autoware_utils): replace autoware_universe_utils with autoware_utils  (`#10191 <https://github.com/autowarefoundation/autoware_universe/issues/10191>`_)
* Contributors: Fumiya Watanabe, 心刚

0.41.2 (2025-02-19)
-------------------
* chore: bump version to 0.41.1 (`#10088 <https://github.com/autowarefoundation/autoware_universe/issues/10088>`_)
* Contributors: Ryohsuke Mitsudome

0.41.1 (2025-02-10)
-------------------

0.41.0 (2025-01-29)
-------------------
* Merge remote-tracking branch 'origin/main' into tmp/bot/bump_version_base
* feat(autoware_shape_estimation): tier4_debug_msgs chnaged to autoware_internal_debug_msgs in autoware_shape_estimation (`#9897 <https://github.com/autowarefoundation/autoware_universe/issues/9897>`_)
  feat: tier4_debug_msgs chnaged to autoware_internal_debug_msgs in files  perception/autoware_shape_estimation
* refactor(autoware_tensorrt_common): multi-TensorRT compatibility & tensorrt_common as unified lib for all perception components (`#9762 <https://github.com/autowarefoundation/autoware_universe/issues/9762>`_)
  * refactor(autoware_tensorrt_common): multi-TensorRT compatibility & tensorrt_common as unified lib for all perception components
  * style(pre-commit): autofix
  * style(autoware_tensorrt_common): linting
  * style(autoware_lidar_centerpoint): typo
  Co-authored-by: Kenzo Lobos Tsunekawa <kenzo.lobos@tier4.jp>
  * docs(autoware_tensorrt_common): grammar
  Co-authored-by: Kenzo Lobos Tsunekawa <kenzo.lobos@tier4.jp>
  * fix(autoware_lidar_transfusion): reuse cast variable
  * fix(autoware_tensorrt_common): remove deprecated inference API
  * style(autoware_tensorrt_common): grammar
  Co-authored-by: Kenzo Lobos Tsunekawa <kenzo.lobos@tier4.jp>
  * style(autoware_tensorrt_common): grammar
  Co-authored-by: Kenzo Lobos Tsunekawa <kenzo.lobos@tier4.jp>
  * fix(autoware_tensorrt_common): const pointer
  * fix(autoware_tensorrt_common): remove unused method declaration
  * style(pre-commit): autofix
  * refactor(autoware_tensorrt_common): readability
  Co-authored-by: Kotaro Uetake <60615504+ktro2828@users.noreply.github.com>
  * fix(autoware_tensorrt_common): return if layer not registered
  * refactor(autoware_tensorrt_common): readability
  Co-authored-by: Kotaro Uetake <60615504+ktro2828@users.noreply.github.com>
  * fix(autoware_tensorrt_common): rename struct
  * style(pre-commit): autofix
  ---------
  Co-authored-by: pre-commit-ci[bot] <66853113+pre-commit-ci[bot]@users.noreply.github.com>
  Co-authored-by: Kenzo Lobos Tsunekawa <kenzo.lobos@tier4.jp>
  Co-authored-by: Kotaro Uetake <60615504+ktro2828@users.noreply.github.com>
* fix(autoware_shape_estimation): fix bugprone-branch-clone (`#9659 <https://github.com/autowarefoundation/autoware_universe/issues/9659>`_)
  * fix: bugprone-error
  * fix: fmt
  * fix: pre-commit
  * fix: pre-commit
  ---------
* Contributors: Amadeusz Szymko, Fumiya Watanabe, Vishal Chauhan, kobayu858

0.40.0 (2024-12-12)
-------------------
* Merge branch 'main' into release-0.40.0
* Revert "chore(package.xml): bump version to 0.39.0 (`#9587 <https://github.com/autowarefoundation/autoware_universe/issues/9587>`_)"
  This reverts commit c9f0f2688c57b0f657f5c1f28f036a970682e7f5.
* fix: fix ticket links in CHANGELOG.rst (`#9588 <https://github.com/autowarefoundation/autoware_universe/issues/9588>`_)
* chore(package.xml): bump version to 0.39.0 (`#9587 <https://github.com/autowarefoundation/autoware_universe/issues/9587>`_)
  * chore(package.xml): bump version to 0.39.0
  * fix: fix ticket links in CHANGELOG.rst
  * fix: remove unnecessary diff
  ---------
  Co-authored-by: Yutaka Kondo <yutaka.kondo@youtalk.jp>
* fix: fix ticket links in CHANGELOG.rst (`#9588 <https://github.com/autowarefoundation/autoware_universe/issues/9588>`_)
* fix(cpplint): include what you use - perception (`#9569 <https://github.com/autowarefoundation/autoware_universe/issues/9569>`_)
* refactor: correct spelling (`#9528 <https://github.com/autowarefoundation/autoware_universe/issues/9528>`_)
* 0.39.0
* update changelog
* Merge commit '6a1ddbd08bd' into release-0.39.0
* fix: fix ticket links to point to https://github.com/autowarefoundation/autoware_universe (`#9304 <https://github.com/autowarefoundation/autoware_universe/issues/9304>`_)
* fix: fix ticket links to point to https://github.com/autowarefoundation/autoware_universe (`#9304 <https://github.com/autowarefoundation/autoware_universe/issues/9304>`_)
* chore(package.xml): bump version to 0.38.0 (`#9266 <https://github.com/autowarefoundation/autoware_universe/issues/9266>`_) (`#9284 <https://github.com/autowarefoundation/autoware_universe/issues/9284>`_)
  * unify package.xml version to 0.37.0
  * remove system_monitor/CHANGELOG.rst
  * add changelog
  * 0.38.0
  ---------
* refactor(cuda_utils): prefix package and namespace with autoware (`#9171 <https://github.com/autowarefoundation/autoware_universe/issues/9171>`_)
* Contributors: Esteve Fernandez, Fumiya Watanabe, M. Fatih Cırıt, Ryohsuke Mitsudome, Yutaka Kondo

0.39.0 (2024-11-25)
-------------------
* Merge commit '6a1ddbd08bd' into release-0.39.0
* fix: fix ticket links to point to https://github.com/autowarefoundation/autoware_universe (`#9304 <https://github.com/autowarefoundation/autoware_universe/issues/9304>`_)
* fix: fix ticket links to point to https://github.com/autowarefoundation/autoware_universe (`#9304 <https://github.com/autowarefoundation/autoware_universe/issues/9304>`_)
* chore(package.xml): bump version to 0.38.0 (`#9266 <https://github.com/autowarefoundation/autoware_universe/issues/9266>`_) (`#9284 <https://github.com/autowarefoundation/autoware_universe/issues/9284>`_)
  * unify package.xml version to 0.37.0
  * remove system_monitor/CHANGELOG.rst
  * add changelog
  * 0.38.0
  ---------
* refactor(cuda_utils): prefix package and namespace with autoware (`#9171 <https://github.com/autowarefoundation/autoware_universe/issues/9171>`_)
* Contributors: Esteve Fernandez, Yutaka Kondo

0.38.0 (2024-11-08)
-------------------
* unify package.xml version to 0.37.0
* feat(autoware_shape_estimation): add reference object based corrector (`#9148 <https://github.com/autowarefoundation/autoware_universe/issues/9148>`_)
  * add object based corrector
  * apply cppcheck suggestion
  * fix typo
  ---------
  Co-authored-by: Taekjin LEE <taekjin.lee@tier4.jp>
* refactor(tensorrt_common)!: fix namespace, directory structure & move to perception namespace (`#9099 <https://github.com/autowarefoundation/autoware_universe/issues/9099>`_)
  * refactor(tensorrt_common)!: fix namespace, directory structure & move to perception namespace
  * refactor(tensorrt_common): directory structure
  * style(pre-commit): autofix
  * fix(tensorrt_common): correct package name for logging
  ---------
  Co-authored-by: pre-commit-ci[bot] <66853113+pre-commit-ci[bot]@users.noreply.github.com>
  Co-authored-by: Kenzo Lobos Tsunekawa <kenzo.lobos@tier4.jp>
* test(autoware_shape_estimation): add unit testing for `ShapeEstimationNode` (`#8740 <https://github.com/autowarefoundation/autoware_universe/issues/8740>`_)
  test: add unit testing for `ShapeEstimationNode`
* fix(autoware_shape_estimation): fix unusedFunction (`#8575 <https://github.com/autowarefoundation/autoware_universe/issues/8575>`_)
  * fix:unusedFunction
  * fix:unusedFunction
  * fix:end of file issues
  * fix:copyright
  ---------
* fix(autoware_shape_estimation): resolve undefined reference to `~TrtShapeEstimator()` (`#8738 <https://github.com/autowarefoundation/autoware_universe/issues/8738>`_)
  fix: resolve undefined reference to `~TrtShapeEstimator()`
* feat(shape_estimation): add ml shape estimation (`#7860 <https://github.com/autowarefoundation/autoware_universe/issues/7860>`_)
  * feat(shape_estimation): add ml shape estimation
  * style(pre-commit): autofix
  * feat(shape_estimation): fix exceed objects
  * style(pre-commit): autofix
  * feat(shape_estimation): fix indent
  ---------
  Co-authored-by: pre-commit-ci[bot] <66853113+pre-commit-ci[bot]@users.noreply.github.com>
* refactor(shape_estimation): add package name prefix of autoware\_ (`#7999 <https://github.com/autowarefoundation/autoware_universe/issues/7999>`_)
  * refactor(shape_estimation): add package name prefix of autoware\_
  * style(pre-commit): autofix
  * fix: mising prefix
  * fix: cmake
  ---------
  Co-authored-by: pre-commit-ci[bot] <66853113+pre-commit-ci[bot]@users.noreply.github.com>
* Contributors: Amadeusz Szymko, Kaan Çolak, Kotaro Uetake, Masaki Baba, Yutaka Kondo, badai nguyen, kobayu858

0.26.0 (2024-04-03)
-------------------<|MERGE_RESOLUTION|>--- conflicted
+++ resolved
@@ -2,7 +2,6 @@
 Changelog for package autoware_shape_estimation
 ^^^^^^^^^^^^^^^^^^^^^^^^^^^^^^^^^^^^^^^^^^^^^^^
 
-<<<<<<< HEAD
 0.45.0 (2025-05-22)
 -------------------
 * Merge remote-tracking branch 'origin/main' into tmp/notbot/bump_version_base
@@ -14,10 +13,9 @@
   * chore: add Kok Seang Tan as maintainer in multiple perception packages
   ---------
 * Contributors: Taekjin LEE, TaikiYamada4
-=======
+
 0.44.2 (2025-06-10)
 -------------------
->>>>>>> 6446eb36
 
 0.44.1 (2025-05-01)
 -------------------
