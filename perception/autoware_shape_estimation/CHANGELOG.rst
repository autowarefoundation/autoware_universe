--- conflicted
+++ resolved
@@ -2,8 +2,6 @@
 Changelog for package autoware_shape_estimation
 ^^^^^^^^^^^^^^^^^^^^^^^^^^^^^^^^^^^^^^^^^^^^^^^
 
-<<<<<<< HEAD
-=======
 0.48.0 (2025-11-18)
 -------------------
 * Merge remote-tracking branch 'origin/main' into humble
@@ -12,7 +10,6 @@
   add maintainer
 * Contributors: Masaki Baba, Ryohsuke Mitsudome, Tim Clephas
 
->>>>>>> 3c738968
 0.47.1 (2025-08-14)
 -------------------
 
