--- conflicted
+++ resolved
@@ -31,15 +31,4 @@
 
 ## Node parameters
 
-<<<<<<< HEAD
-{{ json_to_markdown("/perception/autoware_traffic_light_occlusion_predictor/schema/traffic_light_occlusion_predictor.schema.json") }}
-=======
-| Parameter                            | Type   | Description                                                   |
-| ------------------------------------ | ------ | ------------------------------------------------------------- |
-| `azimuth_occlusion_resolution_deg`   | double | azimuth resolution of LiDAR point cloud (degree)              |
-| `elevation_occlusion_resolution_deg` | double | elevation resolution of LiDAR point cloud (degree)            |
-| `max_valid_pt_dist`                  | double | The points within this distance would be used for calculation |
-| `max_image_cloud_delay`              | double | The maximum delay between LiDAR point cloud and camera image  |
-| `max_wait_t`                         | double | The maximum time waiting for the LiDAR point cloud            |
-| `max_occlusion_ratio`                | int    | The maximum occlusion ratio for setting signal as unknown     |
->>>>>>> 8ee41beb
+{{ json_to_markdown("/perception/autoware_traffic_light_occlusion_predictor/schema/traffic_light_occlusion_predictor.schema.json") }}