--- conflicted
+++ resolved
@@ -28,21 +28,4 @@
 | `~/debug/markers` | visualization_msgs::msg::MarkerArray             | markers which show a line that combines from camera to each traffic light |
 
 ## Node parameters
-<<<<<<< HEAD
-{{ json_to_markdown("perception/autoware_traffic_light_map_based_detector/schema/traffic_light_map_based_detector.schema.json") }}
-=======
-
-| Parameter                                  | Type   | Description                                                                                     |
-| ------------------------------------------ | ------ | ----------------------------------------------------------------------------------------------- |
-| `max_vibration_pitch`                      | double | Maximum error in pitch direction. If -5~+5, it will be 10.                                      |
-| `max_vibration_yaw`                        | double | Maximum error in yaw direction. If -5~+5, it will be 10.                                        |
-| `max_vibration_height`                     | double | Maximum error in height direction. If -5~+5, it will be 10.                                     |
-| `max_vibration_width`                      | double | Maximum error in width direction. If -5~+5, it will be 10.                                      |
-| `max_vibration_depth`                      | double | Maximum error in depth direction. If -5~+5, it will be 10.                                      |
-| `max_detection_range`                      | double | Maximum detection range in meters. Must be positive.                                            |
-| `min_timestamp_offset`                     | double | Minimum timestamp offset when searching for corresponding tf.                                   |
-| `max_timestamp_offset`                     | double | Maximum timestamp offset when searching for corresponding tf.                                   |
-| `timestamp_sample_len`                     | double | Sampling length between min_timestamp_offset and max_timestamp_offset.                          |
-| `car_traffic_light_max_angle_range`        | double | Maximum angle between the vehicular traffic light and the camera in degrees. Must be positive.  |
-| `pedestrian_traffic_light_max_angle_range` | double | Maximum angle between the pedestrian traffic light and the camera in degrees. Must be positive. |
->>>>>>> 32746958
+{{ json_to_markdown("perception/autoware_traffic_light_map_based_detector/schema/traffic_light_map_based_detector.schema.json") }}