# crosswalk_traffic_light_estimator

## Purpose

`crosswalk_traffic_light_estimator` is a module that estimates pedestrian traffic signals from HDMap and detected traffic signals.

## Inputs / Outputs

### Input

<<<<<<< HEAD
| Name                                 | Type                                             | Description        |
| ------------------------------------ | ------------------------------------------------ | ------------------ |
| `~/input/vector_map`                 | `autoware_map_msgs::msg::LaneletMapBin`          | vector map         |
| `~/input/route`                      | `autoware_planning_msgs::msg::LaneletRoute`      | route (optional)   |
=======
| Name                                | Type                                                    | Description        |
| ----------------------------------- | ------------------------------------------------------- | ------------------ |
| `~/input/vector_map`                | `autoware_map_msgs::msg::LaneletMapBin`                 | vector map         |
| `~/input/route`                     | `autoware_planning_msgs::msg::LaneletRoute`             | route              |
>>>>>>> 3993792e
| `~/input/classified/traffic_lights` | `autoware_perception_msgs::msg::TrafficLightGroupArray` | classified signals |

### Output

| Name                      | Type                                                    | Description                                               |
| ------------------------- | ------------------------------------------------------- | --------------------------------------------------------- |
| `~/output/traffic_lights` | `autoware_perception_msgs::msg::TrafficLightGroupArray` | output that contains estimated pedestrian traffic signals |

## Parameters

| Name                          | Type     | Description                                                                                                                                                                                                                                                                                                                                                                                                                                                                                                                                        | Default value |
| :---------------------------- | :------- | :------------------------------------------------------------------------------------------------------------------------------------------------------------------------------------------------------------------------------------------------------------------------------------------------------------------------------------------------------------------------------------------------------------------------------------------------------------------------------------------------------------------------------------------------- | :------------ |
| `use_last_detect_color`       | `bool`   | If this parameter is `true`, this module estimates pedestrian's traffic signal as RED not only when vehicle's traffic signal is detected as GREEN/AMBER but also when detection results change GREEN/AMBER to UNKNOWN. (If detection results change RED or AMBER to UNKNOWN, this module estimates pedestrian's traffic signal as UNKNOWN.) If this parameter is `false`, this module use only latest detection results for estimation. (Only when the detection result is GREEN/AMBER, this module estimates pedestrian's traffic signal as RED.) | `true`        |
| `last_detect_color_hold_time` | `double` | The time threshold to hold for last detected vehicle traffic light color. The unit is second.                                                                                                                                                                                                                                                                                                                                                                                                                                                                        | `2.0`         |
| `last_colors_hold_time`       | `double` | The time threshold to hold for history detected pedestrian traffic light color. The unit is second.                                                                                                                                                                                                                                                                                                                                                                                                                                                                    |

## Inner-workings / Algorithms

1. Estimate the color of pedestrian traffic light from HDMap and detected vehicle traffic signals.
2. If pedestrian traffic light recognition is available, determine the final state based on classification result and estimation result.

### Estimation

```plantuml

start
:subscribe detected traffic signals & HDMap;
:extract crosswalk lanelets from HDMap;
:extract road lanelets that conflicts crosswalk;
:initialize non_red_lanelets(lanelet::ConstLanelets);
if (Latest detection result is **GREEN** or **AMBER**?) then (yes)
  :push back non_red_lanelets;
else (no)
  if (use_last_detect_color is **true**?) then (yes)
    if (Latest detection result is **UNKNOWN** and last detection result is **GREEN** or **AMBER**?) then (yes)
     :push back non_red_lanelets;
    endif
  endif
endif
if (Is there **STRAIGHT-NON-RED** road lanelet in non_red_lanelets?) then (yes)
  :estimate related pedestrian's traffic signal as **RED**;
else if (Is there both **LEFT-NON-RED** and **RIGHT-NON-RED** road lanelet in non_red_lanelets?) then (yes)
  :estimate related pedestrian's traffic signal as **RED**;
else (no)
  :estimate related pedestrian's traffic signal as **UNKNOWN**;
endif
end

```

If traffic between pedestrians and vehicles is controlled by traffic signals, the crosswalk traffic signal maybe **RED** in order to prevent pedestrian from crossing when the following conditions are satisfied.

#### Situation1

- crosswalk conflicts **STRAIGHT** lanelet
- the lanelet refers **GREEN** or **AMBER** traffic signal (The following pictures show only **GREEN** case)

<div align="center">
  <img src="images/straight.drawio.svg" width=80%>
</div>
<div align="center">
  <img src="images/intersection1.svg" width=80%>
</div>

#### Situation2

- crosswalk conflicts different turn direction lanelets (STRAIGHT and LEFT, LEFT and RIGHT, RIGHT and STRAIGHT)
- the lanelets refer **GREEN** or **AMBER** traffic signal (The following pictures show only **GREEN** case)

<div align="center">
  <img src="images/intersection2.svg" width=80%>
</div>

### Final state

```plantumul
start
if (the pedestrian traffic light classification result exists)then
    : update the flashing flag according to the classification result(in_signal) and last_signals
    if (the traffic light is flashing?)then(yes)
      : update the traffic light state
    else(no)
      : the traffic light state is the same with the classification result
if (the classification result not exists)
    : the traffic light state is the same with the estimation
 : output the current traffic light state
end
```

#### Update flashing flag

<div align="center">
  <img src="images/flashing_state.png" width=50%>
</div>

## Assumptions / Known limits

## Future extensions / Unimplemented parts<|MERGE_RESOLUTION|>--- conflicted
+++ resolved
@@ -8,17 +8,10 @@
 
 ### Input
 
-<<<<<<< HEAD
 | Name                                 | Type                                             | Description        |
 | ------------------------------------ | ------------------------------------------------ | ------------------ |
 | `~/input/vector_map`                 | `autoware_map_msgs::msg::LaneletMapBin`          | vector map         |
 | `~/input/route`                      | `autoware_planning_msgs::msg::LaneletRoute`      | route (optional)   |
-=======
-| Name                                | Type                                                    | Description        |
-| ----------------------------------- | ------------------------------------------------------- | ------------------ |
-| `~/input/vector_map`                | `autoware_map_msgs::msg::LaneletMapBin`                 | vector map         |
-| `~/input/route`                     | `autoware_planning_msgs::msg::LaneletRoute`             | route              |
->>>>>>> 3993792e
 | `~/input/classified/traffic_lights` | `autoware_perception_msgs::msg::TrafficLightGroupArray` | classified signals |
 
 ### Output
