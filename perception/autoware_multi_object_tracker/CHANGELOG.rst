--- conflicted
+++ resolved
@@ -2,8 +2,6 @@
 Changelog for package autoware_multi_object_tracker
 ^^^^^^^^^^^^^^^^^^^^^^^^^^^^^^^^^^^^^^^^^^^^^^^^^^^
 
-<<<<<<< HEAD
-=======
 0.48.0 (2025-11-18)
 -------------------
 * Merge remote-tracking branch 'origin/main' into humble
@@ -157,7 +155,6 @@
   ---------
 * Contributors: Masaki Baba, NorahXiong, Ryohsuke Mitsudome, Taekjin LEE, Tim Clephas, lei.gu
 
->>>>>>> 3c738968
 0.47.1 (2025-08-14)
 -------------------
 
