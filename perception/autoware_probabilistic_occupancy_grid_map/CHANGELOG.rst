^^^^^^^^^^^^^^^^^^^^^^^^^^^^^^^^^^^^^^^^^^^^^^^^^^^^^^^^^^^^^^^
Changelog for package autoware_probabilistic_occupancy_grid_map
^^^^^^^^^^^^^^^^^^^^^^^^^^^^^^^^^^^^^^^^^^^^^^^^^^^^^^^^^^^^^^^

<<<<<<< HEAD
0.45.0 (2025-05-22)
-------------------
* Merge remote-tracking branch 'origin/main' into tmp/notbot/bump_version_base
* feat(autoware_probabilistic_occupancy_grid_map): added target architectures for the ogm (`#10614 <https://github.com/autowarefoundation/autoware_universe/issues/10614>`_)
  * chore: added target architectures for the ogm
  * chore: mistook the compute capabilities of edge devices
  ---------
* chore: perception code owner update (`#10645 <https://github.com/autowarefoundation/autoware_universe/issues/10645>`_)
  * chore: update maintainers in multiple perception packages
  * Revert "chore: update maintainers in multiple perception packages"
  This reverts commit f2838c33d6cd82bd032039e2a12b9cb8ba6eb584.
  * chore: update maintainers in multiple perception packages
  * chore: add Kok Seang Tan as maintainer in multiple perception packages
  ---------
* fix(probabilistic_occupancy_grid_map): add missing parameter for multi-lidar (`#10578 <https://github.com/autowarefoundation/autoware_universe/issues/10578>`_)
  add new parameter for multi-lidar
* fix(autoware_probabilistic_occupancy_grid_map): fix to avoid division by zero (`#10599 <https://github.com/autowarefoundation/autoware_universe/issues/10599>`_)
* fix(autoware_probabilistic_occupancy_grid_map): incorrect placement of updateOrigin init call check (`#10565 <https://github.com/autowarefoundation/autoware_universe/issues/10565>`_)
* fix(autoware_probabilistic_occupancy_grid_map): skipped first iteration (`#10558 <https://github.com/autowarefoundation/autoware_universe/issues/10558>`_)
  fix: the first iteration fails due to how the algorithm is designed (the delta between poses is too high). However, the first iteration of the update routine is actually not needed in the first iteration, so I skipped it
* Contributors: Amadeusz Szymko, Kento Yabuuchi, Kenzo Lobos Tsunekawa, Taekjin LEE, TaikiYamada4, Tomohito ANDO
=======
0.44.2 (2025-06-10)
-------------------
>>>>>>> 6446eb36

0.44.1 (2025-05-01)
-------------------

0.44.0 (2025-04-18)
-------------------
* Merge remote-tracking branch 'origin/main' into humble
* feat(probabilistic_occupancy_grid_map): add diagnostics warning when latency is too long (`#10280 <https://github.com/autowarefoundation/autoware_universe/issues/10280>`_)
  * feat(probabilistic_occupancy_grid_map): add diagnostics warning when latency is too long
  * feat(probabilistic_occupancy_grid_map): add default max_output_delay_ms\_
  * style(pre-commit): autofix
  * feat(probabilistic_occupancy_grid_map): fix reading parameters and add schema
  * style(pre-commit): autofix
  * feat(probabilistic_occupancy_grid_map):1. add tolerance duration  2. change to process time
  * feat(probabilistic_occupancy_grid_map): modification since it is clear that the target isprocess time
  * style(pre-commit): autofix
  ---------
  Co-authored-by: pre-commit-ci[bot] <66853113+pre-commit-ci[bot]@users.noreply.github.com>
* fix(autoware_probabilistic_occupancy_grid_map): fixed transform issues and border conditions (`#10344 <https://github.com/autowarefoundation/autoware_universe/issues/10344>`_)
  * fix: fixed transform issues and border conditions
  * fix: fixed compilation on cpu only builds
  ---------
* Contributors: Kenzo Lobos Tsunekawa, Ryohsuke Mitsudome, lei.gu

0.43.0 (2025-03-21)
-------------------
* Merge remote-tracking branch 'origin/main' into chore/bump-version-0.43
* chore: rename from `autoware.universe` to `autoware_universe` (`#10306 <https://github.com/autowarefoundation/autoware_universe/issues/10306>`_)
* refactor: add autoware_cuda_dependency_meta (`#10073 <https://github.com/autowarefoundation/autoware_universe/issues/10073>`_)
* Contributors: Esteve Fernandez, Hayato Mizushima, Yutaka Kondo

0.42.0 (2025-03-03)
-------------------
* Merge remote-tracking branch 'origin/main' into tmp/bot/bump_version_base
* feat(autoware_utils): replace autoware_universe_utils with autoware_utils  (`#10191 <https://github.com/autowarefoundation/autoware_universe/issues/10191>`_)
* chore(autoware_probabilistic_occupancy_grid_map): fixed cuda use on non-cuda settings (`#10099 <https://github.com/autowarefoundation/autoware_universe/issues/10099>`_)
  chore: fixed cuda use on non-cuda settings
* fix(probabilistic_occupancy_grid_map): build and runtime on non-cuda environments (`#10061 <https://github.com/autowarefoundation/autoware_universe/issues/10061>`_)
  * feat: improved data handling in the ogm. When using the full concatenated pointcloud the processing time decreases from 8ms to 4ms
  * feat: added header blocks for non-cuda environments
  * chore: removed the cuda includes from the global includes
  * fix: missed one header include
  * chore: added more cuda related macros
  * chore: lint errors
  * feat: fixed errors during merge
  ---------
* feat(autoware_probabilistic_occupancy_grid_map): improved data handling on the ogm (`#10060 <https://github.com/autowarefoundation/autoware_universe/issues/10060>`_)
  feat: improved data handling in the ogm. When using the full concatenated pointcloud the processing time decreases from 8ms to 4ms
* Contributors: Fumiya Watanabe, Kenzo Lobos Tsunekawa, 心刚

0.41.2 (2025-02-19)
-------------------
* chore: bump version to 0.41.1 (`#10088 <https://github.com/autowarefoundation/autoware_universe/issues/10088>`_)
* Contributors: Ryohsuke Mitsudome

0.41.1 (2025-02-10)
-------------------

0.41.0 (2025-01-29)
-------------------
* Merge remote-tracking branch 'origin/main' into tmp/bot/bump_version_base
* feat(autoware_probabilistic_occupancy_grid_map): cuda accelerated implementation (`#9542 <https://github.com/autowarefoundation/autoware_universe/issues/9542>`_)
  * feat: implemented a cuda accelerated ogm
  * chore: fixed cspells
  * chore: unused header and variable names
  * chore: cspell fixes
  * chore: cppcheck fix attempt
  * fix: attempting to fix ci/cd regarding the cuda library
  * chore: fixed the order of the cuda check in the cmakelist
  * fix: removed cuda as a required dep for cpu only builds
  * fix: missing cuda linking (?)
  * feat: fixed single mode, added streams, and added the restrict keyword
  * chore: replaced a potential indetermination using an epsilon
  * Update perception/autoware_probabilistic_occupancy_grid_map/lib/updater/log_odds_bayes_filter_updater_kernel.cu
  Co-authored-by: Yoshi Ri <yoshiyoshidetteiu@gmail.com>
  * Update perception/autoware_probabilistic_occupancy_grid_map/lib/updater/log_odds_bayes_filter_updater_kernel.cu
  Co-authored-by: Yoshi Ri <yoshiyoshidetteiu@gmail.com>
  * style(pre-commit): autofix
  * chore: added bound checkings in the update origin kernel
  * chore: disabled tests since universe does not support cuda in ci/cd
  * chore: added me as a maintainer
  * fix: missedn the end in the cmake
  * chore: moved the boudnary checks to only the cuda version since the cpu version uses the upstream logic
  ---------
  Co-authored-by: Yoshi Ri <yoshiyoshidetteiu@gmail.com>
  Co-authored-by: pre-commit-ci[bot] <66853113+pre-commit-ci[bot]@users.noreply.github.com>
* feat(autoware_probabilistic_occupancy_grid_map): tier4_debug_msgs changed to autoware_internal_debug_msgs in autoware_probabilistic_occupancy_grid_map (`#9895 <https://github.com/autowarefoundation/autoware_universe/issues/9895>`_)
  feat: tier4_debug_msgs changed to autoware_internal_debug_msgs in files perception/autoware_probabilistic_occupancy_grid_map
  Co-authored-by: Ryohsuke Mitsudome <43976834+mitsudome-r@users.noreply.github.com>
* fix(perception): fix perception docs (`#9766 <https://github.com/autowarefoundation/autoware_universe/issues/9766>`_)
  * fix: fix perception docs
  * fix: fix missing parameter in schema
  * Update perception/autoware_object_merger/schema/data_association_matrix.schema.json
  Co-authored-by: Taekjin LEE <technolojin@gmail.com>
  * Update perception/autoware_object_merger/schema/data_association_matrix.schema.json
  Co-authored-by: Taekjin LEE <technolojin@gmail.com>
  * Update perception/autoware_object_merger/schema/data_association_matrix.schema.json
  Co-authored-by: Taekjin LEE <technolojin@gmail.com>
  * Update perception/autoware_object_merger/schema/data_association_matrix.schema.json
  Co-authored-by: Taekjin LEE <technolojin@gmail.com>
  * style(pre-commit): autofix
  * chore: seperate paramters for different nodes
  ---------
  Co-authored-by: Taekjin LEE <technolojin@gmail.com>
  Co-authored-by: pre-commit-ci[bot] <66853113+pre-commit-ci[bot]@users.noreply.github.com>
* fix(autoware_probabilistic_occupancy_grid_map): fix bugprone-branch-clone (`#9652 <https://github.com/autowarefoundation/autoware_universe/issues/9652>`_)
  fix: bugprone-error
* Contributors: Fumiya Watanabe, Kenzo Lobos Tsunekawa, Vishal Chauhan, Yi-Hsiang Fang (Vivid), kobayu858

0.40.0 (2024-12-12)
-------------------
* Revert "chore(package.xml): bump version to 0.39.0 (`#9587 <https://github.com/autowarefoundation/autoware_universe/issues/9587>`_)"
  This reverts commit c9f0f2688c57b0f657f5c1f28f036a970682e7f5.
* fix: fix ticket links in CHANGELOG.rst (`#9588 <https://github.com/autowarefoundation/autoware_universe/issues/9588>`_)
* chore(package.xml): bump version to 0.39.0 (`#9587 <https://github.com/autowarefoundation/autoware_universe/issues/9587>`_)
  * chore(package.xml): bump version to 0.39.0
  * fix: fix ticket links in CHANGELOG.rst
  * fix: remove unnecessary diff
  ---------
  Co-authored-by: Yutaka Kondo <yutaka.kondo@youtalk.jp>
* fix: fix ticket links in CHANGELOG.rst (`#9588 <https://github.com/autowarefoundation/autoware_universe/issues/9588>`_)
* 0.39.0
* update changelog
* Merge commit '6a1ddbd08bd' into release-0.39.0
* fix: fix ticket links to point to https://github.com/autowarefoundation/autoware_universe (`#9304 <https://github.com/autowarefoundation/autoware_universe/issues/9304>`_)
* fix: fix ticket links to point to https://github.com/autowarefoundation/autoware_universe (`#9304 <https://github.com/autowarefoundation/autoware_universe/issues/9304>`_)
* chore(package.xml): bump version to 0.38.0 (`#9266 <https://github.com/autowarefoundation/autoware_universe/issues/9266>`_) (`#9284 <https://github.com/autowarefoundation/autoware_universe/issues/9284>`_)
  * unify package.xml version to 0.37.0
  * remove system_monitor/CHANGELOG.rst
  * add changelog
  * 0.38.0
  ---------
* fix(autoware_probabilistic_occupancy_grid_map): fix bugprone-incorrect-roundings (`#9221 <https://github.com/autowarefoundation/autoware_universe/issues/9221>`_)
  fix: bugprone-incorrect-roundings
* Contributors: Esteve Fernandez, Fumiya Watanabe, Ryohsuke Mitsudome, Yutaka Kondo, kobayu858

0.39.0 (2024-11-25)
-------------------
* Merge commit '6a1ddbd08bd' into release-0.39.0
* fix: fix ticket links to point to https://github.com/autowarefoundation/autoware_universe (`#9304 <https://github.com/autowarefoundation/autoware_universe/issues/9304>`_)
* fix: fix ticket links to point to https://github.com/autowarefoundation/autoware_universe (`#9304 <https://github.com/autowarefoundation/autoware_universe/issues/9304>`_)
* chore(package.xml): bump version to 0.38.0 (`#9266 <https://github.com/autowarefoundation/autoware_universe/issues/9266>`_) (`#9284 <https://github.com/autowarefoundation/autoware_universe/issues/9284>`_)
  * unify package.xml version to 0.37.0
  * remove system_monitor/CHANGELOG.rst
  * add changelog
  * 0.38.0
  ---------
* fix(autoware_probabilistic_occupancy_grid_map): fix bugprone-incorrect-roundings (`#9221 <https://github.com/autowarefoundation/autoware_universe/issues/9221>`_)
  fix: bugprone-incorrect-roundings
* Contributors: Esteve Fernandez, Yutaka Kondo, kobayu858

0.38.0 (2024-11-08)
-------------------
* unify package.xml version to 0.37.0
* feat(probabilistic_occupancy_grid_map): add time_keeper (`#8601 <https://github.com/autowarefoundation/autoware_universe/issues/8601>`_)
  * add time_keeper
  * add option for time keeper
  * correct namespace
  * set default to false
  * add scope and timekeeper
  * remove scope and add comment for scopes
  * mod comment
  * change comment
  Co-authored-by: Taekjin LEE <technolojin@gmail.com>
  * fix variable shadowing
  ---------
  Co-authored-by: Taekjin LEE <technolojin@gmail.com>
* fix(autoware_probabilistic_occupancy_grid_map): fix unusedFunction (`#8574 <https://github.com/autowarefoundation/autoware_universe/issues/8574>`_)
  fix:unusedFunction
* fix(autoware_probabilistic_occupancy_grid_map): fix functionConst (`#8426 <https://github.com/autowarefoundation/autoware_universe/issues/8426>`_)
  fix:functionConst
* fix(autoware_probabilistic_occupancy_grid_map): fix uninitMemberVar (`#8333 <https://github.com/autowarefoundation/autoware_universe/issues/8333>`_)
  fix:uninitMemberVar
* fix(autoware_probabilistic_occupancy_grid_map): fix functionConst (`#8289 <https://github.com/autowarefoundation/autoware_universe/issues/8289>`_)
  fix:functionConst
* refactor(probabilistic_occupancy_grid_map, occupancy_grid_map_outlier_filter): add autoware\_ prefix to package name (`#8183 <https://github.com/autowarefoundation/autoware_universe/issues/8183>`_)
  * chore: fix package name probabilistic occupancy grid map
  * fix: solve launch error
  * chore: update occupancy_grid_map_outlier_filter
  * style(pre-commit): autofix
  * refactor: update package name to autoware_probabilistic_occupancy_grid_map on a test
  * refactor: rename folder of occupancy_grid_map_outlier_filter
  ---------
  Co-authored-by: pre-commit-ci[bot] <66853113+pre-commit-ci[bot]@users.noreply.github.com>
  Co-authored-by: Taekjin LEE <taekjin.lee@tier4.jp>
* Contributors: Masaki Baba, Yoshi Ri, Yutaka Kondo, kobayu858

0.26.0 (2024-04-03)
-------------------<|MERGE_RESOLUTION|>--- conflicted
+++ resolved
@@ -2,7 +2,6 @@
 Changelog for package autoware_probabilistic_occupancy_grid_map
 ^^^^^^^^^^^^^^^^^^^^^^^^^^^^^^^^^^^^^^^^^^^^^^^^^^^^^^^^^^^^^^^
 
-<<<<<<< HEAD
 0.45.0 (2025-05-22)
 -------------------
 * Merge remote-tracking branch 'origin/main' into tmp/notbot/bump_version_base
@@ -24,10 +23,9 @@
 * fix(autoware_probabilistic_occupancy_grid_map): skipped first iteration (`#10558 <https://github.com/autowarefoundation/autoware_universe/issues/10558>`_)
   fix: the first iteration fails due to how the algorithm is designed (the delta between poses is too high). However, the first iteration of the update routine is actually not needed in the first iteration, so I skipped it
 * Contributors: Amadeusz Szymko, Kento Yabuuchi, Kenzo Lobos Tsunekawa, Taekjin LEE, TaikiYamada4, Tomohito ANDO
-=======
+
 0.44.2 (2025-06-10)
 -------------------
->>>>>>> 6446eb36
 
 0.44.1 (2025-05-01)
 -------------------
