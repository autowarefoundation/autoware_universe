// Copyright 2021 Tier IV, Inc.
//
// Licensed under the Apache License, Version 2.0 (the "License");
// you may not use this file except in compliance with the License.
// You may obtain a copy of the License at
//
//     http://www.apache.org/licenses/LICENSE-2.0
//
// Unless required by applicable law or agreed to in writing, software
// distributed under the License is distributed on an "AS IS" BASIS,
// WITHOUT WARRANTIES OR CONDITIONS OF ANY KIND, either express or implied.
// See the License for the specific language governing permissions and
// limitations under the License.

#include "map_based_prediction/path_generator.hpp"

#include <interpolation/spline_interpolation.hpp>
#include <motion_utils/trajectory/trajectory.hpp>
#include <tier4_autoware_utils/geometry/geometry.hpp>

#include <algorithm>

namespace map_based_prediction
{
PathGenerator::PathGenerator(
  const double sampling_time_interval, const double min_crosswalk_user_velocity)
: sampling_time_interval_(sampling_time_interval),
  min_crosswalk_user_velocity_(min_crosswalk_user_velocity)
{
}

PredictedPath PathGenerator::generatePathForNonVehicleObject(
  const TrackedObject & object, const double duration)
{
  return generateStraightPath(object, duration);
}

PredictedPath PathGenerator::generatePathToTargetPoint(
  const TrackedObject & object, const Eigen::Vector2d & point) const
{
  PredictedPath predicted_path{};
  const double ep = 0.001;

  const auto & obj_pos = object.kinematics.pose_with_covariance.pose.position;
  const auto & obj_vel = object.kinematics.twist_with_covariance.twist.linear;

  const Eigen::Vector2d pedestrian_to_entry_point(point.x() - obj_pos.x, point.y() - obj_pos.y);
  const auto velocity = std::max(std::hypot(obj_vel.x, obj_vel.y), min_crosswalk_user_velocity_);
  const auto arrival_time = pedestrian_to_entry_point.norm() / velocity;

  const auto pedestrian_to_entry_point_normalized = pedestrian_to_entry_point.normalized();
  const auto pedestrian_to_entry_point_orientation = tier4_autoware_utils::createQuaternionFromYaw(
    std::atan2(pedestrian_to_entry_point_normalized.y(), pedestrian_to_entry_point_normalized.x()));

  for (double dt = 0.0; dt < arrival_time + ep; dt += sampling_time_interval_) {
    geometry_msgs::msg::Pose world_frame_pose;
    world_frame_pose.position.x =
      obj_pos.x + velocity * pedestrian_to_entry_point_normalized.x() * dt;
    world_frame_pose.position.y =
      obj_pos.y + velocity * pedestrian_to_entry_point_normalized.y() * dt;
    world_frame_pose.position.z = obj_pos.z;
    world_frame_pose.orientation = pedestrian_to_entry_point_orientation;
    predicted_path.path.push_back(world_frame_pose);
    if (predicted_path.path.size() >= predicted_path.path.max_size()) {
      break;
    }
  }

  predicted_path.confidence = 1.0;
  predicted_path.time_step = rclcpp::Duration::from_seconds(sampling_time_interval_);

  return predicted_path;
}

PredictedPath PathGenerator::generatePathForCrosswalkUser(
  const TrackedObject & object, const CrosswalkEdgePoints & reachable_crosswalk,
  const double duration) const
{
  PredictedPath predicted_path{};
  const double ep = 0.001;

  const auto & obj_pos = object.kinematics.pose_with_covariance.pose.position;
  const auto & obj_vel = object.kinematics.twist_with_covariance.twist.linear;

  const Eigen::Vector2d pedestrian_to_entry_point(
    reachable_crosswalk.front_center_point.x() - obj_pos.x,
    reachable_crosswalk.front_center_point.y() - obj_pos.y);
  const Eigen::Vector2d entry_to_exit_point(
    reachable_crosswalk.back_center_point.x() - reachable_crosswalk.front_center_point.x(),
    reachable_crosswalk.back_center_point.y() - reachable_crosswalk.front_center_point.y());
  const auto velocity = std::max(std::hypot(obj_vel.x, obj_vel.y), min_crosswalk_user_velocity_);
  const auto arrival_time = pedestrian_to_entry_point.norm() / velocity;

<<<<<<< HEAD
  const auto pedestrian_to_entry_point_normalized = pedestrian_to_entry_point.normalized();
  const auto pedestrian_to_entry_point_orientation = tier4_autoware_utils::createQuaternionFromYaw(
    std::atan2(pedestrian_to_entry_point_normalized.y(), pedestrian_to_entry_point_normalized.x()));
  const auto entry_to_exit_point_normalized = entry_to_exit_point.normalized();
  const auto entry_to_exit_point_orientation = tier4_autoware_utils::createQuaternionFromYaw(
    std::atan2(entry_to_exit_point_normalized.y(), entry_to_exit_point_normalized.x()));

  for (double dt = 0.0; dt < time_horizon_ + ep; dt += sampling_time_interval_) {
=======
  for (double dt = 0.0; dt < duration + ep; dt += sampling_time_interval_) {
>>>>>>> d5aa5d61
    geometry_msgs::msg::Pose world_frame_pose;
    if (dt < arrival_time) {
      world_frame_pose.position.x =
        obj_pos.x + velocity * pedestrian_to_entry_point_normalized.x() * dt;
      world_frame_pose.position.y =
        obj_pos.y + velocity * pedestrian_to_entry_point_normalized.y() * dt;
      world_frame_pose.position.z = obj_pos.z;
      world_frame_pose.orientation = pedestrian_to_entry_point_orientation;
      predicted_path.path.push_back(world_frame_pose);
    } else {
      world_frame_pose.position.x =
        reachable_crosswalk.front_center_point.x() +
        velocity * entry_to_exit_point_normalized.x() * (dt - arrival_time);
      world_frame_pose.position.y =
        reachable_crosswalk.front_center_point.y() +
        velocity * entry_to_exit_point_normalized.y() * (dt - arrival_time);
      world_frame_pose.position.z = obj_pos.z;
      world_frame_pose.orientation = entry_to_exit_point_orientation;
      predicted_path.path.push_back(world_frame_pose);
    }
    if (predicted_path.path.size() >= predicted_path.path.max_size()) {
      break;
    }
  }

  predicted_path.confidence = 1.0;
  predicted_path.time_step = rclcpp::Duration::from_seconds(sampling_time_interval_);

  return predicted_path;
}

PredictedPath PathGenerator::generatePathForLowSpeedVehicle(
  const TrackedObject & object, const double duration) const
{
  PredictedPath path;
  path.time_step = rclcpp::Duration::from_seconds(sampling_time_interval_);
  const double ep = 0.001;
  for (double dt = 0.0; dt < duration + ep; dt += sampling_time_interval_) {
    path.path.push_back(object.kinematics.pose_with_covariance.pose);
  }

  return path;
}

PredictedPath PathGenerator::generatePathForOffLaneVehicle(
  const TrackedObject & object, const double duration)
{
  return generateStraightPath(object, duration);
}

PredictedPath PathGenerator::generatePathForOnLaneVehicle(
  const TrackedObject & object, const PosePath & ref_paths, const double duration,
  const double lateral_duration, const double speed_limit)
{
  if (ref_paths.size() < 2) {
    return generateStraightPath(object, duration);
  }

  return generatePolynomialPath(object, ref_paths, speed_limit, duration, lateral_duration);
}

PredictedPath PathGenerator::generateStraightPath(
  const TrackedObject & object, const double longitudinal_duration) const
{
  const auto & object_pose = object.kinematics.pose_with_covariance.pose;
  const auto & object_twist = object.kinematics.twist_with_covariance.twist;
  constexpr double ep = 0.001;
  const double duration = longitudinal_duration + ep;

  PredictedPath path;
  path.time_step = rclcpp::Duration::from_seconds(sampling_time_interval_);
  path.path.reserve(static_cast<size_t>((duration) / sampling_time_interval_));
  for (double dt = 0.0; dt < duration; dt += sampling_time_interval_) {
    const auto future_obj_pose = tier4_autoware_utils::calcOffsetPose(
      object_pose, object_twist.linear.x * dt, object_twist.linear.y * dt, 0.0);
    path.path.push_back(future_obj_pose);
  }

  return path;
}

PredictedPath PathGenerator::generatePolynomialPath(
  const TrackedObject & object, const PosePath & ref_path, const double duration,
  const double lateral_duration, const double speed_limit)
{
  // Get current Frenet Point
  const double ref_path_len = motion_utils::calcArcLength(ref_path);
  const auto current_point = getFrenetPoint(object, ref_path, speed_limit, duration);

  // Step1. Set Target Frenet Point
  // Note that we do not set position s,
  // since we don't know the target longitudinal position
  FrenetPoint terminal_point;
  terminal_point.s_vel = current_point.s_vel;
  terminal_point.s_acc = 0.0;
  terminal_point.d = 0.0;
  terminal_point.d_vel = 0.0;
  terminal_point.d_acc = 0.0;

  // Step2. Generate Predicted Path on a Frenet coordinate
  const auto frenet_predicted_path =
    generateFrenetPath(current_point, terminal_point, ref_path_len, duration, lateral_duration);

  // Step3. Interpolate Reference Path for converting predicted path coordinate
  const auto interpolated_ref_path = interpolateReferencePath(ref_path, frenet_predicted_path);

  if (frenet_predicted_path.size() < 2 || interpolated_ref_path.size() < 2) {
    return generateStraightPath(object, duration);
  }

  // Step4. Convert predicted trajectory from Frenet to Cartesian coordinate
  return convertToPredictedPath(object, frenet_predicted_path, interpolated_ref_path);
}

FrenetPath PathGenerator::generateFrenetPath(
  const FrenetPoint & current_point, const FrenetPoint & target_point, const double max_length,
  const double duration, const double lateral_duration)
{
  FrenetPath path;

  // Compute Lateral and Longitudinal Coefficients to generate the trajectory
  const Eigen::Vector3d lat_coeff =
    calcLatCoefficients(current_point, target_point, lateral_duration);
  const Eigen::Vector2d lon_coeff = calcLonCoefficients(current_point, target_point, duration);

  path.reserve(static_cast<size_t>(duration / sampling_time_interval_));
  for (double t = 0.0; t <= duration; t += sampling_time_interval_) {
    const double current_acc =
      0.0;  // Currently we assume the object is traveling at a constant speed
    const double d_next_ = current_point.d + current_point.d_vel * t +
                           current_acc * 2.0 * std::pow(t, 2) + lat_coeff(0) * std::pow(t, 3) +
                           lat_coeff(1) * std::pow(t, 4) + lat_coeff(2) * std::pow(t, 5);
    // t > lateral_duration: 0.0, else d_next_
    const double d_next = t > lateral_duration ? 0.0 : d_next_;
    const double s_next = current_point.s + current_point.s_vel * t +
                          2.0 * current_acc * std::pow(t, 2) + lon_coeff(0) * std::pow(t, 3) +
                          lon_coeff(1) * std::pow(t, 4);
    if (s_next > max_length) {
      break;
    }

    // We assume the object is traveling at a constant speed along s direction
    FrenetPoint point;
    point.s = std::max(s_next, 0.0);
    point.s_vel = current_point.s_vel;
    point.s_acc = current_point.s_acc;
    point.d = d_next;
    point.d_vel = current_point.d_vel;
    point.d_acc = current_point.d_acc;
    path.push_back(point);
  }

  return path;
}

Eigen::Vector3d PathGenerator::calcLatCoefficients(
  const FrenetPoint & current_point, const FrenetPoint & target_point, const double T)
{
  // Lateral Path Calculation
  // Quintic polynomial for d
  // A = np.array([[T**3, T**4, T**5],
  //               [3 * T ** 2, 4 * T ** 3, 5 * T ** 4],
  //               [6 * T, 12 * T ** 2, 20 * T ** 3]])
  // A_inv = np.matrix([[10/(T**3), -4/(T**2), 1/(2*T)],
  //                    [-15/(T**4), 7/(T**3), -1/(T**2)],
  //                    [6/(T**5), -3/(T**4),  1/(2*T**3)]])
  // b = np.matrix([[xe - self.a0 - self.a1 * T - self.a2 * T**2],
  //                [vxe - self.a1 - 2 * self.a2 * T],
  //                [axe - 2 * self.a2]])
  Eigen::Matrix3d A_lat_inv;
  A_lat_inv << 10 / std::pow(T, 3), -4 / std::pow(T, 2), 1 / (2 * T), -15 / std::pow(T, 4),
    7 / std::pow(T, 3), -1 / std::pow(T, 2), 6 / std::pow(T, 5), -3 / std::pow(T, 4),
    1 / (2 * std::pow(T, 3));
  Eigen::Vector3d b_lat;
  b_lat[0] = target_point.d - current_point.d - current_point.d_vel * T;
  b_lat[1] = target_point.d_vel - current_point.d_vel;
  b_lat[2] = target_point.d_acc;

  return A_lat_inv * b_lat;
}

Eigen::Vector2d PathGenerator::calcLonCoefficients(
  const FrenetPoint & current_point, const FrenetPoint & target_point, const double T)
{
  // Longitudinal Path Calculation
  // Quadric polynomial
  // A_inv = np.matrix([[1/(T**2), -1/(3*T)],
  //                         [-1/(2*T**3), 1/(4*T**2)]])
  // b = np.matrix([[vxe - self.a1 - 2 * self.a2 * T],
  //               [axe - 2 * self.a2]])
  Eigen::Matrix2d A_lon_inv;
  A_lon_inv << 1 / std::pow(T, 2), -1 / (3 * T), -1 / (2 * std::pow(T, 3)),
    1 / (4 * std::pow(T, 2));
  Eigen::Vector2d b_lon;
  b_lon[0] = target_point.s_vel - current_point.s_vel;
  b_lon[1] = 0.0;
  return A_lon_inv * b_lon;
}

PosePath PathGenerator::interpolateReferencePath(
  const PosePath & base_path, const FrenetPath & frenet_predicted_path)
{
  PosePath interpolated_path;
  const size_t interpolate_num = frenet_predicted_path.size();
  if (interpolate_num < 2) {
    interpolated_path.emplace_back(base_path.front());
    return interpolated_path;
  }

  std::vector<double> base_path_x(base_path.size());
  std::vector<double> base_path_y(base_path.size());
  std::vector<double> base_path_z(base_path.size());
  std::vector<double> base_path_s(base_path.size(), 0.0);
  for (size_t i = 0; i < base_path.size(); ++i) {
    base_path_x.at(i) = base_path.at(i).position.x;
    base_path_y.at(i) = base_path.at(i).position.y;
    base_path_z.at(i) = base_path.at(i).position.z;
    if (i > 0) {
      base_path_s.at(i) = base_path_s.at(i - 1) + tier4_autoware_utils::calcDistance2d(
                                                    base_path.at(i - 1), base_path.at(i));
    }
  }

  std::vector<double> resampled_s(frenet_predicted_path.size());
  for (size_t i = 0; i < frenet_predicted_path.size(); ++i) {
    resampled_s.at(i) = frenet_predicted_path.at(i).s;
  }
  if (resampled_s.front() > resampled_s.back()) {
    std::reverse(resampled_s.begin(), resampled_s.end());
  }

  // Spline Interpolation
  std::vector<double> spline_ref_path_x =
    interpolation::spline(base_path_s, base_path_x, resampled_s);
  std::vector<double> spline_ref_path_y =
    interpolation::spline(base_path_s, base_path_y, resampled_s);
  std::vector<double> spline_ref_path_z =
    interpolation::spline(base_path_s, base_path_z, resampled_s);

  interpolated_path.resize(interpolate_num);
  for (size_t i = 0; i < interpolate_num - 1; ++i) {
    geometry_msgs::msg::Pose interpolated_pose;
    const auto current_point =
      tier4_autoware_utils::createPoint(spline_ref_path_x.at(i), spline_ref_path_y.at(i), 0.0);
    const auto next_point = tier4_autoware_utils::createPoint(
      spline_ref_path_x.at(i + 1), spline_ref_path_y.at(i + 1), 0.0);
    const double yaw = tier4_autoware_utils::calcAzimuthAngle(current_point, next_point);
    interpolated_pose.position = tier4_autoware_utils::createPoint(
      spline_ref_path_x.at(i), spline_ref_path_y.at(i), spline_ref_path_z.at(i));
    interpolated_pose.orientation = tier4_autoware_utils::createQuaternionFromYaw(yaw);
    interpolated_path.at(i) = interpolated_pose;
  }
  interpolated_path.back().position = tier4_autoware_utils::createPoint(
    spline_ref_path_x.back(), spline_ref_path_y.back(), spline_ref_path_z.back());
  interpolated_path.back().orientation = interpolated_path.at(interpolate_num - 2).orientation;

  return interpolated_path;
}

PredictedPath PathGenerator::convertToPredictedPath(
  const TrackedObject & object, const FrenetPath & frenet_predicted_path, const PosePath & ref_path)
{
  PredictedPath predicted_path;
  predicted_path.time_step = rclcpp::Duration::from_seconds(sampling_time_interval_);
  predicted_path.path.resize(ref_path.size());
  for (size_t i = 0; i < predicted_path.path.size(); ++i) {
    // Reference Point from interpolated reference path
    const auto & ref_pose = ref_path.at(i);

    // Frenet Point from frenet predicted path
    const auto & frenet_point = frenet_predicted_path.at(i);

    // Converted Pose
    auto predicted_pose = tier4_autoware_utils::calcOffsetPose(ref_pose, 0.0, frenet_point.d, 0.0);
    predicted_pose.position.z = object.kinematics.pose_with_covariance.pose.position.z;
    if (i == 0) {
      predicted_pose.orientation = object.kinematics.pose_with_covariance.pose.orientation;
    } else {
      const double yaw = tier4_autoware_utils::calcAzimuthAngle(
        predicted_path.path.at(i - 1).position, predicted_pose.position);
      predicted_pose.orientation = tier4_autoware_utils::createQuaternionFromYaw(yaw);
    }
    predicted_path.path.at(i) = predicted_pose;
  }

  return predicted_path;
}

FrenetPoint PathGenerator::getFrenetPoint(
  const TrackedObject & object, const PosePath & ref_path, const double duration,
  const double speed_limit)
{
  FrenetPoint frenet_point;
  const auto obj_point = object.kinematics.pose_with_covariance.pose.position;

  const size_t nearest_segment_idx = motion_utils::findNearestSegmentIndex(ref_path, obj_point);
  const double l =
    motion_utils::calcLongitudinalOffsetToSegment(ref_path, nearest_segment_idx, obj_point);
  const float vx = static_cast<float>(object.kinematics.twist_with_covariance.twist.linear.x);
  const float vy = static_cast<float>(object.kinematics.twist_with_covariance.twist.linear.y);
  const float obj_yaw =
    static_cast<float>(tf2::getYaw(object.kinematics.pose_with_covariance.pose.orientation));
  const float lane_yaw =
    static_cast<float>(tf2::getYaw(ref_path.at(nearest_segment_idx).orientation));
  const float delta_yaw = obj_yaw - lane_yaw;

  const float ax =
    (use_vehicle_acceleration_)
      ? static_cast<float>(object.kinematics.acceleration_with_covariance.accel.linear.x)
      : 0.0;
  const float ay =
    (use_vehicle_acceleration_)
      ? static_cast<float>(object.kinematics.acceleration_with_covariance.accel.linear.y)
      : 0.0;

  // Using a decaying acceleration model. Consult the README for more information about the model.
  const double t_h = duration;
  const float λ = std::log(2) / acceleration_exponential_half_life_;

  auto have_same_sign = [](double a, double b) -> bool {
    return (a >= 0.0 && b >= 0.0) || (a < 0.0 && b < 0.0);
  };

  auto get_acceleration_adjusted_velocity = [&](const double v, const double a) {
    constexpr double epsilon = 1E-5;
    if (std::abs(a) < epsilon) {
      // Assume constant speed
      return v;
    }
    // Get velocity after time horizon
    const auto terminal_velocity = v + a * (1.0 / λ) * (1 - std::exp(-λ * t_h));

    // If vehicle is decelerating, make sure its speed does not change signs (we assume it will, at
    // most stop, not reverse its direction)
    if (!have_same_sign(terminal_velocity, v)) {
      // we assume a forwards moving vehicle will not decelerate to 0 and then move backwards
      // if the velocities don't have the same sign, calculate when the vehicle reaches 0 speed ->
      // time t_stop

      // 0 = Vo + acc(1/λ)(1-e^(-λt_stop))
      // e^(-λt_stop) = 1 - (-Vo* λ)/acc
      // t_stop = (-1/λ)*ln(1 - (-Vo* λ)/acc)
      // t_stop = (-1/λ)*ln(1 + (Vo* λ)/acc)
      auto t_stop = (-1.0 / λ) * std::log(1 + (v * λ / a));

      // Calculate the distance traveled until stopping
      auto distance_to_reach_zero_speed =
        v * t_stop + a * t_stop * (1.0 / λ) + a * (1.0 / std::pow(λ, 2)) * (std::exp(-λ * t_h) - 1);
      // Output an equivalent constant speed
      return distance_to_reach_zero_speed / t_h;
    }

    // if the vehicle speed limit is not surpassed we return an equivalent speed = x(T) / T
    // alternatively, if the vehicle is still accelerating and has surpassed the speed limit.
    // assume it will continue accelerating (reckless driving)
    const bool object_has_surpassed_limit_already = v > speed_limit;
    if (terminal_velocity < speed_limit || object_has_surpassed_limit_already)
      return v + a * (1.0 / λ) + (a / (t_h * std::pow(λ, 2))) * (std::exp(-λ * t_h) - 1);

    // It is assumed the vehicle accelerates until final_speed is reached and
    // then continues at constant speed for the rest of the time horizon
    // So, we calculate the time it takes to reach the speed limit and compute how far the vehicle
    // would go if it accelerated until reaching the speed limit, and then continued at a constant
    // speed.
    const double t_f = (-1.0 / λ) * std::log(1 - ((speed_limit - v) * λ) / a);
    const double distance_covered =
      // Distance covered while accelerating
      a * (1.0 / λ) * t_f + a * (1.0 / std::pow(λ, 2)) * (std::exp(-λ * t_f) - 1) + v * t_f +
      // Distance covered at constant speed for the rest of the horizon time
      speed_limit * (t_h - t_f);
    return distance_covered / t_h;
  };

  const float acceleration_adjusted_velocity_x = get_acceleration_adjusted_velocity(vx, ax);
  const float acceleration_adjusted_velocity_y = get_acceleration_adjusted_velocity(vy, ay);

  frenet_point.s = motion_utils::calcSignedArcLength(ref_path, 0, nearest_segment_idx) + l;
  frenet_point.d = motion_utils::calcLateralOffset(ref_path, obj_point);
  frenet_point.s_vel = acceleration_adjusted_velocity_x * std::cos(delta_yaw) -
                       acceleration_adjusted_velocity_y * std::sin(delta_yaw);
  frenet_point.d_vel = acceleration_adjusted_velocity_x * std::sin(delta_yaw) +
                       acceleration_adjusted_velocity_y * std::cos(delta_yaw);
  frenet_point.s_acc = 0.0;
  frenet_point.d_acc = 0.0;

  return frenet_point;
}
}  // namespace map_based_prediction<|MERGE_RESOLUTION|>--- conflicted
+++ resolved
@@ -91,7 +91,6 @@
   const auto velocity = std::max(std::hypot(obj_vel.x, obj_vel.y), min_crosswalk_user_velocity_);
   const auto arrival_time = pedestrian_to_entry_point.norm() / velocity;
 
-<<<<<<< HEAD
   const auto pedestrian_to_entry_point_normalized = pedestrian_to_entry_point.normalized();
   const auto pedestrian_to_entry_point_orientation = tier4_autoware_utils::createQuaternionFromYaw(
     std::atan2(pedestrian_to_entry_point_normalized.y(), pedestrian_to_entry_point_normalized.x()));
@@ -99,10 +98,7 @@
   const auto entry_to_exit_point_orientation = tier4_autoware_utils::createQuaternionFromYaw(
     std::atan2(entry_to_exit_point_normalized.y(), entry_to_exit_point_normalized.x()));
 
-  for (double dt = 0.0; dt < time_horizon_ + ep; dt += sampling_time_interval_) {
-=======
   for (double dt = 0.0; dt < duration + ep; dt += sampling_time_interval_) {
->>>>>>> d5aa5d61
     geometry_msgs::msg::Pose world_frame_pose;
     if (dt < arrival_time) {
       world_frame_pose.position.x =
