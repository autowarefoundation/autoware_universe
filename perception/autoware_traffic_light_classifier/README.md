--- conflicted
+++ resolved
@@ -63,17 +63,8 @@
 
 ### Node Parameters
 
-<<<<<<< HEAD
 {{ json_to_markdown("perception/autoware_traffic_light_classifier/schema/car_traffic_light_classifier.schema.json") }}
 {{ json_to_markdown("perception/autoware_traffic_light_classifier/schema/pedestrian_traffic_light_classifier.schema.json") }}
-=======
-| Name                          | Type   | Description                                                                                                                                                                                                                                                                                                                        |
-| ----------------------------- | ------ | ---------------------------------------------------------------------------------------------------------------------------------------------------------------------------------------------------------------------------------------------------------------------------------------------------------------------------------- |
-| `classifier_type`             | int    | If the value is `1`, cnn_classifier is used                                                                                                                                                                                                                                                                                        |
-| `data_path`                   | str    | Packages data and artifacts directory path                                                                                                                                                                                                                                                                                         |
-| `backlight_threshold`         | double | If the intensity of light is grater than this threshold, the color and shape of the corresponding ROI will be overwritten with UNKNOWN, and the confidence of the overwritten signal will be set to `0.0`. The value should be set in the range of `[0.0, 1.0]`. If you wouldn't like to use this feature, please set it to `1.0`. |
-| `classify_traffic_light_type` | int    | If the value is `0`, vehicular signals are classified. If the value is `1`, pedestrian signals are classified.                                                                                                                                                                                                                     |
->>>>>>> 15ce10e7
 
 ### Core Parameters
 
