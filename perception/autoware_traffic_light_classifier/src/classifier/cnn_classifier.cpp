--- conflicted
+++ resolved
@@ -53,14 +53,8 @@
   readLabelfile(label_file_path, labels_);
 
   classifier_ = std::make_unique<autoware::tensorrt_classifier::TrtClassifier>(
-<<<<<<< HEAD
     model_file_path, precision, batch_config, mean_, std_);
   if (node_ptr_->declare_parameter<bool>("build_only")) {
-=======
-    model_file_path, precision, mean_, std_);
-  batch_size_ = classifier_->getBatchSize();
-  if (node_ptr_->declare_parameter("build_only", false)) {
->>>>>>> 15ce10e7
     RCLCPP_INFO(node_ptr_->get_logger(), "TensorRT engine is built and shutdown node.");
     rclcpp::shutdown();
   }
