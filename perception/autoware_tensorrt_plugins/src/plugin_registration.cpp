// Copyright 2025 TIER IV, Inc.
//
// Licensed under the Apache License, Version 2.0 (the "License");
// you may not use this file except in compliance with the License.
// You may obtain a copy of the License at
//
//     http://www.apache.org/licenses/LICENSE-2.0
//
// Unless required by applicable law or agreed to in writing, software
// distributed under the License is distributed on an "AS IS" BASIS,
// WITHOUT WARRANTIES OR CONDITIONS OF ANY KIND, either express or implied.
// See the License for the specific language governing permissions and
// limitations under the License.

#include "autoware/tensorrt_plugins/argsort_plugin_creator.hpp"
#include "autoware/tensorrt_plugins/get_indices_pairs_implicit_gemm_plugin_creator.hpp"
#include "autoware/tensorrt_plugins/get_indices_pairs_plugin_creator.hpp"
#include "autoware/tensorrt_plugins/implicit_gemm_plugin_creator.hpp"
#include "autoware/tensorrt_plugins/indice_conv_plugin_creator.hpp"
#include "autoware/tensorrt_plugins/quick_cumsum_cuda_plugin_creator.hpp"
#include "autoware/tensorrt_plugins/segment_csr_plugin_creator.hpp"
#include "autoware/tensorrt_plugins/unique_plugin_creator.hpp"

#include <NvInferRuntime.h>

#include <cstdint>
#include <mutex>

class ThreadSafeLoggerFinder
{
public:
  ThreadSafeLoggerFinder() = default;

  // Set the logger finder.
  void setLoggerFinder(nvinfer1::ILoggerFinder * finder)
  {
    std::lock_guard<std::mutex> lk(mutex_);
    if (logger_finder_ == nullptr && finder != nullptr) {
      logger_finder_ = finder;
    }
  }

  // Get the logger.
  nvinfer1::ILogger * getLogger() noexcept
  {
    std::lock_guard<std::mutex> lk(mutex_);
    if (logger_finder_ != nullptr) {
      return logger_finder_->findLogger();
    }
    return nullptr;
  }

private:
  nvinfer1::ILoggerFinder * logger_finder_{nullptr};
  std::mutex mutex_;
};

ThreadSafeLoggerFinder logger_finder;

extern "C" void setLoggerFinder(nvinfer1::ILoggerFinder * finder)
{
  logger_finder.setLoggerFinder(finder);
}

extern "C" nvinfer1::IPluginCreatorInterface * const * getCreators(std::int32_t & num_creators)
{
<<<<<<< HEAD
  num_creators = 5;
=======
  num_creators = 6;
  static nvinfer1::plugin::ArgsortPluginCreator argsort_plugin_creator{};
>>>>>>> 86d92377
  static nvinfer1::plugin::QuickCumsumCudaPluginCreator quick_cumsum_cuda_plugin_creator{};
  static nvinfer1::plugin::GetIndicesPairsImplicitGemmPluginCreator
    get_indices_pairs_implicit_gemm_plugin_creator{};
  static nvinfer1::plugin::GetIndicesPairsPluginCreator get_indices_pairs_plugin_creator{};
  static nvinfer1::plugin::ImplicitGemmPluginCreator implicit_gemm_plugin_creator{};
<<<<<<< HEAD
  static nvinfer1::plugin::IndiceConvPluginCreator
    indice_conv_plugin_creator{};  // cSpell:ignore Indice

  static nvinfer1::IPluginCreatorInterface * const plugin_creator_list[] = {
    &quick_cumsum_cuda_plugin_creator, &get_indices_pairs_implicit_gemm_plugin_creator,
    &get_indices_pairs_plugin_creator, &implicit_gemm_plugin_creator, &indice_conv_plugin_creator};
=======
  static nvinfer1::plugin::SegmentCSRPluginCreator segment_csr_plugin_creator{};
  static nvinfer1::plugin::UniquePluginCreator unique_plugin_creator{};

  static nvinfer1::IPluginCreatorInterface * const plugin_creator_list[] = {
    &argsort_plugin_creator,
    &quick_cumsum_cuda_plugin_creator,
    &get_indices_pairs_implicit_gemm_plugin_creator,
    &implicit_gemm_plugin_creator,
    &segment_csr_plugin_creator,
    &unique_plugin_creator};
>>>>>>> 86d92377
  return plugin_creator_list;
}<|MERGE_RESOLUTION|>--- conflicted
+++ resolved
@@ -64,25 +64,15 @@
 
 extern "C" nvinfer1::IPluginCreatorInterface * const * getCreators(std::int32_t & num_creators)
 {
-<<<<<<< HEAD
-  num_creators = 5;
-=======
-  num_creators = 6;
+  num_creators = 8;
   static nvinfer1::plugin::ArgsortPluginCreator argsort_plugin_creator{};
->>>>>>> 86d92377
   static nvinfer1::plugin::QuickCumsumCudaPluginCreator quick_cumsum_cuda_plugin_creator{};
   static nvinfer1::plugin::GetIndicesPairsImplicitGemmPluginCreator
     get_indices_pairs_implicit_gemm_plugin_creator{};
   static nvinfer1::plugin::GetIndicesPairsPluginCreator get_indices_pairs_plugin_creator{};
   static nvinfer1::plugin::ImplicitGemmPluginCreator implicit_gemm_plugin_creator{};
-<<<<<<< HEAD
   static nvinfer1::plugin::IndiceConvPluginCreator
     indice_conv_plugin_creator{};  // cSpell:ignore Indice
-
-  static nvinfer1::IPluginCreatorInterface * const plugin_creator_list[] = {
-    &quick_cumsum_cuda_plugin_creator, &get_indices_pairs_implicit_gemm_plugin_creator,
-    &get_indices_pairs_plugin_creator, &implicit_gemm_plugin_creator, &indice_conv_plugin_creator};
-=======
   static nvinfer1::plugin::SegmentCSRPluginCreator segment_csr_plugin_creator{};
   static nvinfer1::plugin::UniquePluginCreator unique_plugin_creator{};
 
@@ -90,9 +80,10 @@
     &argsort_plugin_creator,
     &quick_cumsum_cuda_plugin_creator,
     &get_indices_pairs_implicit_gemm_plugin_creator,
+    &get_indices_pairs_plugin_creator,
     &implicit_gemm_plugin_creator,
+    &indice_conv_plugin_creator,
     &segment_csr_plugin_creator,
     &unique_plugin_creator};
->>>>>>> 86d92377
   return plugin_creator_list;
 }