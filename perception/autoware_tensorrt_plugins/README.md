--- conflicted
+++ resolved
@@ -21,13 +21,42 @@
 
 We provide a wrapper for the `bev_pool` operation presented in [BEVFusion](https://github.com/mit-han-lab/bevfusion). Please refer to the original paper for specific details.
 
-<<<<<<< HEAD
+### Scatter operations
+
+We provide a wrapper for the `segment_csr` operation presented in [torch_scatter](https://github.com/rusty1s/pytorch_scatter/tree/master). Please refer to the original code for specific details.
+
 ### Unique
 
 While ONNX supports the unique operation, TensorRT does not provide an implementation. For this reason we implement `Unique` as `CustomUnique` to avoid name classes.
 The implementation mostly follows [torch_scatter](https://github.com/pytorch/pytorch/blob/main/aten/src/ATen/native/cuda/Unique.cu) implementation. Please refer to the original code for specific details.
 
 ## Licenses
+
+### Scatter
+
+The codes under the `src/scatter_ops` and `include/autoware/scatter_ops` directory are copied and modified from [the original implementation](https://github.com/wy17646051/tensorrt_scatter/tree/master) and [TensorRT adaptation](https://github.com/rusty1s/pytorch_scatter/tree/master).
+The original codes belong to the MIT license (original implementation) and Apache License 2.0, whereas further modifications are provided under Apache License 2.0.
+
+> MIT License
+> Copyright (c) 2020 Matthias Fey <matthias.fey@tu-dortmund.de>
+>
+> Permission is hereby granted, free of charge, to any person obtaining a copy
+> of this software and associated documentation files (the "Software"), to deal
+> in the Software without restriction, including without limitation the rights
+> to use, copy, modify, merge, publish, distribute, sublicense, and/or sell
+> copies of the Software, and to permit persons to whom the Software is
+> furnished to do so, subject to the following conditions:
+>
+> The above copyright notice and this permission notice shall be included in
+> all copies or substantial portions of the Software.
+>
+> THE SOFTWARE IS PROVIDED "AS IS", WITHOUT WARRANTY OF ANY KIND, EXPRESS OR
+> IMPLIED, INCLUDING BUT NOT LIMITED TO THE WARRANTIES OF MERCHANTABILITY,
+> FITNESS FOR A PARTICULAR PURPOSE AND NONINFRINGEMENT. IN NO EVENT SHALL THE
+> AUTHORS OR COPYRIGHT HOLDERS BE LIABLE FOR ANY CLAIM, DAMAGES OR OTHER
+> LIABILITY, WHETHER IN AN ACTION OF CONTRACT, TORT OR OTHERWISE, ARISING FROM,
+> OUT OF OR IN CONNECTION WITH THE SOFTWARE OR THE USE OR OTHER DEALINGS IN
+> THE SOFTWARE.
 
 ### Unique
 
@@ -119,37 +148,4 @@
 > INTERRUPTION) HOWEVER CAUSED AND ON ANY THEORY OF LIABILITY, WHETHER IN
 > CONTRACT, STRICT LIABILITY, OR TORT (INCLUDING NEGLIGENCE OR OTHERWISE)
 > ARISING IN ANY WAY OUT OF THE USE OF THIS SOFTWARE, EVEN IF ADVISED OF THE
-> POSSIBILITY OF SUCH DAMAGE.
-=======
-### Scatter operations
-
-We provide a wrapper for the `segment_csr` operation presented in [torch_scatter](https://github.com/rusty1s/pytorch_scatter/tree/master). Please refer to the original code for specific details.
-
-## Licenses
-
-### Scatter
-
-The codes under the `src/scatter_ops` and `include/autoware/scatter_ops` directory are copied and modified from [the original implementation](https://github.com/wy17646051/tensorrt_scatter/tree/master) and [TensorRT adaptation](https://github.com/rusty1s/pytorch_scatter/tree/master).
-The original codes belong to the MIT license (original implementation) and Apache License 2.0, whereas further modifications are provided under Apache License 2.0.
-
-> MIT License
-> Copyright (c) 2020 Matthias Fey <matthias.fey@tu-dortmund.de>
->
-> Permission is hereby granted, free of charge, to any person obtaining a copy
-> of this software and associated documentation files (the "Software"), to deal
-> in the Software without restriction, including without limitation the rights
-> to use, copy, modify, merge, publish, distribute, sublicense, and/or sell
-> copies of the Software, and to permit persons to whom the Software is
-> furnished to do so, subject to the following conditions:
->
-> The above copyright notice and this permission notice shall be included in
-> all copies or substantial portions of the Software.
->
-> THE SOFTWARE IS PROVIDED "AS IS", WITHOUT WARRANTY OF ANY KIND, EXPRESS OR
-> IMPLIED, INCLUDING BUT NOT LIMITED TO THE WARRANTIES OF MERCHANTABILITY,
-> FITNESS FOR A PARTICULAR PURPOSE AND NONINFRINGEMENT. IN NO EVENT SHALL THE
-> AUTHORS OR COPYRIGHT HOLDERS BE LIABLE FOR ANY CLAIM, DAMAGES OR OTHER
-> LIABILITY, WHETHER IN AN ACTION OF CONTRACT, TORT OR OTHERWISE, ARISING FROM,
-> OUT OF OR IN CONNECTION WITH THE SOFTWARE OR THE USE OR OTHER DEALINGS IN
-> THE SOFTWARE.
->>>>>>> dd749af6
+> POSSIBILITY OF SUCH DAMAGE.