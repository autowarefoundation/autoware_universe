--- conflicted
+++ resolved
@@ -141,27 +141,8 @@
   } else {
     P_v_xy = R * P_v_xy_local * R.transpose();
   }
-<<<<<<< HEAD
-  // acceleration covariance often written in object frame
-  const bool has_acceleration_covariance =
-    false;  // currently message does not have acceleration covariance
-  if (has_acceleration_covariance) {
-    // const auto ax_cov =
-    //   object.kinematics.acceleration_with_covariance.covariance[XYZRPY_COV_IDX::X_X]; // This
-    //   is future update
-    // const auto ay_cov =
-    //   object.kinematics.acceleration_with_covariance.covariance[XYZRPY_COV_IDX::Y_Y]; // This
-    //   is future update
-    //  Eigen::Matrix2d P_a_xy_local;
-    //  P_a_xy_local << ax_cov, 0.0, 0.0, ay_cov;
-    P_a_xy = R * P_a_xy_local * R.transpose();
-  } else {
-    P_a_xy = R * P_a_xy_local * R.transpose();
-  }
-=======
 
   P_a_xy = R * P_a_xy_local * R.transpose();
->>>>>>> fcfa6d0b
 
   // put value in P matrix
   // use block description. This assume x,y,vx,vy,ax,ay in this order
