--- conflicted
+++ resolved
@@ -44,8 +44,9 @@
     if (pillar_idx >= num_pillars) return;
 
     // 3D position(z,y,x) of the voxel/pillar
-<<<<<<< HEAD
-    int32_t coord[3] = {coords[pillar_idx*3], coords[pillar_idx*3+1], coords[pillar_idx*3+2]};
+    int32_t coord[3] = {
+      coords[pillar_idx * 3], coords[pillar_idx * 3 + 1],
+      coords[pillar_idx * 3 + 2]};
     if (coord[0] < 0) return; // if coord.z < 0 return
 
     for(std::size_t inner_idx = 0; inner_idx < config.encoder_out_feature_size_; inner_idx++){
@@ -55,16 +56,6 @@
         + config.grid_size_x_ * coord[1] + coord[2];
       scattered_features[scatter_idx] = feature;
     }
-=======
-    int32_t coord[3] = {coords[pillar_idx], coords[pillar_idx + 1], coords[pillar_idx + 2]};
-    if (coord[2] < 0) return;  // if coord.x < 0 return
-
-    const auto feature = pillar_features[config.encoder_out_feature_size_ * pillar_idx];
-    int32_t scatter_idx =
-      config.grid_size_y_ * config.grid_size_x_ * config.encoder_out_feature_size_ +
-      config.grid_size_x_ * coord[1] + coord[2];
-    scattered_features[scatter_idx] = feature;
->>>>>>> 8aecf0da
   }
 }
 
