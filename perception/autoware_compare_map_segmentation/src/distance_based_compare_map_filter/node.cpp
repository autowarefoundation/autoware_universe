--- conflicted
+++ resolved
@@ -48,14 +48,10 @@
 bool DistanceBasedStaticMapLoader::is_close_to_map(
   const pcl::PointXYZ & point, const double distance_threshold)
 {
-<<<<<<< HEAD
-  if (map_ptr_ == nullptr) {
-=======
   if (!is_initialized_.load(std::memory_order_acquire)) {
     return false;
   }
-  if (map_ptr_ == NULL) {
->>>>>>> ca2e1c4e
+  if (map_ptr_ == nullptr) {
     return false;
   }
   if (tree_ == nullptr) {
