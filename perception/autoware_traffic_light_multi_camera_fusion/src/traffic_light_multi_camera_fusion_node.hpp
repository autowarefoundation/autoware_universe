// Copyright 2023 TIER IV, Inc.
//
// Licensed under the Apache License, Version 2.0 (the "License");
// you may not use this file except in compliance with the License.
// You may obtain a copy of the License at
//
//     http://www.apache.org/licenses/LICENSE-2.0
//
// Unless required by applicable law or agreed to in writing, software
// distributed under the License is distributed on an "AS IS" BASIS,
// WITHOUT WARRANTIES OR CONDITIONS OF ANY KIND, either express or implied.
// See the License for the specific language governing permissions and
// limitations under the License.

#ifndef TRAFFIC_LIGHT_MULTI_CAMERA_FUSION_NODE_HPP_
#define TRAFFIC_LIGHT_MULTI_CAMERA_FUSION_NODE_HPP_

#include "traffic_light_multi_camera_fusion_process.hpp"

#include <rclcpp/rclcpp.hpp>

#include <autoware_map_msgs/msg/lanelet_map_bin.hpp>
#include <autoware_perception_msgs/msg/traffic_light_group_array.hpp>
#include <sensor_msgs/msg/camera_info.hpp>
#include <tier4_perception_msgs/msg/traffic_light_array.hpp>
#include <tier4_perception_msgs/msg/traffic_light_roi_array.hpp>

#include <lanelet2_core/Forward.h>
#include <message_filters/subscriber.h>
#include <message_filters/sync_policies/approximate_time.h>
#include <message_filters/sync_policies/exact_time.h>
#include <message_filters/synchronizer.h>

#include <list>
#include <map>
#include <memory>
#include <set>
#include <utility>
#include <vector>

namespace autoware::traffic_light
{
namespace mf = message_filters;

<<<<<<< HEAD
struct FusionRecord
{
  std_msgs::msg::Header header;
  sensor_msgs::msg::CameraInfo cam_info;
  tier4_perception_msgs::msg::TrafficLightRoi roi;
  tier4_perception_msgs::msg::TrafficLight signal;
};

struct FusionRecordArr
{
  std_msgs::msg::Header header;
  sensor_msgs::msg::CameraInfo cam_info;
  tier4_perception_msgs::msg::TrafficLightRoiArray rois;
  tier4_perception_msgs::msg::TrafficLightArray signals;
};

bool operator<(const FusionRecordArr & r1, const FusionRecordArr & r2)
{
  return rclcpp::Time(r1.header.stamp) < rclcpp::Time(r2.header.stamp);
}

using StateKey = std::pair<uint8_t, uint8_t>;

struct GroupFusionInfo
{
  std::map<StateKey, double> accumulated_log_odds;
  std::map<StateKey, FusionRecord> best_record_for_state;
};

=======
>>>>>>> 1c8015a4
class MultiCameraFusion : public rclcpp::Node
{
public:
  using CamInfoType = sensor_msgs::msg::CameraInfo;
  using RoiType = tier4_perception_msgs::msg::TrafficLightRoi;
  using SignalType = tier4_perception_msgs::msg::TrafficLight;
  using SignalArrayType = tier4_perception_msgs::msg::TrafficLightArray;
  using RoiArrayType = tier4_perception_msgs::msg::TrafficLightRoiArray;
  using IdType = tier4_perception_msgs::msg::TrafficLightRoi::_traffic_light_id_type;
  using NewSignalType = autoware_perception_msgs::msg::TrafficLightGroup;
  using NewSignalArrayType = autoware_perception_msgs::msg::TrafficLightGroupArray;

  using RecordArrayType = std::pair<RoiArrayType, SignalArrayType>;

  explicit MultiCameraFusion(const rclcpp::NodeOptions & node_options);

private:
  void trafficSignalRoiCallback(
    const CamInfoType::ConstSharedPtr cam_info_msg, const RoiArrayType::ConstSharedPtr roi_msg,
    const SignalArrayType::ConstSharedPtr signal_msg);

  void mapCallback(const autoware_map_msgs::msg::LaneletMapBin::ConstSharedPtr input_msg);

  void multiCameraFusion(std::map<IdType, utils::FusionRecord> & fused_record_map);

  void convertOutputMsg(
    const std::map<IdType, utils::FusionRecord> & grouped_record_map, NewSignalArrayType & msg_out);

  void groupFusion(
    const std::map<IdType, utils::FusionRecord> & fused_record_map,
    std::map<IdType, utils::FusionRecord> & grouped_record_map);

  using ExactSyncPolicy = mf::sync_policies::ExactTime<CamInfoType, RoiArrayType, SignalArrayType>;
  using ExactSync = mf::Synchronizer<ExactSyncPolicy>;
  using ApproximateSyncPolicy =
    mf::sync_policies::ApproximateTime<CamInfoType, RoiArrayType, SignalArrayType>;
  using ApproximateSync = mf::Synchronizer<ApproximateSyncPolicy>;

  std::vector<std::unique_ptr<mf::Subscriber<SignalArrayType>>> signal_subs_;
  std::vector<std::unique_ptr<mf::Subscriber<RoiArrayType>>> roi_subs_;
  std::vector<std::unique_ptr<mf::Subscriber<CamInfoType>>> cam_info_subs_;
  std::vector<std::unique_ptr<ExactSync>> exact_sync_subs_;
  std::vector<std::unique_ptr<ApproximateSync>> approximate_sync_subs_;
  rclcpp::Subscription<autoware_map_msgs::msg::LaneletMapBin>::SharedPtr map_sub_;

  rclcpp::Publisher<NewSignalArrayType>::SharedPtr signal_pub_;
  /*
  the mapping from traffic light id (instance id) to regulatory element id (group id)
  */
  std::map<lanelet::Id, std::vector<lanelet::Id>> traffic_light_id_to_regulatory_ele_id_;
  /*
  save record arrays by increasing timestamp order.
  use multiset in case there are multiple cameras publishing images at exactly the same time
  */
  std::multiset<utils::FusionRecordArr> record_arr_set_;
  bool is_approximate_sync_;
  /*
  for every input message input_m, if the timestamp difference between input_m and the latest
  message is smaller than message_lifespan_, then input_m would be used for the fusion. Otherwise,
  it would be discarded
  */
  double message_lifespan_;
  /**
   * @brief The prior log-odds for a traffic light state.
   *
   * This corresponds to a prior probability of 0.5, representing a state of
   * complete uncertainty before any evidence is considered.
   *
   * Example of a biased prior: If we wanted to assume a slight bias
   * towards "Red" by default (e.g., 60% probability), we would set this
   * to log(0.6 / 0.4) ≈ 0.405.
   * double prior_log_odds_; = 0.405;
   */
  double prior_log_odds_;
};
}  // namespace autoware::traffic_light
#endif  // TRAFFIC_LIGHT_MULTI_CAMERA_FUSION_NODE_HPP_<|MERGE_RESOLUTION|>--- conflicted
+++ resolved
@@ -42,7 +42,6 @@
 {
 namespace mf = message_filters;
 
-<<<<<<< HEAD
 struct FusionRecord
 {
   std_msgs::msg::Header header;
@@ -72,8 +71,6 @@
   std::map<StateKey, FusionRecord> best_record_for_state;
 };
 
-=======
->>>>>>> 1c8015a4
 class MultiCameraFusion : public rclcpp::Node
 {
 public:
