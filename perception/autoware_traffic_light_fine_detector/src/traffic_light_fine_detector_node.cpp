--- conflicted
+++ resolved
@@ -61,13 +61,8 @@
 
   std::string model_path = declare_parameter("fine_detector_model_path", "");
   std::string label_path = declare_parameter("fine_detector_label_path", "");
-<<<<<<< HEAD
   std::string precision = declare_parameter("fine_detector_precision", "fp32");
   const uint8_t gpu_id = declare_parameter("gpu_id");
-=======
-  std::string precision = declare_parameter("fine_detector_precision", "fp16");
-  const uint8_t gpu_id = declare_parameter("gpu_id", 0);
->>>>>>> 32746958
   // Objects with a score lower than this value will be ignored.
   // This threshold will be ignored if specified model contains EfficientNMS_TRT module in it
   score_thresh_ = declare_parameter("fine_detector_score_thresh");
