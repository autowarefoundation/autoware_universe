--- conflicted
+++ resolved
@@ -2,8 +2,6 @@
 Changelog for package autoware_simple_object_merger
 ^^^^^^^^^^^^^^^^^^^^^^^^^^^^^^^^^^^^^^^^^^^^^^^^^^^
 
-<<<<<<< HEAD
-=======
 0.48.0 (2025-11-18)
 -------------------
 * Merge remote-tracking branch 'origin/main' into humble
@@ -16,7 +14,6 @@
   add maintainer
 * Contributors: Kotaro Uetake, Masaki Baba, Ryohsuke Mitsudome
 
->>>>>>> 3c738968
 0.47.1 (2025-08-14)
 -------------------
 
