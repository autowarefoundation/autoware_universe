# tensorrt_yolox

## Purpose

This package detects target objects e.g., cars, trucks, bicycles, and pedestrians and segment target objects such as cars, trucks, buses and pedestrian, building, vegetation, road, sidewalk on a image based on [YOLOX](https://github.com/Megvii-BaseDetection/YOLOX) model with multi-header structure.

## Inner-workings / Algorithms

### Cite

<!-- cspell: ignore Zheng, Songtao, Feng, Zeming, Jian, semseg -->

Zheng Ge, Songtao Liu, Feng Wang, Zeming Li, Jian Sun, "YOLOX: Exceeding YOLO Series in 2021", arXiv preprint arXiv:2107.08430, 2021 [[ref](https://arxiv.org/abs/2107.08430)]

## Inputs / Outputs

### Input

| Name       | Type                | Description     |
| ---------- | ------------------- | --------------- |
| `in/image` | `sensor_msgs/Image` | The input image |

### Output

| Name             | Type                                               | Description                                                         |
| ---------------- | -------------------------------------------------- | ------------------------------------------------------------------- |
| `out/objects`    | `tier4_perception_msgs/DetectedObjectsWithFeature` | The detected objects with 2D bounding boxes                         |
| `out/image`      | `sensor_msgs/Image`                                | The image with 2D bounding boxes for visualization                  |
| `out/mask`       | `sensor_msgs/Image`                                | The semantic segmentation mask                                      |
| `out/color_mask` | `sensor_msgs/Image`                                | The colorized image of semantic segmentation mask for visualization |

## Parameters

<<<<<<< HEAD
{{ json_to_markdown("perception/tensorrt_yolox/schema/yolox_s_plus_opt.schema.json") }}
{{ json_to_markdown("perception/tensorrt_yolox/schema/yolox_tiny.schema.json") }}
=======
### Core Parameters

| Name              | Type  | Default Value | Description                                                                            |
| ----------------- | ----- | ------------- | -------------------------------------------------------------------------------------- |
| `score_threshold` | float | 0.3           | If the objectness score is less than this value, the object is ignored in yolox layer. |
| `nms_threshold`   | float | 0.7           | The IoU threshold for NMS method                                                       |

**NOTE:** These two parameters are only valid for "plain" model (described later).

### Node Parameters

| Name                                   | Type   | Default Value | Description                                                                                                                                                                                                                                 |
| -------------------------------------- | ------ | ------------- | ------------------------------------------------------------------------------------------------------------------------------------------------------------------------------------------------------------------------------------------- |
| `model_path`                           | string | ""            | The onnx file name for yolox model                                                                                                                                                                                                          |
| `model_name`                           | string | ""            | The yolox model name: <br /> "yolox-sPlus-T4-960x960-pseudo-finetune" for detection only, could reduce resource and processing_time <br /> "yolox-sPlus-opt-pseudoV2-T4-960x960-T4-seg16cls" for multi-task including semantic segmentation |
| `label_path`                           | string | ""            | The label file with label names for detected objects written on it                                                                                                                                                                          |
| `precision`                            | string | "fp16"        | The inference mode: "fp32", "fp16", "int8"                                                                                                                                                                                                  |
| `build_only`                           | bool   | false         | shutdown node after TensorRT engine file is built                                                                                                                                                                                           |
| `calibration_algorithm`                | string | "MinMax"      | Calibration algorithm to be used for quantization when precision==int8. Valid value is one of: Entropy",("Legacy" \| "Percentile"), "MinMax"]                                                                                               |
| `dla_core_id`                          | int    | -1            | If positive ID value is specified, the node assign inference task to the DLA core                                                                                                                                                           |
| `quantize_first_layer`                 | bool   | false         | If true, set the operating precision for the first (input) layer to be fp16. This option is valid only when precision==int8                                                                                                                 |
| `quantize_last_layer`                  | bool   | false         | If true, set the operating precision for the last (output) layer to be fp16. This option is valid only when precision==int8                                                                                                                 |
| `profile_per_layer`                    | bool   | false         | If true, profiler function will be enabled. Since the profile function may affect execution speed, it is recommended to set this flag true only for development purpose.                                                                    |
| `clip_value`                           | double | 0.0           | If positive value is specified, the value of each layer output will be clipped between [0.0, clip_value]. This option is valid only when precision==int8 and used to manually specify the dynamic range instead of using any calibration    |
| `preprocess_on_gpu`                    | bool   | true          | If true, pre-processing is performed on GPU                                                                                                                                                                                                 |
| `calibration_image_list_path`          | string | ""            | Path to a file which contains path to images. Those images will be used for int8 quantization.                                                                                                                                              |
| `yolox_s_plus_opt_param_path`          | string | ""            | Path to parameter file                                                                                                                                                                                                                      |
| `is_publish_color_mask`                | bool   | false         | If true, publish color mask for result visualization                                                                                                                                                                                        |
| `is_roi_overlap_segment`               | bool   | true          | If true, overlay detected object roi onto semantic segmentation to avoid over-filtering pointcloud especially small size objects                                                                                                            |
| `overlap_roi_score_threshold`          | float  | 0.3           | minimum existence_probability of detected roi considered to replace segmentation                                                                                                                                                            |
| `roi_overlay_segment_label.UNKNOWN`    | bool   | true          | If true, unknown objects roi will be overlaid onto sematic segmentation mask.                                                                                                                                                               |
| `roi_overlay_segment_label.CAR`        | bool   | false         | If true, car objects roi will be overlaid onto sematic segmentation mask.                                                                                                                                                                   |
| `roi_overlay_segment_label.TRUCK`      | bool   | false         | If true, truck objects roi will be overlaid onto sematic segmentation mask.                                                                                                                                                                 |
| `roi_overlay_segment_label.BUS`        | bool   | false         | If true, bus objects roi will be overlaid onto sematic segmentation mask.                                                                                                                                                                   |
| `roi_overlay_segment_label.MOTORCYCLE` | bool   | true          | If true, motorcycle objects roi will be overlaid onto sematic segmentation mask.                                                                                                                                                            |
| `roi_overlay_segment_label.BICYCLE`    | bool   | true          | If true, bicycle objects roi will be overlaid onto sematic segmentation mask.                                                                                                                                                               |
| `roi_overlay_segment_label.PEDESTRIAN` | bool   | true          | If true, pedestrian objects roi will be overlaid onto sematic segmentation mask.                                                                                                                                                            |
| `roi_overlay_segment_label.ANIMAL`     | bool   | true          | If true, animal objects roi will be overlaid onto sematic segmentation mask.                                                                                                                                                                |
>>>>>>> da0df3e9

## Assumptions / Known limits

The label contained in detected 2D bounding boxes (i.e., `out/objects`) will be either one of the followings:

- CAR
- PEDESTRIAN ("PERSON" will also be categorized as "PEDESTRIAN")
- BUS
- TRUCK
- BICYCLE
- MOTORCYCLE

If other labels (case insensitive) are contained in the file specified via the `label_file` parameter,
those are labeled as `UNKNOWN`, while detected rectangles are drawn in the visualization result (`out/image`).

The semantic segmentation mask is a gray image whose each pixel is index of one following class:

| index | semantic name    |
| ----- | ---------------- |
| 0     | road             |
| 1     | building         |
| 2     | wall             |
| 3     | obstacle         |
| 4     | traffic_light    |
| 5     | traffic_sign     |
| 6     | person           |
| 7     | vehicle          |
| 8     | bike             |
| 9     | road             |
| 10    | sidewalk         |
| 11    | roadPaint        |
| 12    | curbstone        |
| 13    | crosswalk_others |
| 14    | vegetation       |
| 15    | sky              |

## Onnx model

A sample model (named `yolox-tiny.onnx`) is downloaded by ansible script on env preparation stage, if not, please, follow [Manual downloading of artifacts](https://github.com/autowarefoundation/autoware/tree/main/ansible/roles/artifacts).
To accelerate Non-maximum-suppression (NMS), which is one of the common post-process after object detection inference,
`EfficientNMS_TRT` module is attached after the ordinal YOLOX (tiny) network.
The `EfficientNMS_TRT` module contains fixed values for `score_threshold` and `nms_threshold` in it,
hence these parameters are ignored when users specify ONNX models including this module.

This package accepts both `EfficientNMS_TRT` attached ONNXs and [models published from the official YOLOX repository](https://github.com/Megvii-BaseDetection/YOLOX/tree/main/demo/ONNXRuntime#download-onnx-models) (we referred to them as "plain" models).

In addition to `yolox-tiny.onnx`, a custom model named `yolox-sPlus-opt-pseudoV2-T4-960x960-T4-seg16cls` is either available.
This model is multi-header structure model which is based on YOLOX-s and tuned to perform more accurate detection with almost comparable execution speed with `yolox-tiny`.
To get better results with this model, users are recommended to use some specific running arguments
such as `precision:=int8`, `calibration_algorithm:=Entropy`, `clip_value:=6.0`.
Users can refer `launch/yolox_sPlus_opt.launch.xml` to see how this model can be used.
Beside detection result, this model also output image semantic segmentation result for pointcloud filtering purpose.

All models are automatically converted to TensorRT format.
These converted files will be saved in the same directory as specified ONNX files
with `.engine` filename extension and reused from the next run.
The conversion process may take a while (**typically 10 to 20 minutes**) and the inference process is blocked
until complete the conversion, so it will take some time until detection results are published (**even until appearing in the topic list**) on the first run

### Package acceptable model generation

To convert users' own model that saved in PyTorch's `pth` format into ONNX,
users can exploit the converter offered by the official repository.
For the convenience, only procedures are described below.
Please refer [the official document](https://github.com/Megvii-BaseDetection/YOLOX/tree/main/demo/ONNXRuntime#convert-your-model-to-onnx) for more detail.

#### For plain models

1. Install dependency

   ```shell
   git clone git@github.com:Megvii-BaseDetection/YOLOX.git
   cd YOLOX
   python3 setup.py develop --user
   ```

2. Convert pth into ONNX

   ```shell
   python3 tools/export_onnx.py \
     --output-name YOUR_YOLOX.onnx \
     -f YOUR_YOLOX.py \
     -c YOUR_YOLOX.pth
   ```

#### For EfficientNMS_TRT embedded models

1. Install dependency

   ```shell
   git clone git@github.com:Megvii-BaseDetection/YOLOX.git
   cd YOLOX
   python3 setup.py develop --user
   pip3 install git+ssh://git@github.com/wep21/yolox_onnx_modifier.git --user
   ```

2. Convert pth into ONNX

   ```shell
   python3 tools/export_onnx.py \
     --output-name YOUR_YOLOX.onnx \
     -f YOUR_YOLOX.py \
     -c YOUR_YOLOX.pth
     --decode_in_inference
   ```

3. Embed `EfficientNMS_TRT` to the end of YOLOX

   ```shell
   yolox_onnx_modifier YOUR_YOLOX.onnx -o YOUR_YOLOX_WITH_NMS.onnx
   ```

## Label file

A sample label file (named `label.txt`) and semantic segmentation color map file (name `semseg_color_map.csv`) are also downloaded automatically during env preparation process
(**NOTE:** This file is incompatible with models that output labels for the COCO dataset (e.g., models from the official YOLOX repository)).

This file represents the correspondence between class index (integer outputted from YOLOX network) and
class label (strings making understanding easier). This package maps class IDs (incremented from 0)
with labels according to the order in this file.

## Reference repositories

- <https://github.com/Megvii-BaseDetection/YOLOX>
- <https://github.com/wep21/yolox_onnx_modifier>
- <https://github.com/tier4/trt-yoloXP><|MERGE_RESOLUTION|>--- conflicted
+++ resolved
@@ -31,49 +31,8 @@
 
 ## Parameters
 
-<<<<<<< HEAD
 {{ json_to_markdown("perception/tensorrt_yolox/schema/yolox_s_plus_opt.schema.json") }}
 {{ json_to_markdown("perception/tensorrt_yolox/schema/yolox_tiny.schema.json") }}
-=======
-### Core Parameters
-
-| Name              | Type  | Default Value | Description                                                                            |
-| ----------------- | ----- | ------------- | -------------------------------------------------------------------------------------- |
-| `score_threshold` | float | 0.3           | If the objectness score is less than this value, the object is ignored in yolox layer. |
-| `nms_threshold`   | float | 0.7           | The IoU threshold for NMS method                                                       |
-
-**NOTE:** These two parameters are only valid for "plain" model (described later).
-
-### Node Parameters
-
-| Name                                   | Type   | Default Value | Description                                                                                                                                                                                                                                 |
-| -------------------------------------- | ------ | ------------- | ------------------------------------------------------------------------------------------------------------------------------------------------------------------------------------------------------------------------------------------- |
-| `model_path`                           | string | ""            | The onnx file name for yolox model                                                                                                                                                                                                          |
-| `model_name`                           | string | ""            | The yolox model name: <br /> "yolox-sPlus-T4-960x960-pseudo-finetune" for detection only, could reduce resource and processing_time <br /> "yolox-sPlus-opt-pseudoV2-T4-960x960-T4-seg16cls" for multi-task including semantic segmentation |
-| `label_path`                           | string | ""            | The label file with label names for detected objects written on it                                                                                                                                                                          |
-| `precision`                            | string | "fp16"        | The inference mode: "fp32", "fp16", "int8"                                                                                                                                                                                                  |
-| `build_only`                           | bool   | false         | shutdown node after TensorRT engine file is built                                                                                                                                                                                           |
-| `calibration_algorithm`                | string | "MinMax"      | Calibration algorithm to be used for quantization when precision==int8. Valid value is one of: Entropy",("Legacy" \| "Percentile"), "MinMax"]                                                                                               |
-| `dla_core_id`                          | int    | -1            | If positive ID value is specified, the node assign inference task to the DLA core                                                                                                                                                           |
-| `quantize_first_layer`                 | bool   | false         | If true, set the operating precision for the first (input) layer to be fp16. This option is valid only when precision==int8                                                                                                                 |
-| `quantize_last_layer`                  | bool   | false         | If true, set the operating precision for the last (output) layer to be fp16. This option is valid only when precision==int8                                                                                                                 |
-| `profile_per_layer`                    | bool   | false         | If true, profiler function will be enabled. Since the profile function may affect execution speed, it is recommended to set this flag true only for development purpose.                                                                    |
-| `clip_value`                           | double | 0.0           | If positive value is specified, the value of each layer output will be clipped between [0.0, clip_value]. This option is valid only when precision==int8 and used to manually specify the dynamic range instead of using any calibration    |
-| `preprocess_on_gpu`                    | bool   | true          | If true, pre-processing is performed on GPU                                                                                                                                                                                                 |
-| `calibration_image_list_path`          | string | ""            | Path to a file which contains path to images. Those images will be used for int8 quantization.                                                                                                                                              |
-| `yolox_s_plus_opt_param_path`          | string | ""            | Path to parameter file                                                                                                                                                                                                                      |
-| `is_publish_color_mask`                | bool   | false         | If true, publish color mask for result visualization                                                                                                                                                                                        |
-| `is_roi_overlap_segment`               | bool   | true          | If true, overlay detected object roi onto semantic segmentation to avoid over-filtering pointcloud especially small size objects                                                                                                            |
-| `overlap_roi_score_threshold`          | float  | 0.3           | minimum existence_probability of detected roi considered to replace segmentation                                                                                                                                                            |
-| `roi_overlay_segment_label.UNKNOWN`    | bool   | true          | If true, unknown objects roi will be overlaid onto sematic segmentation mask.                                                                                                                                                               |
-| `roi_overlay_segment_label.CAR`        | bool   | false         | If true, car objects roi will be overlaid onto sematic segmentation mask.                                                                                                                                                                   |
-| `roi_overlay_segment_label.TRUCK`      | bool   | false         | If true, truck objects roi will be overlaid onto sematic segmentation mask.                                                                                                                                                                 |
-| `roi_overlay_segment_label.BUS`        | bool   | false         | If true, bus objects roi will be overlaid onto sematic segmentation mask.                                                                                                                                                                   |
-| `roi_overlay_segment_label.MOTORCYCLE` | bool   | true          | If true, motorcycle objects roi will be overlaid onto sematic segmentation mask.                                                                                                                                                            |
-| `roi_overlay_segment_label.BICYCLE`    | bool   | true          | If true, bicycle objects roi will be overlaid onto sematic segmentation mask.                                                                                                                                                               |
-| `roi_overlay_segment_label.PEDESTRIAN` | bool   | true          | If true, pedestrian objects roi will be overlaid onto sematic segmentation mask.                                                                                                                                                            |
-| `roi_overlay_segment_label.ANIMAL`     | bool   | true          | If true, animal objects roi will be overlaid onto sematic segmentation mask.                                                                                                                                                                |
->>>>>>> da0df3e9
 
 ## Assumptions / Known limits
 
