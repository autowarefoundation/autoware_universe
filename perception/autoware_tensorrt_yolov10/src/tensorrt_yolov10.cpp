// Copyright 2023 TIER IV, Inc.
//
// Licensed under the Apache License, Version 2.0 (the "License");
// you may not use this file except in compliance with the License.
// You may obtain a copy of the License at
//
//     http://www.apache.org/licenses/LICENSE-2.0
//
// Unless required by applicable law or agreed to in writing, software
// distributed under the License is distributed on an "AS IS" BASIS,
// WITHOUT WARRANTIES OR CONDITIONS OF ANY KIND, either express or implied.
// See the License for the specific language governing permissions and
// limitations under the License.

#include "cuda_utils/cuda_check_error.hpp"
#include "cuda_utils/cuda_unique_ptr.hpp"

#include <autoware/tensorrt_yolov10/calibrator.hpp>
#include <autoware/tensorrt_yolov10/preprocess.hpp>
#include <autoware/tensorrt_yolov10/tensorrt_yolov10.hpp>
#include <experimental/filesystem>

#include <assert.h>

#include <algorithm>
#include <fstream>
#include <functional>
#include <iomanip>
#include <iostream>
#include <memory>
#include <numeric>
#include <stdexcept>
#include <string>
#include <vector>

#define PRINT_DEBUG_INFO printf("line:%d\n", __LINE__);

namespace
{
static void trimLeft(std::string & s)
{
  s.erase(s.begin(), find_if(s.begin(), s.end(), [](int ch) { return !isspace(ch); }));
}

static void trimRight(std::string & s)
{
  s.erase(find_if(s.rbegin(), s.rend(), [](int ch) { return !isspace(ch); }).base(), s.end());
}

std::string trim(std::string & s)
{
  trimLeft(s);
  trimRight(s);
  return s;
}

bool fileExists(const std::string & file_name, bool verbose)
{
  if (!std::experimental::filesystem::exists(std::experimental::filesystem::path(file_name))) {
    if (verbose) {
      std::cout << "File does not exist : " << file_name << std::endl;
    }
    return false;
  }
  return true;
}

std::vector<std::string> loadListFromTextFile(const std::string & filename)
{
  assert(fileExists(filename, true));
  std::vector<std::string> list;

  std::ifstream f(filename);
  if (!f) {
    std::cout << "failed to open " << filename << std::endl;
    assert(0);
  }

  std::string line;
  while (std::getline(f, line)) {
    if (line.empty()) {
      continue;
    } else {
      list.push_back(trim(line));
    }
  }

  return list;
}

std::vector<std::string> loadImageList(const std::string & filename, const std::string & prefix)
{
  std::vector<std::string> fileList = loadListFromTextFile(filename);
  for (auto & file : fileList) {
    if (fileExists(file, false)) {
      continue;
    } else {
      std::string prefixed = prefix + file;
      if (fileExists(prefixed, false))
        file = prefixed;
      else
        std::cerr << "WARNING: couldn't find: " << prefixed << " while loading: " << filename
                  << std::endl;
    }
  }
  return fileList;
}

}  // anonymous namespace

namespace autoware::tensorrt_yolov10
{
TrtYolov10::TrtYolov10(
  const std::string & model_path, const std::string & precision, const int num_class,
  const float score_threshold, const tensorrt_common::BuildConfig build_config,
  const bool use_gpu_preprocess, const uint8_t gpu_id, std::string calibration_image_list_path,
  const double norm_factor, [[maybe_unused]] const std::string & cache_dir,
  const tensorrt_common::BatchConfig & batch_config, const size_t max_workspace_size)
: gpu_id_(gpu_id), is_gpu_initialized_(false)
{
  if (!setCudaDeviceId(gpu_id_)) {
    return;
  }
  is_gpu_initialized_ = true;

  num_class_ = num_class;
  score_threshold_ = score_threshold;

  src_width_ = -1;
  src_height_ = -1;
  norm_factor_ = norm_factor;
  batch_size_ = batch_config[2];
  multitask_ = 0;
  stream_ = makeCudaStream();

  if (precision == "int8") {
    if (build_config.clip_value <= 0.0) {
      if (calibration_image_list_path.empty()) {
        throw std::runtime_error(
          "calibration_image_list_path should be passed to generate int8 engine "
          "or specify values larger than zero to clip_value.");
      }
    } else {
      // if clip value is larger than zero, calibration file is not needed
      calibration_image_list_path = "";
    }

    int max_batch_size = batch_size_;
    nvinfer1::Dims input_dims = tensorrt_common::get_input_dims(model_path);
    std::vector<std::string> calibration_images;
    if (calibration_image_list_path != "") {
      calibration_images = loadImageList(calibration_image_list_path, "");
    }
    tensorrt_yolov10::ImageStream stream(max_batch_size, input_dims, calibration_images);
    fs::path calibration_table{model_path};
    std::string ext = "";
    if (build_config.calib_type_str == "Entropy") {
      ext = "EntropyV2-";
    } else if (
      build_config.calib_type_str == "Legacy" || build_config.calib_type_str == "Percentile") {
      ext = "Legacy-";
    } else {
      ext = "MinMax-";
    }

    ext += "calibration.table";
    calibration_table.replace_extension(ext);
    fs::path histogram_table{model_path};
    ext = "histogram.table";
    histogram_table.replace_extension(ext);

    std::unique_ptr<nvinfer1::IInt8Calibrator> calibrator;
    if (build_config.calib_type_str == "Entropy") {
      calibrator.reset(
        new tensorrt_yolov10::Int8EntropyCalibrator(stream, calibration_table, norm_factor_));

    } else if (
      build_config.calib_type_str == "Legacy" || build_config.calib_type_str == "Percentile") {
      const double quantile = 0.999999;
      const double cutoff = 0.999999;
      calibrator.reset(new tensorrt_yolov10::Int8LegacyCalibrator(
        stream, calibration_table, histogram_table, norm_factor_, true, quantile, cutoff));
    } else {
      calibrator.reset(
        new tensorrt_yolov10::Int8MinMaxCalibrator(stream, calibration_table, norm_factor_));
    }
    trt_common_ = std::make_unique<tensorrt_common::TrtCommon>(
      model_path, precision, std::move(calibrator), batch_config, max_workspace_size, build_config);
  } else {
    trt_common_ = std::make_unique<tensorrt_common::TrtCommon>(
      model_path, precision, nullptr, batch_config, max_workspace_size, build_config);
  }
  trt_common_->setup();

  if (!trt_common_->isInitialized()) {
    return;
  }
  num_class_ = num_class;
  score_threshold_ = score_threshold;

  // GPU memory allocation
  const auto input_dims = trt_common_->getBindingDimensions(0);
  const auto input_size =
    std::accumulate(input_dims.d + 1, input_dims.d + input_dims.nbDims, 1, std::multiplies<int>());

  const auto output_dims = trt_common_->getBindingDimensions(1);
  input_d_ = cuda_utils::make_unique<float[]>(batch_config[2] * input_size);
  max_detections_ = output_dims.d[1];
  out_elem_num_ = std::accumulate(
    output_dims.d + 1, output_dims.d + output_dims.nbDims, 1, std::multiplies<int>());
  out_elem_num_ = out_elem_num_ * batch_config[2];
  out_elem_num_per_batch_ = static_cast<int>(out_elem_num_ / batch_config[2]);
  out_d_ = cuda_utils::make_unique<float[]>(out_elem_num_);
  out_h_ = cuda_utils::make_unique_host<float[]>(out_elem_num_, cudaHostAllocPortable);

  if (use_gpu_preprocess) {
    use_gpu_preprocess_ = true;
    image_buf_h_ = nullptr;
    image_buf_d_ = nullptr;
  } else {
    use_gpu_preprocess_ = false;
  }
}

TrtYolov10::~TrtYolov10()
{
  if (use_gpu_preprocess_) {
    if (image_buf_h_) {
      image_buf_h_.reset();
    }
    if (image_buf_d_) {
      image_buf_d_.reset();
    }
    if (argmax_buf_d_) {
      argmax_buf_d_.reset();
    }
  }
}

bool TrtYolov10::setCudaDeviceId(const uint8_t gpu_id)
{
  cudaError_t cuda_err = cudaSetDevice(gpu_id);
  if (cuda_err != cudaSuccess) {
    return false;
  } else {
    return true;
  }
}

void TrtYolov10::preProcess(cv::Mat * img, int length, float * factor, std::vector<float> & data)
{
  // Create a new cv::Mat object for storing the image after conversion
  cv::Mat mat;

  // Get the dimensions and number of channels of the input image
  int rh = img->rows;  // Height of the input image
  int rw = img->cols;  // Width of the input image

  // Convert the input image from BGR to RGB color space
  cv::cvtColor(*img, mat, cv::COLOR_BGR2RGB);

  // Determine the size of the new square image (largest dimension of the input image)
  int maxImageLength = rw > rh ? rw : rh;

  cv::Mat maxImage = cv::Mat::zeros(maxImageLength, maxImageLength, CV_8UC3);

  // Set all pixels to 255 (white)
  maxImage = maxImage * 255;

  // Define a Region of Interest (ROI) that covers the entire original image
  cv::Rect roi(0, 0, rw, rh);

  // Copy the original image into the ROI of the new square image
  mat.copyTo(cv::Mat(maxImage, roi));

  // Create a new cv::Mat object for storing the resized image
  cv::Mat resizeImg;

  // Resize the square image to the specified dimensions (length x length)
  cv::resize(maxImage, resizeImg, cv::Size(length, length), 0.0f, 0.0f, cv::INTER_LINEAR);

  // Calculate the scaling factor and store it in the 'factor' variable
  *factor = (1.0 * maxImageLength) / ( 1.0 * length);

  // Convert the resized image to floating-point format with values in range [0, 1]
  resizeImg.convertTo(resizeImg, CV_32FC3, 1 / 255.0);

  // Update the height, width, and number of channels for the resized image
  rh = resizeImg.rows;
  rw = resizeImg.cols;
  int rc = resizeImg.channels();

  // Extract each channel of the resized image and store it in the 'data' vector
  for (int i = 0; i < rc; ++i) {
    // Extract the i-th channel and store it in the appropriate part of the 'data' vector
    cv::extractChannel(resizeImg, cv::Mat(rh, rw, CV_32FC1, data.data() + i * rh * rw), i);
  }
}

void TrtYolov10::preprocess(const std::vector<cv::Mat> & images, std::vector<float> & inputData)
{
  // todo: support multi images. now assume that infer only one image.
  for (cv::Mat image : images) {
    int length = 640;  // 模型输入的大小
    factor_ = 1.0;

    preProcess(&image, length, &factor_, inputData);

    // // check sum
    // float sum = std::accumulate(inputData.begin(), inputData.end(), 0.0f);
    // printf("sum=%.2f\n", sum);
  }
}

bool TrtYolov10::doInference(const std::vector<cv::Mat> & images, ObjectArrays & objects)
{
  if (!setCudaDeviceId(gpu_id_)) {
    return false;
  }

  if (!trt_common_->isInitialized()) {
    return false;
  }

  std::vector<float> input_data(640 * 640 * 3);
  preprocess(images, input_data);
  CHECK_CUDA_ERROR(cudaMemcpy(
    input_d_.get(), input_data.data(), 3 * 640 * 640 * sizeof(float), cudaMemcpyHostToDevice));

  return feedforward(images, objects);
}

bool TrtYolov10::feedforward(const std::vector<cv::Mat> & images, ObjectArrays & objects)
{
  //   PRINT_DEBUG_INFO
  std::vector<void *> buffers = {input_d_.get(), out_d_.get()};

  trt_common_->enqueueV2(buffers.data(), *stream_, nullptr);

  //   printf("out_elem_num_:%d\n", (int)out_elem_num_);
  CHECK_CUDA_ERROR(cudaMemcpyAsync(
    out_h_.get(), out_d_.get(), sizeof(float) * out_elem_num_, cudaMemcpyDeviceToHost, *stream_));

  cudaStreamSynchronize(*stream_);
  objects.clear();

  const auto batch_size = images.size();
  for (size_t i = 0; i < batch_size; ++i) {
    // auto image_size = images[i].size();
    float * batch_prob = out_h_.get() + (i * out_elem_num_per_batch_);

    ObjectArray object_array = postprocess(batch_prob, factor_);
    objects.emplace_back(object_array);
  }

  return true;
}

ObjectArray TrtYolov10::postprocess(float * result, float factor)
{
  ObjectArray object_array;

  // yolov10m out: 1 x 300 x 6
  for (int i = 0; i < max_detections_; i++) {
    int s = 6 * i;

    float score = result[s + 4];
    // printf("i:%d,score:%.3f\n",i,(float)result[s + 4]);

    if (score > score_threshold_) {
      //   printf("i:%d,score:%.3f\n", i, (float)result[s + 4]);

      float ltx = result[s + 0];
      float lty = result[s + 1];
      float rbx = result[s + 2];
      float rby = result[s + 3];

<<<<<<< HEAD
      int x = static_cast<int>((ltx)*factor);              
      int y = static_cast<int>((lty)*factor);              
      int width = static_cast<int>((rbx - ltx) * factor);   
      int height = static_cast<int>((rby - lty) * factor);  
=======
      int x = (int)((ltx)*factor);
      int y = (int)((lty)*factor);
      int width = (int)((rbx - ltx) * factor);
      int height = (int)((rby - lty) * factor);
>>>>>>> 4a44dc47

      Object object;
      object.x_offset = x;
      object.y_offset = y;
      object.width = width;
      object.height = height;
      object.score = score;
      object.type = int(result[s + 5]);
      object_array.emplace_back(object);
    }
  }

  return object_array;
}

}  // namespace autoware::tensorrt_yolov10<|MERGE_RESOLUTION|>--- conflicted
+++ resolved
@@ -375,17 +375,10 @@
       float rbx = result[s + 2];
       float rby = result[s + 3];
 
-<<<<<<< HEAD
       int x = static_cast<int>((ltx)*factor);              
       int y = static_cast<int>((lty)*factor);              
       int width = static_cast<int>((rbx - ltx) * factor);   
       int height = static_cast<int>((rby - lty) * factor);  
-=======
-      int x = (int)((ltx)*factor);
-      int y = (int)((lty)*factor);
-      int width = (int)((rbx - ltx) * factor);
-      int height = (int)((rby - lty) * factor);
->>>>>>> 4a44dc47
 
       Object object;
       object.x_offset = x;
