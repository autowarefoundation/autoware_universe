// Copyright 2020 Tier IV, Inc.
//
// Licensed under the Apache License, Version 2.0 (the "License");
// you may not use this file except in compliance with the License.
// You may obtain a copy of the License at
//
//     http://www.apache.org/licenses/LICENSE-2.0
//
// Unless required by applicable law or agreed to in writing, software
// distributed under the License is distributed on an "AS IS" BASIS,
// WITHOUT WARRANTIES OR CONDITIONS OF ANY KIND, either express or implied.
// See the License for the specific language governing permissions and
// limitations under the License.

#include "autoware/dummy_perception_publisher/node.hpp"

#include "autoware/dummy_perception_publisher/predicted_object_movement_plugin.hpp"
#include "autoware/dummy_perception_publisher/straight_line_object_movement_plugin.hpp"
#include "autoware_utils_geometry/geometry.hpp"

#include <autoware_utils_uuid/uuid_helper.hpp>

#include <autoware_perception_msgs/msg/detail/tracked_objects__struct.hpp>
#include <autoware_perception_msgs/msg/tracked_objects.hpp>
#include <geometry_msgs/msg/detail/point__struct.hpp>
#include <geometry_msgs/msg/detail/pose_stamped__struct.hpp>
#include <geometry_msgs/msg/detail/transform__struct.hpp>
#include <geometry_msgs/msg/detail/transform_stamped__struct.hpp>

#include <pcl/filters/voxel_grid_occlusion_estimation.h>
#include <tf2/LinearMath/Quaternion.h>
#include <tf2/LinearMath/Transform.h>
#include <tf2/LinearMath/Vector3.h>

#include <cmath>
#include <cstddef>
#include <functional>
#include <memory>
#include <optional>
#include <string>
#include <vector>

#ifdef ROS_DISTRO_GALACTIC
#include <tf2_geometry_msgs/tf2_geometry_msgs.h>
#else
#include <tf2_geometry_msgs/tf2_geometry_msgs.hpp>
#endif

namespace autoware::dummy_perception_publisher
{

using autoware_perception_msgs::msg::TrackedObject;
using autoware_perception_msgs::msg::TrackedObjects;
using geometry_msgs::msg::Point;
using geometry_msgs::msg::PoseStamped;
using geometry_msgs::msg::Transform;
using geometry_msgs::msg::TransformStamped;
using tier4_simulation_msgs::msg::DummyObject;

DummyPerceptionPublisherNode::DummyPerceptionPublisherNode()
: Node("dummy_perception_publisher"), tf_buffer_(this->get_clock()), tf_listener_(tf_buffer_)
{
  visible_range_ = this->declare_parameter("visible_range", 100.0);
  detection_successful_rate_ = this->declare_parameter("detection_successful_rate", 0.8);
  enable_ray_tracing_ = this->declare_parameter("enable_ray_tracing", true);
  use_object_recognition_ = this->declare_parameter("use_object_recognition", true);
  use_base_link_z_ = this->declare_parameter("use_base_link_z", true);
  const bool object_centric_pointcloud =
    this->declare_parameter("object_centric_pointcloud", false);
  publish_ground_truth_objects_ = this->declare_parameter("publish_ground_truth", false);
  const unsigned int random_seed =
    static_cast<unsigned int>(this->declare_parameter("random_seed", 0));
  const bool use_fixed_random_seed = this->declare_parameter("use_fixed_random_seed", false);

  if (object_centric_pointcloud) {
    pointcloud_creator_ =
      std::unique_ptr<PointCloudCreator>(new ObjectCentricPointCloudCreator(enable_ray_tracing_));
  } else {
    pointcloud_creator_ =
      std::unique_ptr<PointCloudCreator>(new EgoCentricPointCloudCreator(visible_range_));
  }

  // parameters for vehicle centric point cloud generation
  angle_increment_ = this->declare_parameter("angle_increment", 0.25 * M_PI / 180.0);

  if (use_fixed_random_seed) {
    random_generator_.seed(random_seed);
  } else {
    std::random_device seed_gen;
    random_generator_.seed(seed_gen());
  }

  // create subscriber and publisher
  rclcpp::QoS qos{1};
  qos.transient_local();
  detected_object_with_feature_pub_ =
    this->create_publisher<tier4_perception_msgs::msg::DetectedObjectsWithFeature>(
      "output/dynamic_object", qos);
<<<<<<< HEAD
  pointcloud_pub_ = 
=======
  pointcloud_pub_ =
>>>>>>> c18dff39
    AUTOWARE_CREATE_PUBLISHER2(sensor_msgs::msg::PointCloud2, "output/points_raw", qos);
  object_sub_ = this->create_subscription<tier4_simulation_msgs::msg::DummyObject>(
    "input/object", 100,
    std::bind(&DummyPerceptionPublisherNode::objectCallback, this, std::placeholders::_1));

  // optional ground truth publisher
  if (publish_ground_truth_objects_) {
    ground_truth_objects_pub_ =
      this->create_publisher<autoware_perception_msgs::msg::TrackedObjects>(
        "~/output/debug/ground_truth_objects", qos);
  }

  using std::chrono_literals::operator""ms;
  timer_ = rclcpp::create_timer(
    this, get_clock(), 100ms, std::bind(&DummyPerceptionPublisherNode::timerCallback, this));

  // Initialize movement plugins directly in the vector
  movement_plugins_.push_back(std::make_shared<pluginlib::StraightLineObjectMovementPlugin>(this));
  movement_plugins_.push_back(std::make_shared<pluginlib::PredictedObjectMovementPlugin>(this));
}

void DummyPerceptionPublisherNode::timerCallback()
{
  // output msgs
  tier4_perception_msgs::msg::DetectedObjectsWithFeature output_dynamic_object_msg;
  autoware_perception_msgs::msg::TrackedObjects output_ground_truth_objects_msg;
  PoseStamped output_moved_object_pose;
  auto output_pointcloud_msg = ALLOCATE_OUTPUT_MESSAGE_UNIQUE(pointcloud_pub_);
  std_msgs::msg::Header header;
  rclcpp::Time current_time = this->now();

  // avoid terminal contamination.
  static rclcpp::Time failed_tf_time = rclcpp::Time(0, 0, RCL_ROS_TIME);
  if ((this->now() - failed_tf_time).seconds() < 5.0) {
    return;
  }

  std::string error;
  if (!tf_buffer_.canTransform("base_link", /*src*/ "map", tf2::TimePointZero, &error)) {
    failed_tf_time = this->now();
    RCLCPP_DEBUG_THROTTLE(get_logger(), *get_clock(), 5000, "map->base_link is not available yet");
    return;
  }

  tf2::Transform tf_base_link2map;
  try {
    TransformStamped ros_base_link2map;
    ros_base_link2map = tf_buffer_.lookupTransform(
      /*target*/ "base_link", /*src*/ "map", current_time, rclcpp::Duration::from_seconds(0.5));
    tf2::fromMsg(ros_base_link2map.transform, tf_base_link2map);
  } catch (tf2::TransformException & ex) {
    RCLCPP_WARN_THROTTLE(get_logger(), *get_clock(), 5000, "%s", ex.what());
    return;
  }

  std::vector<size_t> selected_indices{};
  static std::uniform_real_distribution<> detection_successful_random(0.0, 1.0);

  // merge objects and get object infos
  std::vector<DummyObject> all_objects;
  std::vector<ObjectInfo> obj_infos;

  for (const auto & plugin : movement_plugins_) {
    const auto plugin_objects = plugin->get_objects();
    all_objects.insert(all_objects.end(), plugin_objects.begin(), plugin_objects.end());
    const auto plugin_infos = plugin->move_objects();
    obj_infos.insert(obj_infos.end(), plugin_infos.begin(), plugin_infos.end());
  }

  for (size_t i = 0; i < all_objects.size(); ++i) {
    if (detection_successful_rate_ >= detection_successful_random(random_generator_)) {
      selected_indices.push_back(i);
    }
  }

  // publish ground truth
  // add Tracked Object
  if (publish_ground_truth_objects_) {
    for (size_t i = 0; i < all_objects.size(); ++i) {
      const auto & object = all_objects[i];
      // Use the same ObjectInfo as calculated above for consistency
      const auto & object_info = obj_infos[i];
      TrackedObject gt_tracked_object = object_info.toTrackedObject(object);
      gt_tracked_object.existence_probability = 1.0;
      output_ground_truth_objects_msg.objects.push_back(gt_tracked_object);
    }
  }

  // publish noised detected objects
  pcl::PointCloud<pcl::PointXYZ>::Ptr merged_pointcloud_ptr(new pcl::PointCloud<pcl::PointXYZ>);
  pcl::PointCloud<pcl::PointXYZ>::Ptr detected_merged_pointcloud_ptr(
    new pcl::PointCloud<pcl::PointXYZ>);

  if (all_objects.empty()) {
    pcl::toROSMsg(*merged_pointcloud_ptr, *output_pointcloud_msg);
  } else {
    pointcloud_creator_->create_pointclouds(
      obj_infos, tf_base_link2map, random_generator_, merged_pointcloud_ptr);
    pcl::toROSMsg(*merged_pointcloud_ptr, *output_pointcloud_msg);
  }
  if (!selected_indices.empty()) {
    std::vector<ObjectInfo> detected_obj_infos;
    for (const auto selected_idx : selected_indices) {
      // Use the same ObjectInfo as calculated above for consistency
      const auto & detected_obj_info = obj_infos[selected_idx];
      tf2::toMsg(detected_obj_info.tf_map2moved_object, output_moved_object_pose.pose);
      detected_obj_infos.push_back(detected_obj_info);
    }

    const auto pointclouds = pointcloud_creator_->create_pointclouds(
      detected_obj_infos, tf_base_link2map, random_generator_, detected_merged_pointcloud_ptr);

    std::vector<unique_identifier_msgs::msg::UUID> delete_uuids;

    for (size_t i = 0; i < selected_indices.size(); ++i) {
      const auto & pointcloud = pointclouds[i];
      const size_t selected_idx = selected_indices[i];
      const auto & object = all_objects.at(selected_idx);
      const auto & object_info = obj_infos[selected_idx];
      // dynamic object
      std::normal_distribution<> x_random(0.0, object_info.std_dev_x);
      std::normal_distribution<> y_random(0.0, object_info.std_dev_y);
      std::normal_distribution<> yaw_random(0.0, object_info.std_dev_yaw);
      tf2::Quaternion noised_quat;
      noised_quat.setRPY(0, 0, yaw_random(random_generator_));
      tf2::Transform tf_moved_object2noised_moved_object(
        noised_quat, tf2::Vector3(x_random(random_generator_), y_random(random_generator_), 0.0));
      tf2::Transform tf_base_link2noised_moved_object;
      tf_base_link2noised_moved_object =
        tf_base_link2map * object_info.tf_map2moved_object * tf_moved_object2noised_moved_object;

      // add DetectedObjectWithFeature
      tier4_perception_msgs::msg::DetectedObjectWithFeature feature_object;
      feature_object.object.classification.push_back(object.classification);
      feature_object.object.kinematics.pose_with_covariance = object.initial_state.pose_covariance;
      feature_object.object.kinematics.twist_with_covariance =
        object.initial_state.twist_covariance;
      feature_object.object.kinematics.orientation_availability =
        autoware_perception_msgs::msg::DetectedObjectKinematics::SIGN_UNKNOWN;
      feature_object.object.kinematics.has_twist = false;
      tf2::toMsg(
        tf_base_link2noised_moved_object,
        feature_object.object.kinematics.pose_with_covariance.pose);
      feature_object.object.shape = object.shape;
      pcl::toROSMsg(*pointcloud, feature_object.feature.cluster);
      output_dynamic_object_msg.feature_objects.push_back(feature_object);

      // check delete idx
      tf2::Transform tf_base_link2moved_object;
      tf_base_link2moved_object = tf_base_link2map * object_info.tf_map2moved_object;
      double dist = std::sqrt(
        tf_base_link2moved_object.getOrigin().x() * tf_base_link2moved_object.getOrigin().x() +
        tf_base_link2moved_object.getOrigin().y() * tf_base_link2moved_object.getOrigin().y());
      if (visible_range_ < dist) {
        delete_uuids.push_back(object.id);
      }
    }

    // delete
    for (const auto & uuid : delete_uuids) {
      for (auto & plugin : movement_plugins_) {
        plugin->delete_object(uuid);
      }
    }
  }

  // create output header
  output_moved_object_pose.header.frame_id = "map";
  output_moved_object_pose.header.stamp = current_time;
  output_dynamic_object_msg.header.frame_id = "base_link";
  output_dynamic_object_msg.header.stamp = current_time;
  output_pointcloud_msg->header.frame_id = "base_link";
  output_pointcloud_msg->header.stamp = current_time;
  output_ground_truth_objects_msg.header.frame_id = "map";
  output_ground_truth_objects_msg.header.stamp = current_time;

  // publish
  pointcloud_pub_->publish(std::move(output_pointcloud_msg));
  if (use_object_recognition_) {
    detected_object_with_feature_pub_->publish(output_dynamic_object_msg);
  }
  if (publish_ground_truth_objects_) {
    ground_truth_objects_pub_->publish(output_ground_truth_objects_msg);
  }
}

void DummyPerceptionPublisherNode::objectCallback(
  const tier4_simulation_msgs::msg::DummyObject::ConstSharedPtr msg)
{
  auto create_dummy_object = [&]() -> std::optional<DummyObject> {
    tf2::Transform tf_input2map;
    tf2::Transform tf_input2object_origin;
    tf2::Transform tf_map2object_origin;
    try {
      TransformStamped ros_input2map;
      ros_input2map = tf_buffer_.lookupTransform(
        /*target*/ msg->header.frame_id, /*src*/ "map", msg->header.stamp,
        rclcpp::Duration::from_seconds(0.5));
      tf2::fromMsg(ros_input2map.transform, tf_input2map);
    } catch (tf2::TransformException & ex) {
      RCLCPP_WARN_THROTTLE(get_logger(), *get_clock(), 5000, "%s", ex.what());
      return std::nullopt;
    }
    tf2::fromMsg(msg->initial_state.pose_covariance.pose, tf_input2object_origin);
    tf_map2object_origin = tf_input2map.inverse() * tf_input2object_origin;
    DummyObject object;
    object = *msg;
    tf2::toMsg(tf_map2object_origin, object.initial_state.pose_covariance.pose);

    // Use base_link Z
    if (use_base_link_z_) {
      TransformStamped ros_map2base_link;
      try {
        ros_map2base_link = tf_buffer_.lookupTransform(
          "map", "base_link", rclcpp::Time(0), rclcpp::Duration::from_seconds(0.5));
        object.initial_state.pose_covariance.pose.position.z =
          ros_map2base_link.transform.translation.z + 0.5 * object.shape.dimensions.z;
      } catch (tf2::TransformException & ex) {
        RCLCPP_WARN_SKIPFIRST_THROTTLE(get_logger(), *get_clock(), 5000, "%s", ex.what());
        return std::nullopt;
      }
    }
    return object;
  };

  auto get_modified_object_position = [&]() -> std::optional<DummyObject> {
    tf2::Transform tf_input2map;
    tf2::Transform tf_input2object_origin;
    tf2::Transform tf_map2object_origin;
    try {
      TransformStamped ros_input2map;
      ros_input2map = tf_buffer_.lookupTransform(
        /*target*/ msg->header.frame_id, /*src*/ "map", msg->header.stamp,
        rclcpp::Duration::from_seconds(0.5));
      tf2::fromMsg(ros_input2map.transform, tf_input2map);
    } catch (tf2::TransformException & ex) {
      RCLCPP_WARN_THROTTLE(get_logger(), *get_clock(), 5000, "%s", ex.what());
      return std::nullopt;
    }
    tf2::fromMsg(msg->initial_state.pose_covariance.pose, tf_input2object_origin);
    tf_map2object_origin = tf_input2map.inverse() * tf_input2object_origin;
    DummyObject modified_object = *msg;
    tf2::toMsg(tf_map2object_origin, modified_object.initial_state.pose_covariance.pose);
    if (!use_base_link_z_) {
      return modified_object;
    }
    TransformStamped ros_map2base_link;
    try {
      ros_map2base_link = tf_buffer_.lookupTransform(
        "map", "base_link", rclcpp::Time(0), rclcpp::Duration::from_seconds(0.5));
      modified_object.initial_state.pose_covariance.pose.position.z =
        ros_map2base_link.transform.translation.z + 0.5 * modified_object.shape.dimensions.z;
    } catch (tf2::TransformException & ex) {
      RCLCPP_WARN_SKIPFIRST_THROTTLE(get_logger(), *get_clock(), 5000, "%s", ex.what());
      return std::nullopt;
    }
    return modified_object;
  };

  switch (msg->action) {
    case tier4_simulation_msgs::msg::DummyObject::PREDICT:
    case tier4_simulation_msgs::msg::DummyObject::ADD: {
      auto object = create_dummy_object();
      if (!object) {
        break;
      }
      for (auto & plugin : movement_plugins_) {
        if (plugin->set_dummy_object(*object)) {
          break;
        }
      }
      break;
    }
    case tier4_simulation_msgs::msg::DummyObject::DELETE: {
      for (auto & plugin : movement_plugins_) {
        plugin->delete_object(msg->id);
      }
      break;
    }
    case tier4_simulation_msgs::msg::DummyObject::MODIFY: {
      auto modified_object = get_modified_object_position();
      if (modified_object) {
        for (auto & plugin : movement_plugins_) {
          plugin->modify_object(*modified_object);
        }
      }
      break;
    }
    case tier4_simulation_msgs::msg::DummyObject::DELETEALL: {
      for (auto & plugin : movement_plugins_) {
        plugin->clear_objects();
      }
      break;
    }
  }
}

}  // namespace autoware::dummy_perception_publisher<|MERGE_RESOLUTION|>--- conflicted
+++ resolved
@@ -96,11 +96,7 @@
   detected_object_with_feature_pub_ =
     this->create_publisher<tier4_perception_msgs::msg::DetectedObjectsWithFeature>(
       "output/dynamic_object", qos);
-<<<<<<< HEAD
-  pointcloud_pub_ = 
-=======
   pointcloud_pub_ =
->>>>>>> c18dff39
     AUTOWARE_CREATE_PUBLISHER2(sensor_msgs::msg::PointCloud2, "output/points_raw", qos);
   object_sub_ = this->create_subscription<tier4_simulation_msgs::msg::DummyObject>(
     "input/object", 100,
