--- conflicted
+++ resolved
@@ -1,15 +1,11 @@
-# autoware.univers
+# autoware.universe
 
-<<<<<<< HEAD
-运行条件 dora V0.3.2
+dora NDT module first version.  This code has to be dora V0.3.2+
 
 ```bash
 cd ~
 git clone https://github.com/dora-rs/dora.git
 cd dora/examples/c++-dataflow
-cargo run --example cxx-dataflow  #编译C++的节点库
-cargo build -p dora-node-api-c --release  #编译dora-node-api-c库
+cargo run --example cxx-dataflow  # compile C++ node
+cargo build -p dora-node-api-c --release  # compile dora-node-api-c 
 ```
-=======
-## Welcome to Autoware Universe
->>>>>>> 46cf6fe8
