--- conflicted
+++ resolved
@@ -1,75 +1,11 @@
-# autoware.universe
-<<<<<<< HEAD
+# autoware.univers
 
-dora NDT module first version.  This code has to be dora V0.3.2+
-
-
-
-**目录说明**：在“~”目录下存放dora 及 autoware.universe文件夹
-
-​                     在 dora_project目录下安装dora运行文件
-
-
-
-# 1  安装dora V0.3.2
-
-## 1.1 安装依赖项
-
-```bash
-sudo apt  install cargo clang
-pip install dora-rs==0.3.2
-```
-
-## 1.2 安装 dora V0.3.2   
-
-参考连接：https://blog.csdn.net/crp997576280/article/details/135368894（Dora-rs 机器人框架学习教程（1）—— Dora-rs安装）
-
-```bash
-mkdir dora_project && cd dora_project
-
-export DORA_VERSION=v0.3.2 # Check for the latest release
-export ARCHITECTURE=$(uname -m)
-wget https://github.com/dora-rs/dora/releases/download/${DORA_VERSION}/dora-${DORA_VERSION}-${ARCHITECTURE}-Linux.zip
-unzip dora-${DORA_VERSION}-${ARCHITECTURE}-Linux.zip
-pip install dora-rs==${DORA_VERSION} ## For Python API
-export PATH=$PATH:$(pwd) >> ~/.bashrc
-dora --help
-```
-
-完成上述步骤后把 PATH=$PATH:/home/xxx/dora_project  (例如：PATH="$PATH:/home/crp/dora_project" )加入到 .bashrc中最后一行
-
-
-## 1.3下载 dora 源码       
-
-原文链接： https://blog.csdn.net/weixin_44112228/article/details/135607575 （Dora-rs 机器人框架学习教程（2）——从零开始编译C++节点）
-
-=======
-
-dora NDT module first version.  This code has to be dora V0.3.2+
->>>>>>> da397eca
+运行条件 dora V0.3.2
 
 ```bash
 cd ~
 git clone https://github.com/dora-rs/dora.git
 cd dora/examples/c++-dataflow
-cargo run --example cxx-dataflow  # compile C++ node
-cargo build -p dora-node-api-c --release  # compile dora-node-api-c 
-<<<<<<< HEAD
-
-cd ../c++-ros2-dataflow
-source /opt/ros/galactic/setup.bash
-cargo run --example cxx-ros2-dataflow --features ros2-examples
-=======
->>>>>>> da397eca
-```
-
-# 2.下载 dora autoware.universe
-
-下载autoware dora分支
-
-```bash
-cd ~
-git clone -b  feature/autoware_dora https://github.com/ShoreFlower/autoware.universe.git
-```
-
- +cargo run --example cxx-dataflow  #编译C++的节点库
+cargo build -p dora-node-api-c --release  #编译dora-node-api-c库 
+```