// Copyright 2024 TIER IV, Inc.
//
// Licensed under the Apache License, Version 2.0 (the "License");
// you may not use this file except in compliance with the License.
// You may obtain a copy of the License at
//
//     http://www.apache.org/licenses/LICENSE-2.0
//
// Unless required by applicable law or agreed to in writing, software
// distributed under the License is distributed on an "AS IS" BASIS,
// WITHOUT WARRANTIES OR CONDITIONS OF ANY KIND, either express or implied.
// See the License for the specific language governing permissions and
// limitations under the License.

#include "autoware/pointcloud_preprocessor/concatenate_data/combine_cloud_handler.hpp"

#include "autoware/pointcloud_preprocessor/concatenate_data/traits.hpp"

#include <pcl_ros/transforms.hpp>

#include <pcl_conversions/pcl_conversions.h>

#include <algorithm>
#include <deque>
#include <functional>
#include <memory>
#include <string>
#include <unordered_map>
#include <utility>
#include <vector>

namespace autoware::pointcloud_preprocessor
{

<<<<<<< HEAD
void CombineCloudHandlerBase::process_twist(
=======
CombineCloudHandler::CombineCloudHandler(
  rclcpp::Node & node, std::string output_frame, bool is_motion_compensated,
  bool publish_synchronized_pointcloud, bool keep_input_frame_in_synchronized_pointcloud,
  bool has_static_tf_only)
: node_(node),
  output_frame_(std::move(output_frame)),
  is_motion_compensated_(is_motion_compensated),
  publish_synchronized_pointcloud_(publish_synchronized_pointcloud),
  keep_input_frame_in_synchronized_pointcloud_(keep_input_frame_in_synchronized_pointcloud),
  managed_tf_buffer_(
    std::make_unique<autoware_utils::ManagedTransformBuffer>(&node_, has_static_tf_only))
{
}

void CombineCloudHandler::process_twist(
>>>>>>> b3caa5ce
  const geometry_msgs::msg::TwistWithCovarianceStamped::ConstSharedPtr & twist_msg)
{
  geometry_msgs::msg::TwistStamped msg;
  msg.header = twist_msg->header;
  msg.twist = twist_msg->twist.twist;

  // If time jumps backwards (e.g. when a rosbag restarts), clear buffer
  if (!twist_queue_.empty()) {
    if (rclcpp::Time(twist_queue_.front().header.stamp) > rclcpp::Time(msg.header.stamp)) {
      twist_queue_.clear();
    }
  }

  // Twist data in the queue that is older than the current twist by 1 second will be cleared.
  auto cutoff_time = rclcpp::Time(msg.header.stamp) - rclcpp::Duration::from_seconds(1.0);

  while (!twist_queue_.empty()) {
    if (rclcpp::Time(twist_queue_.front().header.stamp) > cutoff_time) {
      break;
    }
    twist_queue_.pop_front();
  }

  twist_queue_.push_back(msg);
}

void CombineCloudHandlerBase::process_odometry(
  const nav_msgs::msg::Odometry::ConstSharedPtr & odometry_msg)
{
  geometry_msgs::msg::TwistStamped msg;
  msg.header = odometry_msg->header;
  msg.twist = odometry_msg->twist.twist;

  // If time jumps backwards (e.g. when a rosbag restarts), clear buffer
  if (!twist_queue_.empty()) {
    if (rclcpp::Time(twist_queue_.front().header.stamp) > rclcpp::Time(msg.header.stamp)) {
      twist_queue_.clear();
    }
  }

  // Twist data in the queue that is older than the current twist by 1 second will be cleared.
  auto cutoff_time = rclcpp::Time(msg.header.stamp) - rclcpp::Duration::from_seconds(1.0);

  while (!twist_queue_.empty()) {
    if (rclcpp::Time(twist_queue_.front().header.stamp) > cutoff_time) {
      break;
    }
    twist_queue_.pop_front();
  }

  twist_queue_.push_back(msg);
}

std::deque<geometry_msgs::msg::TwistStamped> CombineCloudHandlerBase::get_twist_queue()
{
  return twist_queue_;
}

Eigen::Matrix4f CombineCloudHandlerBase::compute_transform_to_adjust_for_old_timestamp(
  const rclcpp::Time & old_stamp, const rclcpp::Time & new_stamp)
{
  // return identity if no twist is available
  if (twist_queue_.empty()) {
    RCLCPP_WARN_STREAM_THROTTLE(
      node_.get_logger(), *node_.get_clock(), std::chrono::milliseconds(10000).count(),
      "No twist is available. Please confirm twist topic and timestamp. Leaving point cloud "
      "untransformed.");
    return Eigen::Matrix4f::Identity();
  }

  auto old_twist_it = std::lower_bound(
    std::begin(twist_queue_), std::end(twist_queue_), old_stamp,
    [](const geometry_msgs::msg::TwistStamped & x, const rclcpp::Time & t) {
      return rclcpp::Time(x.header.stamp) < t;
    });
  old_twist_it = old_twist_it == twist_queue_.end() ? (twist_queue_.end() - 1) : old_twist_it;

  auto new_twist_it = std::lower_bound(
    std::begin(twist_queue_), std::end(twist_queue_), new_stamp,
    [](const geometry_msgs::msg::TwistStamped & x, const rclcpp::Time & t) {
      return rclcpp::Time(x.header.stamp) < t;
    });
  new_twist_it = new_twist_it == twist_queue_.end() ? (twist_queue_.end() - 1) : new_twist_it;

  auto prev_time = old_stamp;
  double x = 0.0;
  double y = 0.0;
  double yaw = 0.0;
  tf2::Quaternion baselink_quat{};
  for (auto twist_it = old_twist_it; twist_it != new_twist_it + 1; ++twist_it) {
    const double dt =
      (twist_it != new_twist_it)
        ? (rclcpp::Time((*twist_it).header.stamp) - rclcpp::Time(prev_time)).seconds()
        : (rclcpp::Time(new_stamp) - rclcpp::Time(prev_time)).seconds();

    if (std::fabs(dt) > 0.1) {
      RCLCPP_WARN_STREAM_THROTTLE(
        node_.get_logger(), *node_.get_clock(), std::chrono::milliseconds(10000).count(),
        "Time difference is too large. Cloud not interpolate. Please confirm twist topic and "
        "timestamp");
      break;
    }

    const double distance = (*twist_it).twist.linear.x * dt;
    yaw += (*twist_it).twist.angular.z * dt;
    x += distance * std::cos(yaw);
    y += distance * std::sin(yaw);
    prev_time = (*twist_it).header.stamp;
  }

  Eigen::Matrix4f transformation_matrix = Eigen::Matrix4f::Identity();

  float cos_yaw = std::cos(yaw);
  float sin_yaw = std::sin(yaw);

  transformation_matrix(0, 3) = x;
  transformation_matrix(1, 3) = y;
  transformation_matrix(0, 0) = cos_yaw;
  transformation_matrix(0, 1) = -sin_yaw;
  transformation_matrix(1, 0) = sin_yaw;
  transformation_matrix(1, 1) = cos_yaw;

  return transformation_matrix;
}

void CombineCloudHandler<PointCloud2Traits>::convert_to_xyzirc_cloud(
  const typename PointCloud2Traits::PointCloudMessage::ConstSharedPtr & input_cloud,
  typename PointCloud2Traits::PointCloudMessage::UniquePtr & xyzirc_cloud)
{
  xyzirc_cloud->header = input_cloud->header;

  PointCloud2Modifier<PointXYZIRC, autoware::point_types::PointXYZIRCGenerator> output_modifier{
    *xyzirc_cloud, input_cloud->header.frame_id};
  output_modifier.reserve(input_cloud->width);

  bool has_valid_intensity =
    std::any_of(input_cloud->fields.begin(), input_cloud->fields.end(), [](const auto & field) {
      return field.name == "intensity" && field.datatype == sensor_msgs::msg::PointField::UINT8;
    });

  bool has_valid_return_type =
    std::any_of(input_cloud->fields.begin(), input_cloud->fields.end(), [](const auto & field) {
      return field.name == "return_type" && field.datatype == sensor_msgs::msg::PointField::UINT8;
    });

  bool has_valid_channel =
    std::any_of(input_cloud->fields.begin(), input_cloud->fields.end(), [](const auto & field) {
      return field.name == "channel" && field.datatype == sensor_msgs::msg::PointField::UINT16;
    });

  sensor_msgs::PointCloud2ConstIterator<float> it_x(*input_cloud, "x");
  sensor_msgs::PointCloud2ConstIterator<float> it_y(*input_cloud, "y");
  sensor_msgs::PointCloud2ConstIterator<float> it_z(*input_cloud, "z");

  if (has_valid_intensity && has_valid_return_type && has_valid_channel) {
    sensor_msgs::PointCloud2ConstIterator<std::uint8_t> it_i(*input_cloud, "intensity");
    sensor_msgs::PointCloud2ConstIterator<std::uint8_t> it_r(*input_cloud, "return_type");
    sensor_msgs::PointCloud2ConstIterator<std::uint16_t> it_c(*input_cloud, "channel");

    for (; it_x != it_x.end(); ++it_x, ++it_y, ++it_z, ++it_i, ++it_r, ++it_c) {
      PointXYZIRC point;
      point.x = *it_x;
      point.y = *it_y;
      point.z = *it_z;
      point.intensity = *it_i;
      point.return_type = *it_r;
      point.channel = *it_c;
      output_modifier.push_back(std::move(point));
    }
  } else {
    for (; it_x != it_x.end(); ++it_x, ++it_y, ++it_z) {
      PointXYZIRC point;
      point.x = *it_x;
      point.y = *it_y;
      point.z = *it_z;
      output_modifier.push_back(std::move(point));
    }
  }
}

void CombineCloudHandler<PointCloud2Traits>::correct_pointcloud_motion(
  const std::unique_ptr<PointCloud2Traits::PointCloudMessage> & transformed_cloud_ptr,
  const std::vector<rclcpp::Time> & pc_stamps,
  std::unordered_map<rclcpp::Time, Eigen::Matrix4f, RclcppTimeHash> & transform_memo,
  std::unique_ptr<PointCloud2Traits::PointCloudMessage> & transformed_delay_compensated_cloud_ptr)
{
  Eigen::Matrix4f adjust_to_old_data_transform = Eigen::Matrix4f::Identity();
  rclcpp::Time current_cloud_stamp = rclcpp::Time(transformed_cloud_ptr->header.stamp);
  for (const auto & stamp : pc_stamps) {
    if (stamp >= current_cloud_stamp) continue;

    Eigen::Matrix4f new_to_old_transform;
    if (transform_memo.find(stamp) != transform_memo.end()) {
      new_to_old_transform = transform_memo[stamp];
    } else {
      new_to_old_transform =
        compute_transform_to_adjust_for_old_timestamp(stamp, current_cloud_stamp);
      transform_memo[stamp] = new_to_old_transform;
    }
    adjust_to_old_data_transform = new_to_old_transform * adjust_to_old_data_transform;
    current_cloud_stamp = stamp;
  }
  pcl_ros::transformPointCloud(
    adjust_to_old_data_transform, *transformed_cloud_ptr, *transformed_delay_compensated_cloud_ptr);
}

ConcatenatedCloudResult<PointCloud2Traits>
CombineCloudHandler<PointCloud2Traits>::combine_pointclouds(
  std::unordered_map<std::string, PointCloud2Traits::PointCloudMessage::ConstSharedPtr> &
    topic_to_cloud_map)
{
  ConcatenatedCloudResult<PointCloud2Traits> concatenate_cloud_result;

  if (topic_to_cloud_map.empty()) return concatenate_cloud_result;

  std::vector<rclcpp::Time> pc_stamps;
  pc_stamps.reserve(topic_to_cloud_map.size());
  for (const auto & [topic, cloud] : topic_to_cloud_map) {
    pc_stamps.emplace_back(cloud->header.stamp);
  }
  std::sort(pc_stamps.begin(), pc_stamps.end(), std::greater<rclcpp::Time>());
  const auto oldest_stamp = pc_stamps.back();

  std::unordered_map<rclcpp::Time, Eigen::Matrix4f, RclcppTimeHash> transform_memo;

  // Before combining the pointclouds, initialize and reserve space for the concatenated pointcloud
  concatenate_cloud_result.concatenate_cloud_ptr =
    std::make_unique<sensor_msgs::msg::PointCloud2>();

  // Reserve space based on the total size of the pointcloud data to speed up the concatenation
  // process
  size_t total_data_size = 0;
  for (const auto & [topic, cloud] : topic_to_cloud_map) {
    total_data_size += cloud->data.size();
  }
  concatenate_cloud_result.concatenate_cloud_ptr->data.reserve(total_data_size);

  for (const auto & [topic, cloud] : topic_to_cloud_map) {
    // convert to XYZIRC pointcloud if pointcloud is not empty
    auto xyzirc_cloud = std::make_unique<sensor_msgs::msg::PointCloud2>();
    convert_to_xyzirc_cloud(cloud, xyzirc_cloud);

<<<<<<< HEAD
    auto transformed_cloud_ptr = std::make_unique<sensor_msgs::msg::PointCloud2>();
    managed_tf_buffer_->transformPointcloud(output_frame_, *xyzirc_cloud, *transformed_cloud_ptr);
=======
    auto transformed_cloud_ptr = std::make_shared<sensor_msgs::msg::PointCloud2>();
    managed_tf_buffer_->transform_pointcloud(output_frame_, *xyzirc_cloud, *transformed_cloud_ptr);
>>>>>>> b3caa5ce

    concatenate_cloud_result.topic_to_original_stamp_map[topic] =
      rclcpp::Time(cloud->header.stamp).seconds();

    // compensate pointcloud
    std::unique_ptr<sensor_msgs::msg::PointCloud2> transformed_delay_compensated_cloud_ptr;
    if (is_motion_compensated_) {
      transformed_delay_compensated_cloud_ptr = std::make_unique<sensor_msgs::msg::PointCloud2>();
      correct_pointcloud_motion(
        transformed_cloud_ptr, pc_stamps, transform_memo, transformed_delay_compensated_cloud_ptr);
    } else {
      transformed_delay_compensated_cloud_ptr = std::move(transformed_cloud_ptr);
    }

    if (
      transformed_delay_compensated_cloud_ptr->width *
        transformed_delay_compensated_cloud_ptr->height >
      0) {
      pcl::concatenatePointCloud(
        *concatenate_cloud_result.concatenate_cloud_ptr, *transformed_delay_compensated_cloud_ptr,
        *concatenate_cloud_result.concatenate_cloud_ptr);
    }

    if (publish_synchronized_pointcloud_) {
      if (!concatenate_cloud_result.topic_to_transformed_cloud_map) {
        // Initialize the map if it is not present
        concatenate_cloud_result.topic_to_transformed_cloud_map =
          std::unordered_map<std::string, sensor_msgs::msg::PointCloud2::UniquePtr>();
      }
      // convert to original sensor frame if necessary
      bool need_transform_to_sensor_frame = (cloud->header.frame_id != output_frame_);
      if (keep_input_frame_in_synchronized_pointcloud_ && need_transform_to_sensor_frame) {
        auto transformed_cloud_ptr_in_sensor_frame =
<<<<<<< HEAD
          std::make_unique<sensor_msgs::msg::PointCloud2>();
        managed_tf_buffer_->transformPointcloud(
=======
          std::make_shared<sensor_msgs::msg::PointCloud2>();
        managed_tf_buffer_->transform_pointcloud(
>>>>>>> b3caa5ce
          cloud->header.frame_id, *transformed_delay_compensated_cloud_ptr,
          *transformed_cloud_ptr_in_sensor_frame);
        transformed_cloud_ptr_in_sensor_frame->header.stamp = oldest_stamp;
        transformed_cloud_ptr_in_sensor_frame->header.frame_id = cloud->header.frame_id;

        (*concatenate_cloud_result.topic_to_transformed_cloud_map)[topic] =
          std::move(transformed_cloud_ptr_in_sensor_frame);
      } else {
        transformed_delay_compensated_cloud_ptr->header.stamp = oldest_stamp;
        transformed_delay_compensated_cloud_ptr->header.frame_id = output_frame_;
        (*concatenate_cloud_result.topic_to_transformed_cloud_map)[topic] =
          std::move(transformed_delay_compensated_cloud_ptr);
      }
    }
  }
  concatenate_cloud_result.concatenate_cloud_ptr->header.stamp = oldest_stamp;

  return concatenate_cloud_result;
}

}  // namespace autoware::pointcloud_preprocessor

template class autoware::pointcloud_preprocessor::CombineCloudHandler<
  autoware::pointcloud_preprocessor::PointCloud2Traits>;<|MERGE_RESOLUTION|>--- conflicted
+++ resolved
@@ -32,25 +32,7 @@
 namespace autoware::pointcloud_preprocessor
 {
 
-<<<<<<< HEAD
 void CombineCloudHandlerBase::process_twist(
-=======
-CombineCloudHandler::CombineCloudHandler(
-  rclcpp::Node & node, std::string output_frame, bool is_motion_compensated,
-  bool publish_synchronized_pointcloud, bool keep_input_frame_in_synchronized_pointcloud,
-  bool has_static_tf_only)
-: node_(node),
-  output_frame_(std::move(output_frame)),
-  is_motion_compensated_(is_motion_compensated),
-  publish_synchronized_pointcloud_(publish_synchronized_pointcloud),
-  keep_input_frame_in_synchronized_pointcloud_(keep_input_frame_in_synchronized_pointcloud),
-  managed_tf_buffer_(
-    std::make_unique<autoware_utils::ManagedTransformBuffer>(&node_, has_static_tf_only))
-{
-}
-
-void CombineCloudHandler::process_twist(
->>>>>>> b3caa5ce
   const geometry_msgs::msg::TwistWithCovarianceStamped::ConstSharedPtr & twist_msg)
 {
   geometry_msgs::msg::TwistStamped msg;
@@ -268,6 +250,7 @@
 
   std::vector<rclcpp::Time> pc_stamps;
   pc_stamps.reserve(topic_to_cloud_map.size());
+
   for (const auto & [topic, cloud] : topic_to_cloud_map) {
     pc_stamps.emplace_back(cloud->header.stamp);
   }
@@ -293,13 +276,8 @@
     auto xyzirc_cloud = std::make_unique<sensor_msgs::msg::PointCloud2>();
     convert_to_xyzirc_cloud(cloud, xyzirc_cloud);
 
-<<<<<<< HEAD
     auto transformed_cloud_ptr = std::make_unique<sensor_msgs::msg::PointCloud2>();
-    managed_tf_buffer_->transformPointcloud(output_frame_, *xyzirc_cloud, *transformed_cloud_ptr);
-=======
-    auto transformed_cloud_ptr = std::make_shared<sensor_msgs::msg::PointCloud2>();
     managed_tf_buffer_->transform_pointcloud(output_frame_, *xyzirc_cloud, *transformed_cloud_ptr);
->>>>>>> b3caa5ce
 
     concatenate_cloud_result.topic_to_original_stamp_map[topic] =
       rclcpp::Time(cloud->header.stamp).seconds();
@@ -333,13 +311,8 @@
       bool need_transform_to_sensor_frame = (cloud->header.frame_id != output_frame_);
       if (keep_input_frame_in_synchronized_pointcloud_ && need_transform_to_sensor_frame) {
         auto transformed_cloud_ptr_in_sensor_frame =
-<<<<<<< HEAD
           std::make_unique<sensor_msgs::msg::PointCloud2>();
-        managed_tf_buffer_->transformPointcloud(
-=======
-          std::make_shared<sensor_msgs::msg::PointCloud2>();
         managed_tf_buffer_->transform_pointcloud(
->>>>>>> b3caa5ce
           cloud->header.frame_id, *transformed_delay_compensated_cloud_ptr,
           *transformed_cloud_ptr_in_sensor_frame);
         transformed_cloud_ptr_in_sensor_frame->header.stamp = oldest_stamp;
