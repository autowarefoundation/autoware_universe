// Copyright 2025 TIER IV, Inc.
//
// Licensed under the Apache License, Version 2.0 (the "License");
// you may not use this file except in compliance with the License.
// You may obtain a copy of the License at
//
//     http://www.apache.org/licenses/LICENSE-2.0
//
// Unless required by applicable law or agreed to in writing, software
// distributed under the License is distributed on an "AS IS" BASIS,
// WITHOUT WARRANTIES OR CONDITIONS OF ANY KIND, either express or implied.
// See the License for the specific language governing permissions and
// limitations under the License.

#include "autoware/pointcloud_preprocessor/concatenate_data/combine_cloud_handler.hpp"

#include <algorithm>
#include <functional>
#include <memory>
#include <string>
#include <unordered_map>
#include <utility>
#include <vector>

namespace autoware::pointcloud_preprocessor
{

<<<<<<< HEAD
void CombineCloudHandler<PointCloud2Traits>::convert_to_xyzirc_cloud(
  const typename PointCloud2Traits::PointCloudMessage::ConstSharedPtr & input_cloud,
  typename PointCloud2Traits::PointCloudMessage::UniquePtr & xyzirc_cloud)
=======
CombineCloudHandler::CombineCloudHandler(
  rclcpp::Node & node, std::string output_frame, bool is_motion_compensated,
  bool publish_synchronized_pointcloud, bool keep_input_frame_in_synchronized_pointcloud)
: node_(node),
  output_frame_(std::move(output_frame)),
  is_motion_compensated_(is_motion_compensated),
  publish_synchronized_pointcloud_(publish_synchronized_pointcloud),
  keep_input_frame_in_synchronized_pointcloud_(keep_input_frame_in_synchronized_pointcloud),
  managed_tf_buffer_(std::make_unique<managed_transform_buffer::ManagedTransformBuffer>())
{
}

void CombineCloudHandler::process_twist(
  const geometry_msgs::msg::TwistWithCovarianceStamped::ConstSharedPtr & twist_msg)
{
  geometry_msgs::msg::TwistStamped msg;
  msg.header = twist_msg->header;
  msg.twist = twist_msg->twist.twist;

  // If time jumps backwards (e.g. when a rosbag restarts), clear buffer
  if (!twist_queue_.empty()) {
    if (rclcpp::Time(twist_queue_.front().header.stamp) > rclcpp::Time(msg.header.stamp)) {
      twist_queue_.clear();
    }
  }

  // Twist data in the queue that is older than the current twist by 1 second will be cleared.
  auto cutoff_time = rclcpp::Time(msg.header.stamp) - rclcpp::Duration::from_seconds(1.0);

  while (!twist_queue_.empty()) {
    if (rclcpp::Time(twist_queue_.front().header.stamp) > cutoff_time) {
      break;
    }
    twist_queue_.pop_front();
  }

  twist_queue_.push_back(msg);
}

void CombineCloudHandler::process_odometry(
  const nav_msgs::msg::Odometry::ConstSharedPtr & odometry_msg)
{
  geometry_msgs::msg::TwistStamped msg;
  msg.header = odometry_msg->header;
  msg.twist = odometry_msg->twist.twist;

  // If time jumps backwards (e.g. when a rosbag restarts), clear buffer
  if (!twist_queue_.empty()) {
    if (rclcpp::Time(twist_queue_.front().header.stamp) > rclcpp::Time(msg.header.stamp)) {
      twist_queue_.clear();
    }
  }

  // Twist data in the queue that is older than the current twist by 1 second will be cleared.
  auto cutoff_time = rclcpp::Time(msg.header.stamp) - rclcpp::Duration::from_seconds(1.0);

  while (!twist_queue_.empty()) {
    if (rclcpp::Time(twist_queue_.front().header.stamp) > cutoff_time) {
      break;
    }
    twist_queue_.pop_front();
  }

  twist_queue_.push_back(msg);
}

std::deque<geometry_msgs::msg::TwistStamped> CombineCloudHandler::get_twist_queue()
{
  return twist_queue_;
}

void CombineCloudHandler::convert_to_xyzirc_cloud(
  const sensor_msgs::msg::PointCloud2::SharedPtr & input_cloud,
  sensor_msgs::msg::PointCloud2::SharedPtr & xyzirc_cloud)
>>>>>>> 3fecd5b1
{
  xyzirc_cloud->header = input_cloud->header;

  PointCloud2Modifier<PointXYZIRC, autoware::point_types::PointXYZIRCGenerator> output_modifier{
    *xyzirc_cloud, input_cloud->header.frame_id};
  output_modifier.reserve(input_cloud->width);

  bool has_valid_intensity =
    std::any_of(input_cloud->fields.begin(), input_cloud->fields.end(), [](const auto & field) {
      return field.name == "intensity" && field.datatype == sensor_msgs::msg::PointField::UINT8;
    });

  bool has_valid_return_type =
    std::any_of(input_cloud->fields.begin(), input_cloud->fields.end(), [](const auto & field) {
      return field.name == "return_type" && field.datatype == sensor_msgs::msg::PointField::UINT8;
    });

  bool has_valid_channel =
    std::any_of(input_cloud->fields.begin(), input_cloud->fields.end(), [](const auto & field) {
      return field.name == "channel" && field.datatype == sensor_msgs::msg::PointField::UINT16;
    });

  sensor_msgs::PointCloud2ConstIterator<float> it_x(*input_cloud, "x");
  sensor_msgs::PointCloud2ConstIterator<float> it_y(*input_cloud, "y");
  sensor_msgs::PointCloud2ConstIterator<float> it_z(*input_cloud, "z");

  if (has_valid_intensity && has_valid_return_type && has_valid_channel) {
    sensor_msgs::PointCloud2ConstIterator<std::uint8_t> it_i(*input_cloud, "intensity");
    sensor_msgs::PointCloud2ConstIterator<std::uint8_t> it_r(*input_cloud, "return_type");
    sensor_msgs::PointCloud2ConstIterator<std::uint16_t> it_c(*input_cloud, "channel");

    for (; it_x != it_x.end(); ++it_x, ++it_y, ++it_z, ++it_i, ++it_r, ++it_c) {
      PointXYZIRC point;
      point.x = *it_x;
      point.y = *it_y;
      point.z = *it_z;
      point.intensity = *it_i;
      point.return_type = *it_r;
      point.channel = *it_c;
      output_modifier.push_back(std::move(point));
    }
  } else {
    for (; it_x != it_x.end(); ++it_x, ++it_y, ++it_z) {
      PointXYZIRC point;
      point.x = *it_x;
      point.y = *it_y;
      point.z = *it_z;
      output_modifier.push_back(std::move(point));
    }
  }
}

void CombineCloudHandler<PointCloud2Traits>::correct_pointcloud_motion(
  const std::unique_ptr<PointCloud2Traits::PointCloudMessage> & transformed_cloud_ptr,
  const std::vector<rclcpp::Time> & pc_stamps,
  std::unordered_map<rclcpp::Time, Eigen::Matrix4f, RclcppTimeHash> & transform_memo,
  std::unique_ptr<PointCloud2Traits::PointCloudMessage> & transformed_delay_compensated_cloud_ptr)
{
  Eigen::Matrix4f adjust_to_old_data_transform = Eigen::Matrix4f::Identity();
  rclcpp::Time current_cloud_stamp = rclcpp::Time(transformed_cloud_ptr->header.stamp);
  for (const auto & stamp : pc_stamps) {
    if (stamp >= current_cloud_stamp) continue;

    Eigen::Matrix4f new_to_old_transform;
    if (transform_memo.find(stamp) != transform_memo.end()) {
      new_to_old_transform = transform_memo[stamp];
    } else {
      new_to_old_transform =
        compute_transform_to_adjust_for_old_timestamp(stamp, current_cloud_stamp);
      transform_memo[stamp] = new_to_old_transform;
    }
    adjust_to_old_data_transform = new_to_old_transform * adjust_to_old_data_transform;
    current_cloud_stamp = stamp;
  }
  pcl_ros::transformPointCloud(
    adjust_to_old_data_transform, *transformed_cloud_ptr, *transformed_delay_compensated_cloud_ptr);
}

ConcatenatedCloudResult<PointCloud2Traits>
CombineCloudHandler<PointCloud2Traits>::combine_pointclouds(
  std::unordered_map<std::string, PointCloud2Traits::PointCloudMessage::ConstSharedPtr> &
    topic_to_cloud_map)
{
  ConcatenatedCloudResult<PointCloud2Traits> concatenate_cloud_result;

  if (topic_to_cloud_map.empty()) return concatenate_cloud_result;

  std::vector<rclcpp::Time> pc_stamps;
  pc_stamps.reserve(topic_to_cloud_map.size());

  for (const auto & [topic, cloud] : topic_to_cloud_map) {
    pc_stamps.emplace_back(cloud->header.stamp);
  }
  std::sort(pc_stamps.begin(), pc_stamps.end(), std::greater<rclcpp::Time>());
  const auto oldest_stamp = pc_stamps.back();

  std::unordered_map<rclcpp::Time, Eigen::Matrix4f, RclcppTimeHash> transform_memo;

  // Before combining the pointclouds, initialize and reserve space for the concatenated pointcloud
  concatenate_cloud_result.concatenate_cloud_ptr =
    std::make_unique<sensor_msgs::msg::PointCloud2>();

  // Reserve space based on the total size of the pointcloud data to speed up the concatenation
  // process
  size_t total_data_size = 0;
  for (const auto & [topic, cloud] : topic_to_cloud_map) {
    total_data_size += cloud->data.size();
  }
  concatenate_cloud_result.concatenate_cloud_ptr->data.reserve(total_data_size);

  for (const auto & [topic, cloud] : topic_to_cloud_map) {
    // convert to XYZIRC pointcloud if pointcloud is not empty
    auto xyzirc_cloud = std::make_unique<sensor_msgs::msg::PointCloud2>();
    convert_to_xyzirc_cloud(cloud, xyzirc_cloud);

<<<<<<< HEAD
    auto transformed_cloud_ptr = std::make_unique<sensor_msgs::msg::PointCloud2>();
    managed_tf_buffer_->transform_pointcloud(output_frame_, *xyzirc_cloud, *transformed_cloud_ptr);
=======
    auto transformed_cloud_ptr = std::make_shared<sensor_msgs::msg::PointCloud2>();
    managed_tf_buffer_->transformPointcloud(
      output_frame_, *xyzirc_cloud, *transformed_cloud_ptr, xyzirc_cloud->header.stamp,
      rclcpp::Duration::from_seconds(1.0), node_.get_logger());
>>>>>>> 3fecd5b1

    concatenate_cloud_result.topic_to_original_stamp_map[topic] =
      rclcpp::Time(cloud->header.stamp).seconds();

    // compensate pointcloud
    std::unique_ptr<sensor_msgs::msg::PointCloud2> transformed_delay_compensated_cloud_ptr;
    if (is_motion_compensated_) {
      transformed_delay_compensated_cloud_ptr = std::make_unique<sensor_msgs::msg::PointCloud2>();
      correct_pointcloud_motion(
        transformed_cloud_ptr, pc_stamps, transform_memo, transformed_delay_compensated_cloud_ptr);
    } else {
      transformed_delay_compensated_cloud_ptr = std::move(transformed_cloud_ptr);
    }

    if (
      transformed_delay_compensated_cloud_ptr->width *
        transformed_delay_compensated_cloud_ptr->height >
      0) {
      pcl::concatenatePointCloud(
        *concatenate_cloud_result.concatenate_cloud_ptr, *transformed_delay_compensated_cloud_ptr,
        *concatenate_cloud_result.concatenate_cloud_ptr);
    }

    if (publish_synchronized_pointcloud_) {
      if (!concatenate_cloud_result.topic_to_transformed_cloud_map) {
        // Initialize the map if it is not present
        concatenate_cloud_result.topic_to_transformed_cloud_map =
          std::unordered_map<std::string, sensor_msgs::msg::PointCloud2::UniquePtr>();
      }
      // convert to original sensor frame if necessary
      bool need_transform_to_sensor_frame = (cloud->header.frame_id != output_frame_);
      if (keep_input_frame_in_synchronized_pointcloud_ && need_transform_to_sensor_frame) {
        auto transformed_cloud_ptr_in_sensor_frame =
<<<<<<< HEAD
          std::make_unique<sensor_msgs::msg::PointCloud2>();
        managed_tf_buffer_->transform_pointcloud(
=======
          std::make_shared<sensor_msgs::msg::PointCloud2>();
        managed_tf_buffer_->transformPointcloud(
>>>>>>> 3fecd5b1
          cloud->header.frame_id, *transformed_delay_compensated_cloud_ptr,
          *transformed_cloud_ptr_in_sensor_frame,
          transformed_cloud_ptr_in_sensor_frame->header.stamp, rclcpp::Duration::from_seconds(1.0),
          node_.get_logger());
        transformed_cloud_ptr_in_sensor_frame->header.stamp = oldest_stamp;
        transformed_cloud_ptr_in_sensor_frame->header.frame_id = cloud->header.frame_id;

        (*concatenate_cloud_result.topic_to_transformed_cloud_map)[topic] =
          std::move(transformed_cloud_ptr_in_sensor_frame);
      } else {
        transformed_delay_compensated_cloud_ptr->header.stamp = oldest_stamp;
        transformed_delay_compensated_cloud_ptr->header.frame_id = output_frame_;
        (*concatenate_cloud_result.topic_to_transformed_cloud_map)[topic] =
          std::move(transformed_delay_compensated_cloud_ptr);
      }
    }
  }
  concatenate_cloud_result.concatenate_cloud_ptr->header.stamp = oldest_stamp;

  return concatenate_cloud_result;
}

}  // namespace autoware::pointcloud_preprocessor<|MERGE_RESOLUTION|>--- conflicted
+++ resolved
@@ -14,6 +14,12 @@
 
 #include "autoware/pointcloud_preprocessor/concatenate_data/combine_cloud_handler.hpp"
 
+#include <pcl_ros/transforms.hpp>
+
+#include <sensor_msgs/point_cloud2_iterator.hpp>
+
+#include <pcl_conversions/pcl_conversions.h>
+
 #include <algorithm>
 #include <functional>
 #include <memory>
@@ -25,86 +31,9 @@
 namespace autoware::pointcloud_preprocessor
 {
 
-<<<<<<< HEAD
 void CombineCloudHandler<PointCloud2Traits>::convert_to_xyzirc_cloud(
   const typename PointCloud2Traits::PointCloudMessage::ConstSharedPtr & input_cloud,
   typename PointCloud2Traits::PointCloudMessage::UniquePtr & xyzirc_cloud)
-=======
-CombineCloudHandler::CombineCloudHandler(
-  rclcpp::Node & node, std::string output_frame, bool is_motion_compensated,
-  bool publish_synchronized_pointcloud, bool keep_input_frame_in_synchronized_pointcloud)
-: node_(node),
-  output_frame_(std::move(output_frame)),
-  is_motion_compensated_(is_motion_compensated),
-  publish_synchronized_pointcloud_(publish_synchronized_pointcloud),
-  keep_input_frame_in_synchronized_pointcloud_(keep_input_frame_in_synchronized_pointcloud),
-  managed_tf_buffer_(std::make_unique<managed_transform_buffer::ManagedTransformBuffer>())
-{
-}
-
-void CombineCloudHandler::process_twist(
-  const geometry_msgs::msg::TwistWithCovarianceStamped::ConstSharedPtr & twist_msg)
-{
-  geometry_msgs::msg::TwistStamped msg;
-  msg.header = twist_msg->header;
-  msg.twist = twist_msg->twist.twist;
-
-  // If time jumps backwards (e.g. when a rosbag restarts), clear buffer
-  if (!twist_queue_.empty()) {
-    if (rclcpp::Time(twist_queue_.front().header.stamp) > rclcpp::Time(msg.header.stamp)) {
-      twist_queue_.clear();
-    }
-  }
-
-  // Twist data in the queue that is older than the current twist by 1 second will be cleared.
-  auto cutoff_time = rclcpp::Time(msg.header.stamp) - rclcpp::Duration::from_seconds(1.0);
-
-  while (!twist_queue_.empty()) {
-    if (rclcpp::Time(twist_queue_.front().header.stamp) > cutoff_time) {
-      break;
-    }
-    twist_queue_.pop_front();
-  }
-
-  twist_queue_.push_back(msg);
-}
-
-void CombineCloudHandler::process_odometry(
-  const nav_msgs::msg::Odometry::ConstSharedPtr & odometry_msg)
-{
-  geometry_msgs::msg::TwistStamped msg;
-  msg.header = odometry_msg->header;
-  msg.twist = odometry_msg->twist.twist;
-
-  // If time jumps backwards (e.g. when a rosbag restarts), clear buffer
-  if (!twist_queue_.empty()) {
-    if (rclcpp::Time(twist_queue_.front().header.stamp) > rclcpp::Time(msg.header.stamp)) {
-      twist_queue_.clear();
-    }
-  }
-
-  // Twist data in the queue that is older than the current twist by 1 second will be cleared.
-  auto cutoff_time = rclcpp::Time(msg.header.stamp) - rclcpp::Duration::from_seconds(1.0);
-
-  while (!twist_queue_.empty()) {
-    if (rclcpp::Time(twist_queue_.front().header.stamp) > cutoff_time) {
-      break;
-    }
-    twist_queue_.pop_front();
-  }
-
-  twist_queue_.push_back(msg);
-}
-
-std::deque<geometry_msgs::msg::TwistStamped> CombineCloudHandler::get_twist_queue()
-{
-  return twist_queue_;
-}
-
-void CombineCloudHandler::convert_to_xyzirc_cloud(
-  const sensor_msgs::msg::PointCloud2::SharedPtr & input_cloud,
-  sensor_msgs::msg::PointCloud2::SharedPtr & xyzirc_cloud)
->>>>>>> 3fecd5b1
 {
   xyzirc_cloud->header = input_cloud->header;
 
@@ -220,15 +149,10 @@
     auto xyzirc_cloud = std::make_unique<sensor_msgs::msg::PointCloud2>();
     convert_to_xyzirc_cloud(cloud, xyzirc_cloud);
 
-<<<<<<< HEAD
     auto transformed_cloud_ptr = std::make_unique<sensor_msgs::msg::PointCloud2>();
-    managed_tf_buffer_->transform_pointcloud(output_frame_, *xyzirc_cloud, *transformed_cloud_ptr);
-=======
-    auto transformed_cloud_ptr = std::make_shared<sensor_msgs::msg::PointCloud2>();
     managed_tf_buffer_->transformPointcloud(
       output_frame_, *xyzirc_cloud, *transformed_cloud_ptr, xyzirc_cloud->header.stamp,
       rclcpp::Duration::from_seconds(1.0), node_.get_logger());
->>>>>>> 3fecd5b1
 
     concatenate_cloud_result.topic_to_original_stamp_map[topic] =
       rclcpp::Time(cloud->header.stamp).seconds();
@@ -262,13 +186,8 @@
       bool need_transform_to_sensor_frame = (cloud->header.frame_id != output_frame_);
       if (keep_input_frame_in_synchronized_pointcloud_ && need_transform_to_sensor_frame) {
         auto transformed_cloud_ptr_in_sensor_frame =
-<<<<<<< HEAD
           std::make_unique<sensor_msgs::msg::PointCloud2>();
-        managed_tf_buffer_->transform_pointcloud(
-=======
-          std::make_shared<sensor_msgs::msg::PointCloud2>();
         managed_tf_buffer_->transformPointcloud(
->>>>>>> 3fecd5b1
           cloud->header.frame_id, *transformed_delay_compensated_cloud_ptr,
           *transformed_cloud_ptr_in_sensor_frame,
           transformed_cloud_ptr_in_sensor_frame->header.stamp, rclcpp::Duration::from_seconds(1.0),
