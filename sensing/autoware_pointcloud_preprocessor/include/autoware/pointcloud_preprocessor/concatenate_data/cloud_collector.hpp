// Copyright 2025 TIER IV, Inc.
//
// Licensed under the Apache License, Version 2.0 (the "License");
// you may not use this file except in compliance with the License.
// You may obtain a copy of the License at
//
//     http://www.apache.org/licenses/LICENSE-2.0
//
// Unless required by applicable law or agreed to in writing, software
// distributed under the License is distributed on an "AS IS" BASIS,
// WITHOUT WARRANTIES OR CONDITIONS OF ANY KIND, either express or implied.
// See the License for the specific language governing permissions and
// limitations under the License.

#pragma once

#include "combine_cloud_handler.hpp"

#include <memory>
#include <string>
#include <unordered_map>

namespace autoware::pointcloud_preprocessor
{

template <typename MsgTraits>
class PointCloudConcatenateDataSynchronizerComponentTemplated;

template <typename MsgTraits>
class CombineCloudHandler;

struct CollectorInfoBase
{
  virtual ~CollectorInfoBase() = default;
};

struct NaiveCollectorInfo : public CollectorInfoBase
{
  double timestamp;

  explicit NaiveCollectorInfo(double timestamp = 0.0) : timestamp(timestamp) {}
};

struct AdvancedCollectorInfo : public CollectorInfoBase
{
  double timestamp;
  double noise_window;

  explicit AdvancedCollectorInfo(double timestamp = 0.0, double noise_window = 0.0)
  : timestamp(timestamp), noise_window(noise_window)
  {
  }
};

<<<<<<< HEAD
template <typename MsgTraits>
=======
enum class CollectorStatus { Idle, Processing, Finished };

>>>>>>> b3caa5ce
class CloudCollector
{
public:
  CloudCollector(
    std::shared_ptr<PointCloudConcatenateDataSynchronizerComponentTemplated<MsgTraits>> &&
      ros2_parent_node,
    std::shared_ptr<CombineCloudHandler<MsgTraits>> & combine_cloud_handler, int num_of_clouds,
    double timeout_sec, bool debug_mode);
  bool topic_exists(const std::string & topic_name);
<<<<<<< HEAD
  bool process_pointcloud(
    const std::string & topic_name, typename MsgTraits::PointCloudMessage::ConstSharedPtr cloud);
=======
  void process_pointcloud(
    const std::string & topic_name, sensor_msgs::msg::PointCloud2::SharedPtr cloud);
>>>>>>> b3caa5ce
  void concatenate_callback();

  ConcatenatedCloudResult<MsgTraits> concatenate_pointclouds(
    std::unordered_map<std::string, typename MsgTraits::PointCloudMessage::ConstSharedPtr>
      topic_to_cloud_map);

  std::unordered_map<std::string, typename MsgTraits::PointCloudMessage::ConstSharedPtr>
  get_topic_to_cloud_map();

  [[nodiscard]] CollectorStatus get_status() const;

  void set_info(std::shared_ptr<CollectorInfoBase> collector_info);
  [[nodiscard]] std::shared_ptr<CollectorInfoBase> get_info() const;
  void show_debug_message();
  void reset();

private:
  std::shared_ptr<PointCloudConcatenateDataSynchronizerComponentTemplated<MsgTraits>>
    ros2_parent_node_;
  std::shared_ptr<CombineCloudHandler<MsgTraits>> combine_cloud_handler_;
  rclcpp::TimerBase::SharedPtr timer_;
  std::unordered_map<std::string, typename MsgTraits::PointCloudMessage::ConstSharedPtr>
    topic_to_cloud_map_;
  uint64_t num_of_clouds_;
  double timeout_sec_;
  bool debug_mode_;
  std::shared_ptr<CollectorInfoBase> collector_info_;
  CollectorStatus status_;
};

}  // namespace autoware::pointcloud_preprocessor

#include "autoware/pointcloud_preprocessor/concatenate_data/cloud_collector.ipp"<|MERGE_RESOLUTION|>--- conflicted
+++ resolved
@@ -52,12 +52,8 @@
   }
 };
 
-<<<<<<< HEAD
+enum class CollectorStatus { Idle, Processing, Finished };
 template <typename MsgTraits>
-=======
-enum class CollectorStatus { Idle, Processing, Finished };
-
->>>>>>> b3caa5ce
 class CloudCollector
 {
 public:
@@ -67,13 +63,8 @@
     std::shared_ptr<CombineCloudHandler<MsgTraits>> & combine_cloud_handler, int num_of_clouds,
     double timeout_sec, bool debug_mode);
   bool topic_exists(const std::string & topic_name);
-<<<<<<< HEAD
   bool process_pointcloud(
     const std::string & topic_name, typename MsgTraits::PointCloudMessage::ConstSharedPtr cloud);
-=======
-  void process_pointcloud(
-    const std::string & topic_name, sensor_msgs::msg::PointCloud2::SharedPtr cloud);
->>>>>>> b3caa5ce
   void concatenate_callback();
 
   ConcatenatedCloudResult<MsgTraits> concatenate_pointclouds(
@@ -99,9 +90,9 @@
     topic_to_cloud_map_;
   uint64_t num_of_clouds_;
   double timeout_sec_;
-  bool debug_mode_;
   std::shared_ptr<CollectorInfoBase> collector_info_;
   CollectorStatus status_;
+  bool debug_mode_;
 };
 
 }  // namespace autoware::pointcloud_preprocessor
