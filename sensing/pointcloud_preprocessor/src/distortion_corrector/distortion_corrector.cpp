// Copyright 2020 Tier IV, Inc.
//
// Licensed under the Apache License, Version 2.0 (the "License");
// you may not use this file except in compliance with the License.
// You may obtain a copy of the License at
//
//     http://www.apache.org/licenses/LICENSE-2.0
//
// Unless required by applicable law or agreed to in writing, software
// distributed under the License is distributed on an "AS IS" BASIS,
// WITHOUT WARRANTIES OR CONDITIONS OF ANY KIND, either express or implied.
// See the License for the specific language governing permissions and
// limitations under the License.

#include "pointcloud_preprocessor/distortion_corrector/distortion_corrector.hpp"

#include <deque>
#include <string>
#include <utility>

namespace pointcloud_preprocessor
{
/** @brief Constructor. */
DistortionCorrectorComponent::DistortionCorrectorComponent(const rclcpp::NodeOptions & options)
: Node("distortion_corrector_node", options)
{
  // initialize debug tool
  {
    using tier4_autoware_utils::DebugPublisher;
    using tier4_autoware_utils::StopWatch;
    stop_watch_ptr_ = std::make_unique<StopWatch<std::chrono::milliseconds>>();
    debug_publisher_ = std::make_unique<DebugPublisher>(this, "distortion_corrector");
    stop_watch_ptr_->tic("cyclic_time");
    stop_watch_ptr_->tic("processing_time");
  }

  // Parameter
  time_stamp_field_name_ = declare_parameter("time_stamp_field_name", "time_stamp");
  use_imu_ = declare_parameter("use_imu", true);

  // Publisher
  undistorted_points_pub_ =
    this->create_publisher<PointCloud2>("~/output/pointcloud", rclcpp::SensorDataQoS());

  // Subscriber
  velocity_report_sub_ = this->create_subscription<VelocityReport>(
    "~/input/velocity_report", 10,
    std::bind(&DistortionCorrectorComponent::onVelocityReport, this, std::placeholders::_1));
  imu_sub_ = this->create_subscription<sensor_msgs::msg::Imu>(
    "~/input/imu", 10,
    std::bind(&DistortionCorrectorComponent::onImu, this, std::placeholders::_1));
  input_points_sub_ = this->create_subscription<PointCloud2>(
    "~/input/pointcloud", rclcpp::SensorDataQoS(),
    std::bind(&DistortionCorrectorComponent::onPointCloud, this, std::placeholders::_1));
}

void DistortionCorrectorComponent::onVelocityReport(
  const VelocityReport::ConstSharedPtr velocity_report_msg)
{
  velocity_report_queue_.push_back(*velocity_report_msg);

  while (!velocity_report_queue_.empty()) {
    // for replay rosbag
    if (
      rclcpp::Time(velocity_report_queue_.front().header.stamp) >
      rclcpp::Time(velocity_report_msg->header.stamp)) {
      velocity_report_queue_.pop_front();
    } else if (  // NOLINT
      rclcpp::Time(velocity_report_queue_.front().header.stamp) <
      rclcpp::Time(velocity_report_msg->header.stamp) - rclcpp::Duration::from_seconds(1.0)) {
      velocity_report_queue_.pop_front();
    }
    break;
  }
}

void DistortionCorrectorComponent::onImu(const sensor_msgs::msg::Imu::ConstSharedPtr imu_msg)
{
<<<<<<< HEAD
  if (!use_imu_) { return; }
=======
  if (!use_imu_) {
    return;
  }
>>>>>>> fde56e84

  tf2::Transform tf2_imu_link_to_base_link{};
  getTransform(base_link_frame_, imu_msg->header.frame_id, &tf2_imu_link_to_base_link);
  geometry_msgs::msg::TransformStamped::SharedPtr tf_base2imu_ptr =
    std::make_shared<geometry_msgs::msg::TransformStamped>();
  tf_base2imu_ptr->transform.rotation = tf2::toMsg(tf2_imu_link_to_base_link.getRotation());

  geometry_msgs::msg::Vector3Stamped angular_velocity;
  angular_velocity.vector = imu_msg->angular_velocity;

  geometry_msgs::msg::Vector3Stamped transformed_angular_velocity;
  tf2::doTransform(angular_velocity, transformed_angular_velocity, *tf_base2imu_ptr);
  transformed_angular_velocity.header = imu_msg->header;
  angular_velocity_queue_.push_back(transformed_angular_velocity);

  while (!angular_velocity_queue_.empty()) {
    // for replay rosbag
    if (
      rclcpp::Time(angular_velocity_queue_.front().header.stamp) >
      rclcpp::Time(imu_msg->header.stamp)) {
      angular_velocity_queue_.pop_front();
    } else if (  // NOLINT
      rclcpp::Time(angular_velocity_queue_.front().header.stamp) <
      rclcpp::Time(imu_msg->header.stamp) - rclcpp::Duration::from_seconds(1.0)) {
      angular_velocity_queue_.pop_front();
    }
    break;
  }
}

void DistortionCorrectorComponent::onPointCloud(PointCloud2::UniquePtr points_msg)
{
  stop_watch_ptr_->toc("processing_time", true);
  const auto points_sub_count = undistorted_points_pub_->get_subscription_count() +
                                undistorted_points_pub_->get_intra_process_subscription_count();

  if (points_sub_count < 1) {
    return;
  }

  tf2::Transform tf2_base_link_to_sensor{};
  getTransform(points_msg->header.frame_id, base_link_frame_, &tf2_base_link_to_sensor);

  undistortPointCloud(tf2_base_link_to_sensor, *points_msg);

  if (points_sub_count > 0) {
    undistorted_points_pub_->publish(std::move(points_msg));
  }
  // add processing time for debug
  if (debug_publisher_) {
    const double cyclic_time_ms = stop_watch_ptr_->toc("cyclic_time", true);
    const double processing_time_ms = stop_watch_ptr_->toc("processing_time", true);
    debug_publisher_->publish<tier4_debug_msgs::msg::Float64Stamped>(
      "debug/cyclic_time_ms", cyclic_time_ms);
    debug_publisher_->publish<tier4_debug_msgs::msg::Float64Stamped>(
      "debug/processing_time_ms", processing_time_ms);
  }
}

bool DistortionCorrectorComponent::getTransform(
  const std::string & target_frame, const std::string & source_frame,
  tf2::Transform * tf2_transform_ptr)
{
  if (target_frame == source_frame) {
    tf2_transform_ptr->setOrigin(tf2::Vector3(0.0, 0.0, 0.0));
    tf2_transform_ptr->setRotation(tf2::Quaternion(0.0, 0.0, 0.0, 1.0));
    return true;
  }

  try {
    const auto transform_msg =
      tf2_buffer_.lookupTransform(target_frame, source_frame, tf2::TimePointZero);
    tf2::convert(transform_msg.transform, *tf2_transform_ptr);
  } catch (const tf2::TransformException & ex) {
    RCLCPP_WARN(get_logger(), "%s", ex.what());
    RCLCPP_ERROR(
      get_logger(), "Please publish TF %s to %s", target_frame.c_str(), source_frame.c_str());

    tf2_transform_ptr->setOrigin(tf2::Vector3(0.0, 0.0, 0.0));
    tf2_transform_ptr->setRotation(tf2::Quaternion(0.0, 0.0, 0.0, 1.0));
    return false;
  }
  return true;
}

bool DistortionCorrectorComponent::undistortPointCloud(
  const tf2::Transform & tf2_base_link_to_sensor, PointCloud2 & points)
{
  if (points.data.empty() || velocity_report_queue_.empty()) {
    RCLCPP_WARN_STREAM_THROTTLE(
      get_logger(), *get_clock(), 10000 /* ms */,
      "input_pointcloud->points or velocity_report_queue_ is empty.");
    return false;
  }

  auto time_stamp_field_it = std::find_if(
    std::cbegin(points.fields), std::cend(points.fields),
    [this](const sensor_msgs::msg::PointField & field) {
      return field.name == time_stamp_field_name_;
    });
  if (time_stamp_field_it == points.fields.cend()) {
    RCLCPP_WARN_STREAM_THROTTLE(
      get_logger(), *get_clock(), 10000 /* ms */,
      "Required field time stamp doesn't exist in the point cloud.");
    return false;
  }

  sensor_msgs::PointCloud2Iterator<float> it_x(points, "x");
  sensor_msgs::PointCloud2Iterator<float> it_y(points, "y");
  sensor_msgs::PointCloud2Iterator<float> it_z(points, "z");
  sensor_msgs::PointCloud2ConstIterator<double> it_time_stamp(points, time_stamp_field_name_);

  float theta{0.0f};
  float x{0.0f};
  float y{0.0f};
  double prev_time_stamp_sec{*it_time_stamp};
  const double first_point_time_stamp_sec{*it_time_stamp};

  auto velocity_report_it = std::lower_bound(
    std::begin(velocity_report_queue_), std::end(velocity_report_queue_),
    first_point_time_stamp_sec, [](const VelocityReport & x, const double t) {
      return rclcpp::Time(x.header.stamp).seconds() < t;
    });
  velocity_report_it = velocity_report_it == std::end(velocity_report_queue_)
                         ? std::end(velocity_report_queue_) - 1
                         : velocity_report_it;

  decltype(angular_velocity_queue_)::iterator imu_it;
  if (use_imu_) {
    imu_it = std::lower_bound(
<<<<<<< HEAD
    std::begin(angular_velocity_queue_), std::end(angular_velocity_queue_),
    first_point_time_stamp_sec, [](const geometry_msgs::msg::Vector3Stamped & x, const double t) {
      return rclcpp::Time(x.header.stamp).seconds() < t;
    });
    imu_it = imu_it == std::end(angular_velocity_queue_)
                        ? std::end(angular_velocity_queue_) - 1
                        : imu_it;
=======
      std::begin(angular_velocity_queue_), std::end(angular_velocity_queue_),
      first_point_time_stamp_sec, [](const geometry_msgs::msg::Vector3Stamped & x, const double t) {
        return rclcpp::Time(x.header.stamp).seconds() < t;
      });
    imu_it =
      imu_it == std::end(angular_velocity_queue_) ? std::end(angular_velocity_queue_) - 1 : imu_it;
>>>>>>> fde56e84
  }

  const tf2::Transform tf2_base_link_to_sensor_inv{tf2_base_link_to_sensor.inverse()};
  for (; it_x != it_x.end(); ++it_x, ++it_y, ++it_z, ++it_time_stamp) {
    for (;
         (velocity_report_it != std::end(velocity_report_queue_) - 1 &&
          *it_time_stamp > rclcpp::Time(velocity_report_it->header.stamp).seconds());
         ++velocity_report_it) {
    }

    float v{static_cast<float>(velocity_report_it->longitudinal_velocity)};
    float w{static_cast<float>(velocity_report_it->heading_rate)};


    if (std::abs(*it_time_stamp - rclcpp::Time(velocity_report_it->header.stamp).seconds()) > 0.1) {
      RCLCPP_WARN_STREAM_THROTTLE(
        get_logger(), *get_clock(), 10000 /* ms */,
        "velocity_report time_stamp is too late. Cloud not interpolate.");
      v = 0.0f;
      w = 0.0f;
    }

    if (use_imu_) {
      for (;
<<<<<<< HEAD
          (imu_it != std::end(angular_velocity_queue_) - 1 &&
=======
           (imu_it != std::end(angular_velocity_queue_) - 1 &&
>>>>>>> fde56e84
            *it_time_stamp > rclcpp::Time(imu_it->header.stamp).seconds());
           ++imu_it) {
      }
      if (std::abs(*it_time_stamp - rclcpp::Time(imu_it->header.stamp).seconds()) > 0.1) {
        RCLCPP_WARN_STREAM_THROTTLE(
          get_logger(), *get_clock(), 10000 /* ms */,
          "imu time_stamp is too late. Cloud not interpolate.");
      } else {
        w = static_cast<float>(imu_it->vector.z);
      }
    }

    const float time_offset = static_cast<float>(*it_time_stamp - prev_time_stamp_sec);

    const tf2::Vector3 sensorTF_point{*it_x, *it_y, *it_z};

    const tf2::Vector3 base_linkTF_point{tf2_base_link_to_sensor_inv * sensorTF_point};

    theta += w * time_offset;
    tf2::Quaternion baselink_quat{};
    baselink_quat.setRPY(0.0, 0.0, theta);
    const float dis = v * time_offset;
    x += dis * std::cos(theta);
    y += dis * std::sin(theta);

    tf2::Transform baselinkTF_odom{};
    baselinkTF_odom.setOrigin(tf2::Vector3(x, y, 0.0));
    baselinkTF_odom.setRotation(baselink_quat);

    const tf2::Vector3 base_linkTF_trans_point{baselinkTF_odom * base_linkTF_point};

    const tf2::Vector3 sensorTF_trans_point{tf2_base_link_to_sensor * base_linkTF_trans_point};

    *it_x = sensorTF_trans_point.getX();
    *it_y = sensorTF_trans_point.getY();
    *it_z = sensorTF_trans_point.getZ();

    prev_time_stamp_sec = *it_time_stamp;
  }
  return true;
}

}  // namespace pointcloud_preprocessor

#include <rclcpp_components/register_node_macro.hpp>
RCLCPP_COMPONENTS_REGISTER_NODE(pointcloud_preprocessor::DistortionCorrectorComponent)<|MERGE_RESOLUTION|>--- conflicted
+++ resolved
@@ -76,13 +76,9 @@
 
 void DistortionCorrectorComponent::onImu(const sensor_msgs::msg::Imu::ConstSharedPtr imu_msg)
 {
-<<<<<<< HEAD
-  if (!use_imu_) { return; }
-=======
   if (!use_imu_) {
     return;
   }
->>>>>>> fde56e84
 
   tf2::Transform tf2_imu_link_to_base_link{};
   getTransform(base_link_frame_, imu_msg->header.frame_id, &tf2_imu_link_to_base_link);
@@ -213,22 +209,12 @@
   decltype(angular_velocity_queue_)::iterator imu_it;
   if (use_imu_) {
     imu_it = std::lower_bound(
-<<<<<<< HEAD
-    std::begin(angular_velocity_queue_), std::end(angular_velocity_queue_),
-    first_point_time_stamp_sec, [](const geometry_msgs::msg::Vector3Stamped & x, const double t) {
-      return rclcpp::Time(x.header.stamp).seconds() < t;
-    });
-    imu_it = imu_it == std::end(angular_velocity_queue_)
-                        ? std::end(angular_velocity_queue_) - 1
-                        : imu_it;
-=======
       std::begin(angular_velocity_queue_), std::end(angular_velocity_queue_),
       first_point_time_stamp_sec, [](const geometry_msgs::msg::Vector3Stamped & x, const double t) {
         return rclcpp::Time(x.header.stamp).seconds() < t;
       });
     imu_it =
       imu_it == std::end(angular_velocity_queue_) ? std::end(angular_velocity_queue_) - 1 : imu_it;
->>>>>>> fde56e84
   }
 
   const tf2::Transform tf2_base_link_to_sensor_inv{tf2_base_link_to_sensor.inverse()};
@@ -253,11 +239,7 @@
 
     if (use_imu_) {
       for (;
-<<<<<<< HEAD
-          (imu_it != std::end(angular_velocity_queue_) - 1 &&
-=======
            (imu_it != std::end(angular_velocity_queue_) - 1 &&
->>>>>>> fde56e84
             *it_time_stamp > rclcpp::Time(imu_it->header.stamp).seconds());
            ++imu_it) {
       }
