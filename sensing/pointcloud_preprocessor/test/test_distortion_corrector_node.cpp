--- conflicted
+++ resolved
@@ -230,11 +230,9 @@
   std::shared_ptr<pointcloud_preprocessor::DistortionCorrector3D> distortion_corrector_3d_;
   std::shared_ptr<tf2_ros::StaticTransformBroadcaster> tf_broadcaster_;
 
-<<<<<<< HEAD
   static constexpr double standard_tolerance = 1e-4;
   static constexpr double coarse_tolerance = 1e-3;
-=======
->>>>>>> 6a7d8400
+
   // for debugging or regenerating the ground truth point cloud
   bool debug = false;
 };
@@ -335,11 +333,7 @@
     EXPECT_NEAR(*iter_z, expected_pointcloud[i][2], standard_tolerance);
   }
 
-<<<<<<< HEAD
-  if (debug) {
-=======
-  if (show_output_pointcloud_) {
->>>>>>> 6a7d8400
+  if (debug) {
     RCLCPP_INFO(node_->get_logger(), "%s", oss.str().c_str());
   }
 }
@@ -405,11 +399,7 @@
     EXPECT_NEAR(*iter_z, expected_pointcloud[i][2], standard_tolerance);
   }
 
-<<<<<<< HEAD
-  if (debug) {
-=======
-  if (show_output_pointcloud_) {
->>>>>>> 6a7d8400
+  if (debug) {
     RCLCPP_INFO(node_->get_logger(), "%s", oss.str().c_str());
   }
 }
@@ -460,11 +450,7 @@
     EXPECT_NEAR(*iter_z, expected_pointcloud[i][2], standard_tolerance);
   }
 
-<<<<<<< HEAD
-  if (debug) {
-=======
-  if (show_output_pointcloud_) {
->>>>>>> 6a7d8400
+  if (debug) {
     RCLCPP_INFO(node_->get_logger(), "%s", oss.str().c_str());
   }
 }
@@ -516,11 +502,7 @@
     EXPECT_NEAR(*iter_z, expected_pointcloud[i][2], standard_tolerance);
   }
 
-<<<<<<< HEAD
-  if (debug) {
-=======
-  if (show_output_pointcloud_) {
->>>>>>> 6a7d8400
+  if (debug) {
     RCLCPP_INFO(node_->get_logger(), "%s", oss.str().c_str());
   }
 }
@@ -566,11 +548,7 @@
     EXPECT_NEAR(*iter_z, expected_pointcloud[i][2], standard_tolerance);
   }
 
-<<<<<<< HEAD
-  if (debug) {
-=======
-  if (show_output_pointcloud_) {
->>>>>>> 6a7d8400
+  if (debug) {
     RCLCPP_INFO(node_->get_logger(), "%s", oss.str().c_str());
   }
 }
@@ -627,11 +605,7 @@
     EXPECT_NEAR(*iter_z, expected_pointcloud[i][2], standard_tolerance);
   }
 
-<<<<<<< HEAD
-  if (debug) {
-=======
-  if (show_output_pointcloud_) {
->>>>>>> 6a7d8400
+  if (debug) {
     RCLCPP_INFO(node_->get_logger(), "%s", oss.str().c_str());
   }
 }
@@ -848,7 +822,6 @@
     RCLCPP_INFO(node_->get_logger(), "%s", oss.str().c_str());
   }
 
-<<<<<<< HEAD
   // Verify each point in the undistorted 2D point cloud with undistorted 3D point cloud
   test2d_iter_x = sensor_msgs::PointCloud2Iterator<float>(test2d_pointcloud, "x");
   test2d_iter_y = sensor_msgs::PointCloud2Iterator<float>(test2d_pointcloud, "y");
@@ -875,9 +848,6 @@
   }
 
   if (debug) {
-=======
-  if (show_output_pointcloud_) {
->>>>>>> 6a7d8400
     RCLCPP_INFO(node_->get_logger(), "%s", oss.str().c_str());
   }
 }
