// Copyright 2020-2022 Tier IV, Inc., Leo Drive Teknoloji A.Ş.
//
// Licensed under the Apache License, Version 2.0 (the "License");
// you may not use this file except in compliance with the License.
// You may obtain a copy of the License at
//
//     http://www.apache.org/licenses/LICENSE-2.0
//
// Unless required by applicable law or agreed to in writing, software
// distributed under the License is distributed on an "AS IS" BASIS,
// WITHOUT WARRANTIES OR CONDITIONS OF ANY KIND, either express or implied.
// See the License for the specific language governing permissions and
// limitations under the License.

/*
 * Copyright 2015-2019 Autoware Foundation. All rights reserved.
 *
 * Licensed under the Apache License, Version 2.0 (the "License");
 * you may not use this file except in compliance with the License.
 * You may obtain a copy of the License at
 *
 *     http://www.apache.org/licenses/LICENSE-2.0
 *
 * Unless required by applicable law or agreed to in writing, software
 * distributed under the License is distributed on an "AS IS" BASIS,
 * WITHOUT WARRANTIES OR CONDITIONS OF ANY KIND, either express or implied.
 * See the License for the specific language governing permissions and
 * limitations under the License.
 */

#include "pure_pursuit/pure_pursuit_lateral_controller.hpp"

#include "pure_pursuit/pure_pursuit_viz.hpp"
#include "pure_pursuit/util/planning_utils.hpp"
#include "pure_pursuit/util/tf_utils.hpp"

#include <vehicle_info_util/vehicle_info_util.hpp>

#include <algorithm>
#include <memory>
#include <utility>

namespace
{
enum TYPE {
  VEL_LD = 0,
  CURVATURE_LD = 1,
  LATERAL_ERROR_LD = 2,
  TOTAL_LD = 3,
  CURVATURE = 4,
  LATERAL_ERROR = 5,
  VELOCITY = 6,
  SIZE  // this is the number of enum elements
};
}  // namespace

namespace pure_pursuit
{
<<<<<<< HEAD
PurePursuitLateralController::PurePursuitLateralController(rclcpp::Node & node)
: node_{node}, tf_buffer_(node_.get_clock()), tf_listener_(tf_buffer_)
=======
PurePursuitLateralController::PurePursuitLateralController(rclcpp::Node * node)
: clock_(node->get_clock())
, logger_(node->get_logger())
, tf_buffer_(clock_)
, tf_listener_(tf_buffer_)
>>>>>>> 49627a8f
{
  pure_pursuit_ = std::make_unique<PurePursuit>();

  // Vehicle Parameters
<<<<<<< HEAD
  const auto vehicle_info = vehicle_info_util::VehicleInfoUtil(node_).getVehicleInfo();
=======
  const auto vehicle_info = vehicle_info_util::VehicleInfoUtil(*node).getVehicleInfo();
>>>>>>> 49627a8f
  param_.wheel_base = vehicle_info.wheel_base_m;
  param_.max_steering_angle = vehicle_info.max_steer_angle_rad;

  // Algorithm Parameters
<<<<<<< HEAD
  param_.ld_velocity_ratio = node_.declare_parameter<double>("ld_velocity_ratio");
  param_.ld_lateral_error_ratio = node_.declare_parameter<double>("ld_lateral_error_ratio");
  param_.ld_curvature_ratio = node_.declare_parameter<double>("ld_curvature_ratio");
  param_.long_ld_lateral_error_threshold =
    node_.declare_parameter<double>("long_ld_lateral_error_threshold");
  param_.min_lookahead_distance = node_.declare_parameter<double>("min_lookahead_distance");
  param_.max_lookahead_distance = node_.declare_parameter<double>("max_lookahead_distance");
  param_.reverse_min_lookahead_distance =
    node_.declare_parameter<double>("reverse_min_lookahead_distance");
  param_.converged_steer_rad_ = node_.declare_parameter<double>("converged_steer_rad");
  param_.prediction_ds = node_.declare_parameter<double>("prediction_ds");
  param_.prediction_distance_length = node_.declare_parameter<double>("prediction_distance_length");
  param_.resampling_ds = node_.declare_parameter<double>("resampling_ds");
  param_.curvature_calculation_distance =
    node_.declare_parameter<double>("curvature_calculation_distance");
  param_.enable_path_smoothing = node_.declare_parameter<bool>("enable_path_smoothing");
  param_.path_filter_moving_ave_num =
    node_.declare_parameter<int64_t>("path_filter_moving_ave_num");

  // Debug Publishers
  pub_debug_marker_ =
    node_.create_publisher<visualization_msgs::msg::MarkerArray>("~/debug/markers", 0);
  pub_debug_values_ = node_.create_publisher<tier4_debug_msgs::msg::Float32MultiArrayStamped>(
    "~/debug/ld_outputs", rclcpp::QoS{1});

  // Publish predicted trajectory
  pub_predicted_trajectory_ = node_.create_publisher<autoware_auto_planning_msgs::msg::Trajectory>(
=======
  param_.ld_velocity_ratio = node->declare_parameter<double>("ld_velocity_ratio");
  param_.ld_lateral_error_ratio = node->declare_parameter<double>("ld_lateral_error_ratio");
  param_.ld_curvature_ratio = node->declare_parameter<double>("ld_curvature_ratio");
  param_.long_ld_lateral_error_threshold =
    node->declare_parameter<double>("long_ld_lateral_error_threshold");
  param_.min_lookahead_distance = node->declare_parameter<double>("min_lookahead_distance");
  param_.max_lookahead_distance = node->declare_parameter<double>("max_lookahead_distance");
  param_.reverse_min_lookahead_distance =
    node->declare_parameter<double>("reverse_min_lookahead_distance");
  param_.converged_steer_rad_ = node->declare_parameter<double>("converged_steer_rad");
  param_.prediction_ds = node->declare_parameter<double>("prediction_ds");
  param_.prediction_distance_length =
    node->declare_parameter<double>("prediction_distance_length");
  param_.resampling_ds = node->declare_parameter<double>("resampling_ds");
  param_.curvature_calculation_distance =
    node->declare_parameter<double>("curvature_calculation_distance");
  param_.enable_path_smoothing = node->declare_parameter<bool>("enable_path_smoothing");
  param_.path_filter_moving_ave_num =
    node->declare_parameter<int64_t>("path_filter_moving_ave_num");

  // Debug Publishers
  pub_debug_marker_ =
    node->create_publisher<visualization_msgs::msg::MarkerArray>("~/debug/markers", 0);
  pub_debug_values_ = node->create_publisher<tier4_debug_msgs::msg::Float32MultiArrayStamped>(
    "~/debug/ld_outputs", rclcpp::QoS{1});

  // Publish predicted trajectory
  pub_predicted_trajectory_ = node->create_publisher<autoware_auto_planning_msgs::msg::Trajectory>(
>>>>>>> 49627a8f
    "~/output/predicted_trajectory", 1);
}

double PurePursuitLateralController::calcLookaheadDistance(
  const double lateral_error, const double curvature, const double velocity, const double min_ld,
  const bool is_control_cmd)
{
  const double vel_ld = abs(param_.ld_velocity_ratio * velocity);
  const double curvature_ld = -abs(param_.ld_curvature_ratio * curvature);
  double lateral_error_ld = 0.0;

  if (abs(lateral_error) >= param_.long_ld_lateral_error_threshold) {
    // If lateral error is higher than threshold, we should make ld larger to prevent entering the
    // road with high heading error.
    lateral_error_ld = abs(param_.ld_lateral_error_ratio * lateral_error);
  }

  const double total_ld =
    std::clamp(vel_ld + curvature_ld + lateral_error_ld, min_ld, param_.max_lookahead_distance);

  auto pubDebugValues = [&]() {
    tier4_debug_msgs::msg::Float32MultiArrayStamped debug_msg{};
    debug_msg.data.resize(TYPE::SIZE);
    debug_msg.data.at(TYPE::VEL_LD) = static_cast<float>(vel_ld);
    debug_msg.data.at(TYPE::CURVATURE_LD) = static_cast<float>(curvature_ld);
    debug_msg.data.at(TYPE::LATERAL_ERROR_LD) = static_cast<float>(lateral_error_ld);
    debug_msg.data.at(TYPE::TOTAL_LD) = static_cast<float>(total_ld);
    debug_msg.data.at(TYPE::VELOCITY) = static_cast<float>(velocity);
    debug_msg.data.at(TYPE::CURVATURE) = static_cast<float>(curvature);
    debug_msg.data.at(TYPE::LATERAL_ERROR) = static_cast<float>(lateral_error);
<<<<<<< HEAD
    debug_msg.stamp = node_.now();
=======
    debug_msg.stamp = clock_->now();
>>>>>>> 49627a8f
    pub_debug_values_->publish(debug_msg);
  };

  if (is_control_cmd) {
    pubDebugValues();
  }

  return total_ld;
}

TrajectoryPoint PurePursuitLateralController::calcNextPose(
  const double ds, TrajectoryPoint & point, AckermannLateralCommand cmd) const
{
  geometry_msgs::msg::Transform transform;
  transform.translation = tier4_autoware_utils::createTranslation(ds, 0.0, 0.0);
  transform.rotation =
    planning_utils::getQuaternionFromYaw(((tan(cmd.steering_tire_angle) * ds) / param_.wheel_base));
  TrajectoryPoint output_p;

  tf2::Transform tf_pose;
  tf2::Transform tf_offset;
  tf2::fromMsg(transform, tf_offset);
  tf2::fromMsg(point.pose, tf_pose);
  tf2::toMsg(tf_pose * tf_offset, output_p.pose);
  return output_p;
}

void PurePursuitLateralController::setResampledTrajectory()
{
  // Interpolate with constant interval distance.
  std::vector<double> out_arclength;
  const auto input_tp_array = motion_utils::convertToTrajectoryPointArray(trajectory_);
  const auto traj_length = motion_utils::calcArcLength(input_tp_array);
  for (double s = 0; s < traj_length; s += param_.resampling_ds) {
    out_arclength.push_back(s);
  }
  trajectory_resampled_ =
    std::make_shared<autoware_auto_planning_msgs::msg::Trajectory>(motion_utils::resampleTrajectory(
      motion_utils::convertToTrajectory(input_tp_array), out_arclength));
  trajectory_resampled_->points.back() = trajectory_.points.back();
  trajectory_resampled_->header = trajectory_.header;
  output_tp_array_ = motion_utils::convertToTrajectoryPointArray(*trajectory_resampled_);
}

double PurePursuitLateralController::calcCurvature(const size_t closest_idx)
{
  // Calculate current curvature
  const size_t idx_dist = static_cast<size_t>(
    std::max(static_cast<int>((param_.curvature_calculation_distance) / param_.resampling_ds), 1));

  // Find the points in trajectory to calculate curvature
  size_t next_idx = trajectory_resampled_->points.size() - 1;
  size_t prev_idx = 0;

  if (static_cast<size_t>(closest_idx) >= idx_dist) {
    prev_idx = closest_idx - idx_dist;
  } else {
    // return zero curvature when backward distance is not long enough in the trajectory
    return 0.0;
  }

  if (trajectory_resampled_->points.size() - 1 >= closest_idx + idx_dist) {
    next_idx = closest_idx + idx_dist;
  } else {
    // return zero curvature when forward distance is not long enough in the trajectory
    return 0.0;
  }
  // TODO(k.sugahara): shift the center point of the curvature calculation to allow sufficient
  // distance, because if sufficient distance cannot be obtained in front or behind, the curvature
  // will be zero in the current implementation.

  // Calculate curvature assuming the trajectory points interval is constant
  double current_curvature = 0.0;

  try {
    current_curvature = tier4_autoware_utils::calcCurvature(
      tier4_autoware_utils::getPoint(trajectory_resampled_->points.at(prev_idx)),
      tier4_autoware_utils::getPoint(trajectory_resampled_->points.at(closest_idx)),
      tier4_autoware_utils::getPoint(trajectory_resampled_->points.at(next_idx)));
  } catch (std::exception const & e) {
    // ...code that handles the error...
    RCLCPP_WARN(rclcpp::get_logger("pure_pursuit"), "%s", e.what());
    current_curvature = 0.0;
  }
  return current_curvature;
}

void PurePursuitLateralController::averageFilterTrajectory(
  autoware_auto_planning_msgs::msg::Trajectory & u)
{
  if (static_cast<int>(u.points.size()) <= 2 * param_.path_filter_moving_ave_num) {
<<<<<<< HEAD
    RCLCPP_ERROR(node_.get_logger(), "Cannot smooth path! Trajectory size is too low!");
=======
    RCLCPP_ERROR(logger_, "Cannot smooth path! Trajectory size is too low!");
>>>>>>> 49627a8f
    return;
  }

  autoware_auto_planning_msgs::msg::Trajectory filtered_trajectory(u);

  for (int64_t i = 0; i < static_cast<int64_t>(u.points.size()); ++i) {
    TrajectoryPoint tmp{};
    int64_t num_tmp = param_.path_filter_moving_ave_num;
    int64_t count = 0;
    double yaw = 0.0;
    if (i - num_tmp < 0) {
      num_tmp = i;
    }
    if (i + num_tmp > static_cast<int64_t>(u.points.size()) - 1) {
      num_tmp = static_cast<int64_t>(u.points.size()) - i - 1;
    }
    for (int64_t j = -num_tmp; j <= num_tmp; ++j) {
      const auto & p = u.points.at(static_cast<size_t>(i + j));

      tmp.pose.position.x += p.pose.position.x;
      tmp.pose.position.y += p.pose.position.y;
      tmp.pose.position.z += p.pose.position.z;
      tmp.longitudinal_velocity_mps += p.longitudinal_velocity_mps;
      tmp.acceleration_mps2 += p.acceleration_mps2;
      tmp.front_wheel_angle_rad += p.front_wheel_angle_rad;
      tmp.heading_rate_rps += p.heading_rate_rps;
      yaw += tf2::getYaw(p.pose.orientation);
      tmp.lateral_velocity_mps += p.lateral_velocity_mps;
      tmp.rear_wheel_angle_rad += p.rear_wheel_angle_rad;
      ++count;
    }
    auto & p = filtered_trajectory.points.at(static_cast<size_t>(i));

    p.pose.position.x = tmp.pose.position.x / count;
    p.pose.position.y = tmp.pose.position.y / count;
    p.pose.position.z = tmp.pose.position.z / count;
    p.longitudinal_velocity_mps = tmp.longitudinal_velocity_mps / count;
    p.acceleration_mps2 = tmp.acceleration_mps2 / count;
    p.front_wheel_angle_rad = tmp.front_wheel_angle_rad / count;
    p.heading_rate_rps = tmp.heading_rate_rps / count;
    p.lateral_velocity_mps = tmp.lateral_velocity_mps / count;
    p.rear_wheel_angle_rad = tmp.rear_wheel_angle_rad / count;
    p.pose.orientation = pure_pursuit::planning_utils::getQuaternionFromYaw(yaw / count);
  }
  trajectory_resampled_ = std::make_shared<Trajectory>(filtered_trajectory);
}

boost::optional<Trajectory> PurePursuitLateralController::generatePredictedTrajectory()
{
  const auto closest_idx_result =
    motion_utils::findNearestIndex(output_tp_array_, current_odometry_.pose.pose, 3.0, M_PI_4);

  if (!closest_idx_result) {
    return boost::none;
  }

  const double remaining_distance = planning_utils::calcArcLengthFromWayPoint(
    *trajectory_resampled_, *closest_idx_result, trajectory_resampled_->points.size() - 1);

  const auto num_of_iteration = std::max(
    static_cast<int>(std::ceil(
      std::min(remaining_distance, param_.prediction_distance_length) / param_.prediction_ds)),
    1);
  Trajectory predicted_trajectory;

  // Iterative prediction:
  for (int i = 0; i < num_of_iteration; i++) {
    if (i == 0) {
      // For first point, use the odometry for velocity, and use the current_pose for prediction.

      TrajectoryPoint p;
      p.pose = current_odometry_.pose.pose;
      p.longitudinal_velocity_mps = current_odometry_.twist.twist.linear.x;
      predicted_trajectory.points.push_back(p);

      const auto pp_output = calcTargetCurvature(true, predicted_trajectory.points.at(i).pose);
      AckermannLateralCommand tmp_msg;

      if (pp_output) {
        tmp_msg = generateCtrlCmdMsg(pp_output->curvature);
        predicted_trajectory.points.at(i).longitudinal_velocity_mps = pp_output->velocity;
      } else {
        RCLCPP_WARN_THROTTLE(
<<<<<<< HEAD
          node_.get_logger(), *node_.get_clock(), 5000,
=======
          logger_, *clock_, 5000,
>>>>>>> 49627a8f
          "failed to solve pure_pursuit for prediction");
        tmp_msg = generateCtrlCmdMsg(0.0);
      }
      TrajectoryPoint p2;
      p2 = calcNextPose(param_.prediction_ds, predicted_trajectory.points.at(i), tmp_msg);
      predicted_trajectory.points.push_back(p2);

    } else {
      const auto pp_output = calcTargetCurvature(false, predicted_trajectory.points.at(i).pose);
      AckermannLateralCommand tmp_msg;

      if (pp_output) {
        tmp_msg = generateCtrlCmdMsg(pp_output->curvature);
        predicted_trajectory.points.at(i).longitudinal_velocity_mps = pp_output->velocity;
      } else {
        RCLCPP_WARN_THROTTLE(
<<<<<<< HEAD
          node_.get_logger(), *node_.get_clock(), 5000,
=======
          logger_, *clock_, 5000,
>>>>>>> 49627a8f
          "failed to solve pure_pursuit for prediction");
        tmp_msg = generateCtrlCmdMsg(0.0);
      }
      predicted_trajectory.points.push_back(
        calcNextPose(param_.prediction_ds, predicted_trajectory.points.at(i), tmp_msg));
    }
  }

  // for last point
  predicted_trajectory.points.back().longitudinal_velocity_mps = 0.0;
  predicted_trajectory.header.frame_id = trajectory_resampled_->header.frame_id;
  predicted_trajectory.header.stamp = trajectory_resampled_->header.stamp;

  return predicted_trajectory;
}

bool PurePursuitLateralController::isReady([[maybe_unused]] const InputData & input_data)
{
  return true;
}

LateralOutput PurePursuitLateralController::run(const InputData & input_data)
{
  current_pose_ = input_data.current_odometry.pose.pose;
  trajectory_ = input_data.current_trajectory;
  current_odometry_ = input_data.current_odometry;
  current_steering_ = input_data.current_steering;

  setResampledTrajectory();
  if (param_.enable_path_smoothing) {
    averageFilterTrajectory(*trajectory_resampled_);
  }
  const auto cmd_msg = generateOutputControlCmd();

  LateralOutput output;
  output.control_cmd = cmd_msg;
  output.sync_data.is_steer_converged = calcIsSteerConverged(cmd_msg);

  // calculate predicted trajectory with iterative calculation
  const auto predicted_trajectory = generatePredictedTrajectory();
  if (!predicted_trajectory) {
<<<<<<< HEAD
    RCLCPP_ERROR(node_.get_logger(), "Failed to generate predicted trajectory.");
=======
    RCLCPP_ERROR(logger_, "Failed to generate predicted trajectory.");
>>>>>>> 49627a8f
  } else {
    pub_predicted_trajectory_->publish(*predicted_trajectory);
  }

  return output;
}

bool PurePursuitLateralController::calcIsSteerConverged(const AckermannLateralCommand & cmd)
{
  return std::abs(cmd.steering_tire_angle - current_steering_.steering_tire_angle) <
         static_cast<float>(param_.converged_steer_rad_);
}

AckermannLateralCommand PurePursuitLateralController::generateOutputControlCmd()
{
  // Generate the control command
  const auto pp_output = calcTargetCurvature(true, current_odometry_.pose.pose);
  AckermannLateralCommand output_cmd;

  if (pp_output) {
    output_cmd = generateCtrlCmdMsg(pp_output->curvature);
    prev_cmd_ = boost::optional<AckermannLateralCommand>(output_cmd);
    publishDebugMarker();
  } else {
    RCLCPP_WARN_THROTTLE(
<<<<<<< HEAD
      node_.get_logger(), *node_.get_clock(), 5000,
=======
      logger_, *clock_, 5000,
>>>>>>> 49627a8f
      "failed to solve pure_pursuit for control command calculation");
    if (prev_cmd_) {
      output_cmd = *prev_cmd_;
    } else {
      output_cmd = generateCtrlCmdMsg(0.0);
    }
  }
  return output_cmd;
}

AckermannLateralCommand PurePursuitLateralController::generateCtrlCmdMsg(
  const double target_curvature)
{
  const double tmp_steering =
    planning_utils::convertCurvatureToSteeringAngle(param_.wheel_base, target_curvature);
  AckermannLateralCommand cmd;
<<<<<<< HEAD
  cmd.stamp = node_.get_clock()->now();
=======
  cmd.stamp = clock_->now();
>>>>>>> 49627a8f
  cmd.steering_tire_angle = static_cast<float>(
    std::min(std::max(tmp_steering, -param_.max_steering_angle), param_.max_steering_angle));

  // pub_ctrl_cmd_->publish(cmd);
  return cmd;
}

void PurePursuitLateralController::publishDebugMarker() const
{
  visualization_msgs::msg::MarkerArray marker_array;

  marker_array.markers.push_back(createNextTargetMarker(debug_data_.next_target));
  marker_array.markers.push_back(
    createTrajectoryCircleMarker(debug_data_.next_target, current_odometry_.pose.pose));
}

boost::optional<PpOutput> PurePursuitLateralController::calcTargetCurvature(
  bool is_control_output, geometry_msgs::msg::Pose pose)
{
  // Ignore invalid trajectory
  if (trajectory_resampled_->points.size() < 3) {
    RCLCPP_WARN_THROTTLE(
<<<<<<< HEAD
      node_.get_logger(), *node_.get_clock(), 5000, "received path size is < 3, ignored");
=======
      logger_, *clock_, 5000, "received path size is < 3, ignored");
>>>>>>> 49627a8f
    return {};
  }

  // Calculate target point for velocity/acceleration

  const auto closest_idx_result =
    motion_utils::findNearestIndex(output_tp_array_, pose, 3.0, M_PI_4);
  if (!closest_idx_result) {
<<<<<<< HEAD
    RCLCPP_ERROR(node_.get_logger(), "cannot find closest waypoint");
=======
    RCLCPP_ERROR(logger_, "cannot find closest waypoint");
>>>>>>> 49627a8f
    return {};
  }

  const double target_vel =
    trajectory_resampled_->points.at(*closest_idx_result).longitudinal_velocity_mps;

  // calculate the lateral error

  const double lateral_error =
    motion_utils::calcLateralOffset(trajectory_resampled_->points, pose.position);

  // calculate the current curvature

  const double current_curvature = calcCurvature(*closest_idx_result);

  // Calculate lookahead distance

  const bool is_reverse = (target_vel < 0);
  const double min_lookahead_distance =
    is_reverse ? param_.reverse_min_lookahead_distance : param_.min_lookahead_distance;
  double lookahead_distance = min_lookahead_distance;
  if (is_control_output) {
    lookahead_distance = calcLookaheadDistance(
      lateral_error, current_curvature, current_odometry_.twist.twist.linear.x,
      min_lookahead_distance, is_control_output);
  } else {
    lookahead_distance = calcLookaheadDistance(
      lateral_error, current_curvature, target_vel, min_lookahead_distance, is_control_output);
  }

  // Set PurePursuit data
  pure_pursuit_->setCurrentPose(pose);
  pure_pursuit_->setWaypoints(planning_utils::extractPoses(*trajectory_resampled_));
  pure_pursuit_->setLookaheadDistance(lookahead_distance);

  // Run PurePursuit
  const auto pure_pursuit_result = pure_pursuit_->run();
  if (!pure_pursuit_result.first) {
    return {};
  }

  const auto kappa = pure_pursuit_result.second;

  // Set debug data
  if (is_control_output) {
    debug_data_.next_target = pure_pursuit_->getLocationOfNextTarget();
  }
  PpOutput output{};
  output.curvature = kappa;
  if (!is_control_output) {
    output.velocity = current_odometry_.twist.twist.linear.x;
  } else {
    output.velocity = target_vel;
  }

  return output;
}
}  // namespace pure_pursuit<|MERGE_RESOLUTION|>--- conflicted
+++ resolved
@@ -56,87 +56,47 @@
 
 namespace pure_pursuit
 {
-<<<<<<< HEAD
 PurePursuitLateralController::PurePursuitLateralController(rclcpp::Node & node)
-: node_{node}, tf_buffer_(node_.get_clock()), tf_listener_(tf_buffer_)
-=======
-PurePursuitLateralController::PurePursuitLateralController(rclcpp::Node * node)
-: clock_(node->get_clock())
-, logger_(node->get_logger())
+: clock_(node.get_clock())
+, logger_(node.get_logger())
 , tf_buffer_(clock_)
 , tf_listener_(tf_buffer_)
->>>>>>> 49627a8f
 {
   pure_pursuit_ = std::make_unique<PurePursuit>();
 
   // Vehicle Parameters
-<<<<<<< HEAD
-  const auto vehicle_info = vehicle_info_util::VehicleInfoUtil(node_).getVehicleInfo();
-=======
-  const auto vehicle_info = vehicle_info_util::VehicleInfoUtil(*node).getVehicleInfo();
->>>>>>> 49627a8f
+  const auto vehicle_info = vehicle_info_util::VehicleInfoUtil(node).getVehicleInfo();
   param_.wheel_base = vehicle_info.wheel_base_m;
   param_.max_steering_angle = vehicle_info.max_steer_angle_rad;
 
   // Algorithm Parameters
-<<<<<<< HEAD
-  param_.ld_velocity_ratio = node_.declare_parameter<double>("ld_velocity_ratio");
-  param_.ld_lateral_error_ratio = node_.declare_parameter<double>("ld_lateral_error_ratio");
-  param_.ld_curvature_ratio = node_.declare_parameter<double>("ld_curvature_ratio");
+  param_.ld_velocity_ratio = node.declare_parameter<double>("ld_velocity_ratio");
+  param_.ld_lateral_error_ratio = node.declare_parameter<double>("ld_lateral_error_ratio");
+  param_.ld_curvature_ratio = node.declare_parameter<double>("ld_curvature_ratio");
   param_.long_ld_lateral_error_threshold =
-    node_.declare_parameter<double>("long_ld_lateral_error_threshold");
-  param_.min_lookahead_distance = node_.declare_parameter<double>("min_lookahead_distance");
-  param_.max_lookahead_distance = node_.declare_parameter<double>("max_lookahead_distance");
+    node.declare_parameter<double>("long_ld_lateral_error_threshold");
+  param_.min_lookahead_distance = node.declare_parameter<double>("min_lookahead_distance");
+  param_.max_lookahead_distance = node.declare_parameter<double>("max_lookahead_distance");
   param_.reverse_min_lookahead_distance =
-    node_.declare_parameter<double>("reverse_min_lookahead_distance");
-  param_.converged_steer_rad_ = node_.declare_parameter<double>("converged_steer_rad");
-  param_.prediction_ds = node_.declare_parameter<double>("prediction_ds");
-  param_.prediction_distance_length = node_.declare_parameter<double>("prediction_distance_length");
-  param_.resampling_ds = node_.declare_parameter<double>("resampling_ds");
+    node.declare_parameter<double>("reverse_min_lookahead_distance");
+  param_.converged_steer_rad_ = node.declare_parameter<double>("converged_steer_rad");
+  param_.prediction_ds = node.declare_parameter<double>("prediction_ds");
+  param_.prediction_distance_length = node.declare_parameter<double>("prediction_distance_length");
+  param_.resampling_ds = node.declare_parameter<double>("resampling_ds");
   param_.curvature_calculation_distance =
-    node_.declare_parameter<double>("curvature_calculation_distance");
-  param_.enable_path_smoothing = node_.declare_parameter<bool>("enable_path_smoothing");
+    node.declare_parameter<double>("curvature_calculation_distance");
+  param_.enable_path_smoothing = node.declare_parameter<bool>("enable_path_smoothing");
   param_.path_filter_moving_ave_num =
-    node_.declare_parameter<int64_t>("path_filter_moving_ave_num");
+    node.declare_parameter<int64_t>("path_filter_moving_ave_num");
 
   // Debug Publishers
   pub_debug_marker_ =
-    node_.create_publisher<visualization_msgs::msg::MarkerArray>("~/debug/markers", 0);
-  pub_debug_values_ = node_.create_publisher<tier4_debug_msgs::msg::Float32MultiArrayStamped>(
+    node.create_publisher<visualization_msgs::msg::MarkerArray>("~/debug/markers", 0);
+  pub_debug_values_ = node.create_publisher<tier4_debug_msgs::msg::Float32MultiArrayStamped>(
     "~/debug/ld_outputs", rclcpp::QoS{1});
 
   // Publish predicted trajectory
-  pub_predicted_trajectory_ = node_.create_publisher<autoware_auto_planning_msgs::msg::Trajectory>(
-=======
-  param_.ld_velocity_ratio = node->declare_parameter<double>("ld_velocity_ratio");
-  param_.ld_lateral_error_ratio = node->declare_parameter<double>("ld_lateral_error_ratio");
-  param_.ld_curvature_ratio = node->declare_parameter<double>("ld_curvature_ratio");
-  param_.long_ld_lateral_error_threshold =
-    node->declare_parameter<double>("long_ld_lateral_error_threshold");
-  param_.min_lookahead_distance = node->declare_parameter<double>("min_lookahead_distance");
-  param_.max_lookahead_distance = node->declare_parameter<double>("max_lookahead_distance");
-  param_.reverse_min_lookahead_distance =
-    node->declare_parameter<double>("reverse_min_lookahead_distance");
-  param_.converged_steer_rad_ = node->declare_parameter<double>("converged_steer_rad");
-  param_.prediction_ds = node->declare_parameter<double>("prediction_ds");
-  param_.prediction_distance_length =
-    node->declare_parameter<double>("prediction_distance_length");
-  param_.resampling_ds = node->declare_parameter<double>("resampling_ds");
-  param_.curvature_calculation_distance =
-    node->declare_parameter<double>("curvature_calculation_distance");
-  param_.enable_path_smoothing = node->declare_parameter<bool>("enable_path_smoothing");
-  param_.path_filter_moving_ave_num =
-    node->declare_parameter<int64_t>("path_filter_moving_ave_num");
-
-  // Debug Publishers
-  pub_debug_marker_ =
-    node->create_publisher<visualization_msgs::msg::MarkerArray>("~/debug/markers", 0);
-  pub_debug_values_ = node->create_publisher<tier4_debug_msgs::msg::Float32MultiArrayStamped>(
-    "~/debug/ld_outputs", rclcpp::QoS{1});
-
-  // Publish predicted trajectory
-  pub_predicted_trajectory_ = node->create_publisher<autoware_auto_planning_msgs::msg::Trajectory>(
->>>>>>> 49627a8f
+  pub_predicted_trajectory_ = node.create_publisher<autoware_auto_planning_msgs::msg::Trajectory>(
     "~/output/predicted_trajectory", 1);
 }
 
@@ -167,11 +127,7 @@
     debug_msg.data.at(TYPE::VELOCITY) = static_cast<float>(velocity);
     debug_msg.data.at(TYPE::CURVATURE) = static_cast<float>(curvature);
     debug_msg.data.at(TYPE::LATERAL_ERROR) = static_cast<float>(lateral_error);
-<<<<<<< HEAD
-    debug_msg.stamp = node_.now();
-=======
     debug_msg.stamp = clock_->now();
->>>>>>> 49627a8f
     pub_debug_values_->publish(debug_msg);
   };
 
@@ -263,11 +219,7 @@
   autoware_auto_planning_msgs::msg::Trajectory & u)
 {
   if (static_cast<int>(u.points.size()) <= 2 * param_.path_filter_moving_ave_num) {
-<<<<<<< HEAD
-    RCLCPP_ERROR(node_.get_logger(), "Cannot smooth path! Trajectory size is too low!");
-=======
     RCLCPP_ERROR(logger_, "Cannot smooth path! Trajectory size is too low!");
->>>>>>> 49627a8f
     return;
   }
 
@@ -351,11 +303,7 @@
         predicted_trajectory.points.at(i).longitudinal_velocity_mps = pp_output->velocity;
       } else {
         RCLCPP_WARN_THROTTLE(
-<<<<<<< HEAD
-          node_.get_logger(), *node_.get_clock(), 5000,
-=======
           logger_, *clock_, 5000,
->>>>>>> 49627a8f
           "failed to solve pure_pursuit for prediction");
         tmp_msg = generateCtrlCmdMsg(0.0);
       }
@@ -372,11 +320,7 @@
         predicted_trajectory.points.at(i).longitudinal_velocity_mps = pp_output->velocity;
       } else {
         RCLCPP_WARN_THROTTLE(
-<<<<<<< HEAD
-          node_.get_logger(), *node_.get_clock(), 5000,
-=======
           logger_, *clock_, 5000,
->>>>>>> 49627a8f
           "failed to solve pure_pursuit for prediction");
         tmp_msg = generateCtrlCmdMsg(0.0);
       }
@@ -418,11 +362,7 @@
   // calculate predicted trajectory with iterative calculation
   const auto predicted_trajectory = generatePredictedTrajectory();
   if (!predicted_trajectory) {
-<<<<<<< HEAD
-    RCLCPP_ERROR(node_.get_logger(), "Failed to generate predicted trajectory.");
-=======
     RCLCPP_ERROR(logger_, "Failed to generate predicted trajectory.");
->>>>>>> 49627a8f
   } else {
     pub_predicted_trajectory_->publish(*predicted_trajectory);
   }
@@ -448,11 +388,7 @@
     publishDebugMarker();
   } else {
     RCLCPP_WARN_THROTTLE(
-<<<<<<< HEAD
-      node_.get_logger(), *node_.get_clock(), 5000,
-=======
       logger_, *clock_, 5000,
->>>>>>> 49627a8f
       "failed to solve pure_pursuit for control command calculation");
     if (prev_cmd_) {
       output_cmd = *prev_cmd_;
@@ -469,11 +405,7 @@
   const double tmp_steering =
     planning_utils::convertCurvatureToSteeringAngle(param_.wheel_base, target_curvature);
   AckermannLateralCommand cmd;
-<<<<<<< HEAD
-  cmd.stamp = node_.get_clock()->now();
-=======
   cmd.stamp = clock_->now();
->>>>>>> 49627a8f
   cmd.steering_tire_angle = static_cast<float>(
     std::min(std::max(tmp_steering, -param_.max_steering_angle), param_.max_steering_angle));
 
@@ -496,11 +428,7 @@
   // Ignore invalid trajectory
   if (trajectory_resampled_->points.size() < 3) {
     RCLCPP_WARN_THROTTLE(
-<<<<<<< HEAD
-      node_.get_logger(), *node_.get_clock(), 5000, "received path size is < 3, ignored");
-=======
       logger_, *clock_, 5000, "received path size is < 3, ignored");
->>>>>>> 49627a8f
     return {};
   }
 
@@ -509,11 +437,7 @@
   const auto closest_idx_result =
     motion_utils::findNearestIndex(output_tp_array_, pose, 3.0, M_PI_4);
   if (!closest_idx_result) {
-<<<<<<< HEAD
-    RCLCPP_ERROR(node_.get_logger(), "cannot find closest waypoint");
-=======
     RCLCPP_ERROR(logger_, "cannot find closest waypoint");
->>>>>>> 49627a8f
     return {};
   }
 
