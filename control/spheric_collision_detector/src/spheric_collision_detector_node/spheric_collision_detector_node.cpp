// Copyright 2025 Instituto de Telecomunições-Porto Branch, Inc. All rights reserved.
//
// Licensed under the Apache License, Version 2.0 (the "License");
// you may not use this file except in compliance with the License.
// You may obtain a copy of the License at
//
//     http://www.apache.org/licenses/LICENSE-2.0
//
// Unless required by applicable law or agreed to in writing, software
// distributed under the License is distributed on an "AS IS" BASIS,
// WITHOUT WARRANTIES OR CONDITIONS OF ANY KIND, either express or implied.
// See the License for the specific language governing permissions and
// limitations under the License.

#include "spheric_collision_detector/spheric_collision_detector_node.hpp"

#include <autoware_utils/geometry/geometry.hpp>
#include <autoware_utils/math/unit_conversion.hpp>

#include <autoware_utils/ros/marker_helper.hpp>
#include <autoware_vehicle_info_utils/vehicle_info_utils.hpp>

#include <memory>
#include <string>
#include <utility>
#include <vector>

namespace
{
template <class T>
bool update_param(
  const std::vector<rclcpp::Parameter> & params, const std::string & name, T & value)
{
  const auto itr = std::find_if(
    params.cbegin(), params.cend(),
    [&name](const rclcpp::Parameter & p) { return p.get_name() == name; });

  // Not found
  if (itr == params.cend()) {
    return false;
  }

  value = itr->template get_value<T>();
  return true;
}
}  // namespace

namespace spheric_collision_detector
{
SphericCollisionDetectorNode::SphericCollisionDetectorNode(const rclcpp::NodeOptions & node_options)
: Node("spheric_collision_detector_node", node_options), updater_(this)
{
  using std::placeholders::_1;

  // Node Parameter
  node_param_.update_rate = declare_parameter<double>("update_rate");

  // Core Parameter
  param_.delay_time = declare_parameter<double>("delay_time");
  param_.max_deceleration = declare_parameter<double>("max_deceleration");
  // Dynamic Reconfigure
  set_param_res_ = this->add_on_set_parameters_callback(
    std::bind(&SphericCollisionDetectorNode::paramCallback, this, _1));

  // Core
  spheric_collision_detector_ = std::make_unique<SphericCollisionDetector>(*this);
  spheric_collision_detector_->setParam(param_);

  // Subscriber
  self_pose_listener_ = std::make_shared<autoware_utils::SelfPoseListener>(this);
  transform_listener_ = std::make_shared<autoware_utils::TransformListener>(this);

<<<<<<< HEAD
  sub_object_recognition_ = create_subscription<autoware_perception_msgs::msg::DetectedObjects>(
    "input/object_recognition", rclcpp::QoS{1},
    std::bind(&SphericCollisionDetectorNode::onObjectRecognition, this, _1));
=======
  sub_object_recognition_ =
    create_subscription<autoware_auto_perception_msgs::msg::DetectedObjects>(
      "input/object_recognition", rclcpp::QoS{1},
      std::bind(&SphericCollisionDetectorNode::onObjectRecognition, this, _1));
>>>>>>> b1e1a19f

  sub_predicted_trajectory_ = create_subscription<autoware_planning_msgs::msg::Trajectory>(
    "input/predicted_trajectory", 1,
    std::bind(&SphericCollisionDetectorNode::onPredictedTrajectory, this, _1));
  sub_odom_ = create_subscription<nav_msgs::msg::Odometry>(
    "input/odometry", 1, std::bind(&SphericCollisionDetectorNode::onOdom, this, _1));

  // Publisher
  debug_publisher_ = std::make_shared<autoware_utils::DebugPublisher>(this, "debug/marker");
  time_publisher_ = std::make_shared<autoware_utils::ProcessingTimePublisher>(this);

  // Diagnostic Updater
  updater_.setHardwareID("spheric_collision_detector");

  updater_.add(
    "spheric_collision_detector", this, &SphericCollisionDetectorNode::checkLaneDeparture);

  // Wait for first self pose
  self_pose_listener_->wait_for_first_pose();

  // Timer
  initTimer(1.0 / node_param_.update_rate);
}

void SphericCollisionDetectorNode::onObjectRecognition(
  const autoware_perception_msgs::msg::DetectedObjects::SharedPtr msg)
{
  object_recognition_ = msg;
}

void SphericCollisionDetectorNode::onPredictedTrajectory(
  const autoware_planning_msgs::msg::Trajectory::SharedPtr msg)
{
  predicted_trajectory_ = msg;
}

void SphericCollisionDetectorNode::onOdom(const nav_msgs::msg::Odometry::SharedPtr msg)
{
  current_twist_ = std::make_shared<geometry_msgs::msg::Twist>(msg->twist.twist);
}

void SphericCollisionDetectorNode::initTimer(double period_s)
{
  const auto period_ns =
    std::chrono::duration_cast<std::chrono::nanoseconds>(std::chrono::duration<double>(period_s));
  timer_ = rclcpp::create_timer(
    this, get_clock(), period_ns, std::bind(&SphericCollisionDetectorNode::onTimer, this));
}

bool SphericCollisionDetectorNode::isDataReady()
{
  if (!current_pose_) {
    RCLCPP_INFO_THROTTLE(
      this->get_logger(), *this->get_clock(), 5000 /* ms */, "scd: waiting for current_pose...");
    return false;
  }

  if (!object_recognition_) {
    RCLCPP_INFO_THROTTLE(
      this->get_logger(), *this->get_clock(), 5000 /* ms */,
      "scd: waiting for object_recognition msg...");
    return false;
  }

  if (!predicted_trajectory_) {
    RCLCPP_INFO_THROTTLE(
      this->get_logger(), *this->get_clock(), 5000 /* ms */,
      "scd: waiting for predicted_trajectory msg...");
    return false;
  }

  if (!current_twist_) {
    RCLCPP_INFO_THROTTLE(
      this->get_logger(), *this->get_clock(), 5000 /* ms */,
      "scd: waiting for current_twist msg...");
    return false;
  }

  return true;
}

bool SphericCollisionDetectorNode::isDataTimeout()
{
  const auto now = this->now();

  constexpr double th_pose_timeout = 1.0;
  const auto pose_time_diff = rclcpp::Time(current_pose_->header.stamp).seconds() - now.seconds();
  if (pose_time_diff > th_pose_timeout) {
    RCLCPP_WARN_THROTTLE(
      this->get_logger(), *this->get_clock(), 5000 /* ms */, "scd: pose is timeout...");
    return true;
  }

  return false;
}

void SphericCollisionDetectorNode::onTimer()
{
<<<<<<< HEAD
  current_pose_ = self_pose_listener_->get_current_pose();
  
=======
  current_pose_ = self_pose_listener_->getCurrentPose();

>>>>>>> b1e1a19f
  if (object_recognition_) {
    const auto & header = object_recognition_->header;
    try {
      object_recognition_transform_ = tf_buffer_.lookupTransform(
        "map", header.frame_id, header.stamp, rclcpp::Duration::from_seconds(0.01));
    } catch (tf2::TransformException & ex) {
      RCLCPP_INFO(
        this->get_logger(), "scd: Could not transform map to %s: %s", header.frame_id.c_str(),
        ex.what());
      return;
    }
  }

  if (!isDataReady()) {
    return;
  }

  if (isDataTimeout()) {
    return;
  }

  input_.current_pose = current_pose_;
  input_.object_recognition = object_recognition_;
  input_.predicted_trajectory = predicted_trajectory_;
  input_.current_twist = current_twist_;
  input_.object_recognition_transform = object_recognition_transform_;
  output_.will_collide = false;

  output_ = spheric_collision_detector_->update(input_);

  // Force an immediate update as the state of the node has changed
  updater_.force_update();

  debug_publisher_->publish("marker_array", createMarkerArray());
  time_publisher_->publish(output_.processing_time_map);
}

rcl_interfaces::msg::SetParametersResult SphericCollisionDetectorNode::paramCallback(
  const std::vector<rclcpp::Parameter> & parameters)
{
  rcl_interfaces::msg::SetParametersResult result;
  result.successful = true;
  result.reason = "success";

  try {
    // Node Parameter
    {
      auto & p = node_param_;

      // Update params
      update_param(parameters, "update_rate", p.update_rate);
    }

    auto & p = param_;

    update_param(parameters, "delay_time", p.delay_time);
    update_param(parameters, "max_deceleration", p.max_deceleration);

    if (spheric_collision_detector_) {
      spheric_collision_detector_->setParam(param_);
    }
  } catch (const rclcpp::exceptions::InvalidParameterTypeException & e) {
    result.successful = false;
    result.reason = e.what();
  }
  return result;
}

void SphericCollisionDetectorNode::checkLaneDeparture(
  diagnostic_updater::DiagnosticStatusWrapper & stat)
{
  int8_t level = diagnostic_msgs::msg::DiagnosticStatus::OK;
  std::string msg = "OK";

  if (output_.will_collide) {
    level = diagnostic_msgs::msg::DiagnosticStatus::ERROR;
    msg = "scd: vehicle will collide with obstacles";
  }

  stat.summary(level, msg);
}

visualization_msgs::msg::MarkerArray SphericCollisionDetectorNode::createMarkerArray() const
{
  using autoware_utils::create_default_marker;
  using autoware_utils::create_marker_color;
  using autoware_utils::create_marker_scale;

  visualization_msgs::msg::MarkerArray marker_array;

  if (output_.resampled_trajectory.points.size() >= 2) {
    // Line of resampled_trajectory
    {
      auto marker = create_default_marker(
        "map", this->now(), "scd_resampled_trajectory_line", 0,
        visualization_msgs::msg::Marker::LINE_STRIP, create_marker_scale(0.05, 0, 0),
        create_marker_color(1.0, 1.0, 1.0, 0.999));

      for (const auto & p : output_.resampled_trajectory.points) {
        marker.points.push_back(p.pose.position);
        marker.colors.push_back(marker.color);
      }

      marker_array.markers.push_back(marker);
    }

    // Points of resampled_trajectory
    {
      auto marker = create_default_marker(
        "map", this->now(), "scd_resampled_trajectory_points", 0,
        visualization_msgs::msg::Marker::SPHERE_LIST, create_marker_scale(0.1, 0.1, 0.1),
        create_marker_color(0.0, 0.0, 0.0, 0.999));

      for (const auto & p : output_.resampled_trajectory.points) {
        marker.points.push_back(p.pose.position);
        marker.colors.push_back(marker.color);
      }

      marker_array.markers.push_back(marker);
    }
  }

  // Vehicle passing areas
  {
    const auto color_ok = create_marker_color(1.0, 1.0, 0.0, 0.5);
    const auto color_will_collide = create_marker_color(1.0, 0.0, 0.0, 0.3);

    auto color = color_ok;
    if (output_.will_collide) {
      color = color_will_collide;
    }

    auto marker = create_default_marker(
      "map", this->now(), "scd_ego_passing_area", 0, visualization_msgs::msg::Marker::SPHERE_LIST,
      create_marker_scale(0.05, 0.05, 0.05), color);

    for (const auto & ego_passing_area : output_.vehicle_passing_areas) {
      const auto c = ego_passing_area->center_;
      const auto dm = 2.0 * ego_passing_area->radius_;

      marker.scale.x = dm;
      marker.scale.y = dm;
      marker.scale.z = dm;

      marker.points.push_back(toMsg(Eigen::Vector3d(c.x(), c.y(), c.z())));
    }

    marker_array.markers.push_back(marker);
  }

  {
<<<<<<< HEAD
    auto marker = create_default_marker(
         "map", this->now(), "scd_obstacle_spheres", 0,
         visualization_msgs::msg::Marker::SPHERE_LIST, create_marker_scale(0.03, 0.03, 0.03),
         create_marker_color(1.0, 1.0, 0.0, 0.5));
=======
    auto marker = createDefaultMarker(
      "map", this->now(), "scd_obstacle_spheres", 0, visualization_msgs::msg::Marker::SPHERE_LIST,
      createMarkerScale(0.03, 0.03, 0.03), createMarkerColor(1.0, 1.0, 0.0, 0.5));
>>>>>>> b1e1a19f

    for (const auto & obstacle : output_.obstacles) {
      for (const auto & obstacle_sphere : obstacle) {
        const auto c = obstacle_sphere->center_;
        const auto dm = 2.0 * obstacle_sphere->radius_;

        marker.scale.x = dm;
        marker.scale.y = dm;
        marker.scale.z = dm;

        marker.points.push_back(toMsg(Eigen::Vector3d(c.x(), c.y(), c.z())));
      }
    }

    marker_array.markers.push_back(marker);
  }

  return marker_array;
}
}  // namespace spheric_collision_detector

#include <rclcpp_components/register_node_macro.hpp>
RCLCPP_COMPONENTS_REGISTER_NODE(spheric_collision_detector::SphericCollisionDetectorNode)<|MERGE_RESOLUTION|>--- conflicted
+++ resolved
@@ -70,16 +70,9 @@
   self_pose_listener_ = std::make_shared<autoware_utils::SelfPoseListener>(this);
   transform_listener_ = std::make_shared<autoware_utils::TransformListener>(this);
 
-<<<<<<< HEAD
   sub_object_recognition_ = create_subscription<autoware_perception_msgs::msg::DetectedObjects>(
     "input/object_recognition", rclcpp::QoS{1},
     std::bind(&SphericCollisionDetectorNode::onObjectRecognition, this, _1));
-=======
-  sub_object_recognition_ =
-    create_subscription<autoware_auto_perception_msgs::msg::DetectedObjects>(
-      "input/object_recognition", rclcpp::QoS{1},
-      std::bind(&SphericCollisionDetectorNode::onObjectRecognition, this, _1));
->>>>>>> b1e1a19f
 
   sub_predicted_trajectory_ = create_subscription<autoware_planning_msgs::msg::Trajectory>(
     "input/predicted_trajectory", 1,
@@ -178,13 +171,8 @@
 
 void SphericCollisionDetectorNode::onTimer()
 {
-<<<<<<< HEAD
   current_pose_ = self_pose_listener_->get_current_pose();
   
-=======
-  current_pose_ = self_pose_listener_->getCurrentPose();
-
->>>>>>> b1e1a19f
   if (object_recognition_) {
     const auto & header = object_recognition_->header;
     try {
@@ -336,16 +324,10 @@
   }
 
   {
-<<<<<<< HEAD
     auto marker = create_default_marker(
          "map", this->now(), "scd_obstacle_spheres", 0,
          visualization_msgs::msg::Marker::SPHERE_LIST, create_marker_scale(0.03, 0.03, 0.03),
          create_marker_color(1.0, 1.0, 0.0, 0.5));
-=======
-    auto marker = createDefaultMarker(
-      "map", this->now(), "scd_obstacle_spheres", 0, visualization_msgs::msg::Marker::SPHERE_LIST,
-      createMarkerScale(0.03, 0.03, 0.03), createMarkerColor(1.0, 1.0, 0.0, 0.5));
->>>>>>> b1e1a19f
 
     for (const auto & obstacle : output_.obstacles) {
       for (const auto & obstacle_sphere : obstacle) {
