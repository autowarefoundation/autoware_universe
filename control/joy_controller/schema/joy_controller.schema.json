{
  "$schema": "http://json-schema.org/draft-07/schema#",
  "title": "Parameters for Joy Controller node",
  "type": "object",
  "definitions": {
    "joy_controller": {
      "type": "object",
      "properties": {
        "joy_type": {
          "type": "string",
          "description": "Joy controller type",
<<<<<<< HEAD
          "default": "DS4",
=======
          "default": "P65",
>>>>>>> ee347bed
          "enum": ["P65", "DS4", "G29"]
        },
        "update_rate": {
          "type": "number",
          "description": "Update rate to publish control commands",
          "default": 10.0,
          "exclusiveMinimum": 0
        },
        "accel_ratio": {
          "type": "number",
          "description": "Ratio to calculate acceleration (commanded acceleration is ratio * operation)",
          "default": 3.0
        },
        "brake_ratio": {
          "type": "number",
          "description": "Ratio to calculate deceleration (commanded acceleration is -ratio * operation)",
          "default": 5.0
        },
        "steer_ratio": {
          "type": "number",
          "description": "Ratio to calculate deceleration (commanded steer is ratio * operation)",
          "default": 0.5
        },
        "steering_angle_velocity": {
          "type": "number",
          "description": "Steering angle velocity for operation",
          "default": 0.1
        },
        "accel_sensitivity": {
          "type": "number",
          "description": "Sensitivity to calculate acceleration for external API (commanded acceleration is pow(operation, 1 / sensitivity))",
          "default": 1.0,
<<<<<<< HEAD
          "maximum": 1.0,
=======
          "maximum": 1.0
>>>>>>> ee347bed
          "exclusiveMinimum": 0.0
        },
        "brake_sensitivity": {
          "type": "number",
          "description": "Sensitivity to calculate deceleration for external API (commanded acceleration is pow(operation, 1 / sensitivity))",
          "default": 1.0,
<<<<<<< HEAD
          "maximum": 1.0,
=======
          "maximum": 1.0
>>>>>>> ee347bed
          "exclusiveMinimum": 0.0
        },
        "control_command": {
          "type": "object",
          "properties": {
            "velocity_gain": {
              "type": "number",
              "description": "Ratio to calculate velocity by acceleration",
              "default": 3.0
            },
            "max_forward_velocity": {
              "type": "number",
              "description": "Absolute max velocity to go forward",
              "default": 20.0,
              "minimum": 0
            },
            "max_backward_velocity": {
              "type": "number",
              "description": "Absolute max velocity to go backward",
              "default": 3.0,
              "minimum": 0
            },
            "backward_accel_ratio": {
              "type": "number",
              "description": "Ratio to calculate deceleration (commanded acceleration is -ratio * operation)",
              "default": 1.0
            }
          },
          "required": [
            "velocity_gain",
            "max_forward_velocity",
            "max_backward_velocity",
            "backward_accel_ratio"
          ],
          "additionalProperties": false
        }
      },
      "required": [
        "joy_type",
        "update_rate",
        "accel_ratio",
        "brake_ratio",
        "steer_ratio",
        "steering_angle_velocity",
        "accel_sensitivity",
        "brake_sensitivity",
        "control_command"
      ],
      "additionalProperties": false
    }
  },
  "properties": {
    "/**": {
      "type": "object",
      "properties": {
        "ros__parameters": {
          "$ref": "#/definitions/joy_controller"
        }
      },
      "required": ["ros__parameters"],
      "additionalProperties": false
    }
  },
  "required": ["/**"],
  "additionalProperties": false
}<|MERGE_RESOLUTION|>--- conflicted
+++ resolved
@@ -9,11 +9,7 @@
         "joy_type": {
           "type": "string",
           "description": "Joy controller type",
-<<<<<<< HEAD
           "default": "DS4",
-=======
-          "default": "P65",
->>>>>>> ee347bed
           "enum": ["P65", "DS4", "G29"]
         },
         "update_rate": {
@@ -46,23 +42,13 @@
           "type": "number",
           "description": "Sensitivity to calculate acceleration for external API (commanded acceleration is pow(operation, 1 / sensitivity))",
           "default": 1.0,
-<<<<<<< HEAD
-          "maximum": 1.0,
-=======
           "maximum": 1.0
->>>>>>> ee347bed
-          "exclusiveMinimum": 0.0
         },
         "brake_sensitivity": {
           "type": "number",
           "description": "Sensitivity to calculate deceleration for external API (commanded acceleration is pow(operation, 1 / sensitivity))",
           "default": 1.0,
-<<<<<<< HEAD
-          "maximum": 1.0,
-=======
           "maximum": 1.0
->>>>>>> ee347bed
-          "exclusiveMinimum": 0.0
         },
         "control_command": {
           "type": "object",
