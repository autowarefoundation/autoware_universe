--- conflicted
+++ resolved
@@ -265,8 +265,7 @@
   /**
    * @brief add weights related to lateral_jerk, steering_rate, steering_acc into f
    */
-<<<<<<< HEAD
-  void addSteerWeightF(const float64_t predition_dt, Eigen::MatrixXd * f) const;
+  void addSteerWeightF(const float64_t prediction_dt, Eigen::MatrixXd * f) const;
 
   /**
    * @brief calculate desired steering rate.
@@ -275,9 +274,6 @@
     const MPCMatrix & m, const Eigen::MatrixXd & x0, const Eigen::MatrixXd & Uex,
     const float64_t u_filtered, const float current_steer, const float64_t predict_dt) const;
 
-=======
-  void addSteerWeightF(const float64_t prediction_dt, Eigen::MatrixXd * f) const;
->>>>>>> f22ba930
   /**
    * @brief check if the matrix has invalid value
    */
