^^^^^^^^^^^^^^^^^^^^^^^^^^^^^^^^^^^^^^^^^^^^^^^
Changelog for package autoware_vehicle_cmd_gate
^^^^^^^^^^^^^^^^^^^^^^^^^^^^^^^^^^^^^^^^^^^^^^^

<<<<<<< HEAD
=======
0.48.0 (2025-11-18)
-------------------
* Merge remote-tracking branch 'origin/main' into humble
* feat(vehicle_cmd_gate): use throttle log (`#10424 <https://github.com/autowarefoundation/autoware_universe/issues/10424>`_)
  * feat(vehicle_cmd_gate): use throttle log
  * feat(vehicle_cmd_gate): use throttle log
  ---------
* fix(autoware_control_command_gate, autoware_vehicle_cmd_gate): remove unused function  (`#11207 <https://github.com/autowarefoundation/autoware_universe/issues/11207>`_)
  * fix(autoware_control_command_gate): remove unused function
  * remove unused function
  ---------
* Contributors: Ryohsuke Mitsudome, Ryuta Kambe, Takagi, Isamu

>>>>>>> 3c738968
0.47.1 (2025-08-14)
-------------------

0.47.0 (2025-08-11)
-------------------
* feat(autoware_vehicle_cmd_gate): steer rate limit with lateral jerk constraint (`#11057 <https://github.com/autowarefoundation/autoware_universe/issues/11057>`_)
  * feat(vehicle_cmd_gate): add lateral jerk limit for steering rate in parameters and implementation
  * feat(vehicle_cmd_gate): add lateral jerk limit for steering rate in test cases and implementation
  ---------
* refactor(vehicle_cmd_gate): rename variable naming consistency in vehicle command filter (`#10781 <https://github.com/autowarefoundation/autoware_universe/issues/10781>`_)
  * feat(vehicle_cmd_gate): update parameter naming convention for clarity and consistency
  ---------
* feat(vehicle_cmd_gate): update maintainer and readme (`#10915 <https://github.com/autowarefoundation/autoware_universe/issues/10915>`_)
  * feat(vehicle_cmd_gate): update maintainer and readme
  * fix
  * style(pre-commit): autofix
  * Update control/autoware_vehicle_cmd_gate/README.md
  * Update control/autoware_vehicle_cmd_gate/README.md
  ---------
  Co-authored-by: pre-commit-ci[bot] <66853113+pre-commit-ci[bot]@users.noreply.github.com>
  Co-authored-by: Takamasa Horibe <horibe.takamasa@gmail.com>
* Contributors: Kyoichi Sugahara, Yukinari Hisaki

0.46.0 (2025-06-20)
-------------------

0.45.0 (2025-05-22)
-------------------
* Merge remote-tracking branch 'origin/main' into tmp/notbot/bump_version_base
* chore(vehicle_cmd_gate): suppress frequent log (`#10630 <https://github.com/autowarefoundation/autoware_universe/issues/10630>`_)
* fix(vehicle_cmd_gate): fix bug in limitLateralSteer (`#10532 <https://github.com/autowarefoundation/autoware_universe/issues/10532>`_)
* Contributors: Ryuta Kambe, TaikiYamada4, Takayuki Murooka

0.44.2 (2025-06-10)
-------------------

0.44.1 (2025-05-01)
-------------------

0.44.0 (2025-04-18)
-------------------
* Merge remote-tracking branch 'origin/main' into humble
* feat: manual control (`#10354 <https://github.com/autowarefoundation/autoware_universe/issues/10354>`_)
  * feat(default_adapi): add manual control
  * add conversion
  * update selector
  * update selector depends
  * update converter
  * modify heartbeat name
  * update launch
  * update api
  * fix pedal callback
  * done todo
  * apply message rename
  * fix test
  * fix message type and qos
  * fix steering_tire_velocity
  * fix for clang-tidy
  ---------
* Contributors: Ryohsuke Mitsudome, Takagi, Isamu

0.43.0 (2025-03-21)
-------------------
* Merge remote-tracking branch 'origin/main' into chore/bump-version-0.43
* chore: rename from `autoware.universe` to `autoware_universe` (`#10306 <https://github.com/autowarefoundation/autoware_universe/issues/10306>`_)
* fix(planning, control): reuse stamp of subscribed topic to measure component latency (`#10201 <https://github.com/autowarefoundation/autoware_universe/issues/10201>`_)
  * fix(behavior_velocity_planner): reuse timestamp of recieved path
  * fix(behavior_path_planner): check timestamp first in timer driven callback
  * fix(trajectory_follower_node): check timestamp first in timer driven callback
  * fix(vehicle_cmd_gate): reuse timestamp of recieved path
  ---------
* Contributors: Hayato Mizushima, Satoshi OTA, Yutaka Kondo

0.42.0 (2025-03-03)
-------------------
* Merge remote-tracking branch 'origin/main' into tmp/bot/bump_version_base
* feat(autoware_utils): replace autoware_universe_utils with autoware_utils  (`#10191 <https://github.com/autowarefoundation/autoware_universe/issues/10191>`_)
* Contributors: Fumiya Watanabe, 心刚

0.41.2 (2025-02-19)
-------------------
* chore: bump version to 0.41.1 (`#10088 <https://github.com/autowarefoundation/autoware_universe/issues/10088>`_)
* Contributors: Ryohsuke Mitsudome

0.41.1 (2025-02-10)
-------------------

0.41.0 (2025-01-29)
-------------------
* Merge remote-tracking branch 'origin/main' into tmp/bot/bump_version_base
* feat(autoware_vehicle_cmd_gate)!: tier4-debug_msgs changed to autoware_internal_debug_msgs in autoware_vehicle_cmd_gate (`#9856 <https://github.com/autowarefoundation/autoware_universe/issues/9856>`_)
* feat(autoware_component_interface_specs_universe!): rename package (`#9753 <https://github.com/autowarefoundation/autoware_universe/issues/9753>`_)
* Contributors: Fumiya Watanabe, Ryohsuke Mitsudome, Vishal Chauhan

0.40.0 (2024-12-12)
-------------------
* Merge branch 'main' into release-0.40.0
* Revert "chore(package.xml): bump version to 0.39.0 (`#9587 <https://github.com/autowarefoundation/autoware_universe/issues/9587>`_)"
  This reverts commit c9f0f2688c57b0f657f5c1f28f036a970682e7f5.
* fix: fix ticket links in CHANGELOG.rst (`#9588 <https://github.com/autowarefoundation/autoware_universe/issues/9588>`_)
* chore(package.xml): bump version to 0.39.0 (`#9587 <https://github.com/autowarefoundation/autoware_universe/issues/9587>`_)
  * chore(package.xml): bump version to 0.39.0
  * fix: fix ticket links in CHANGELOG.rst
  * fix: remove unnecessary diff
  ---------
  Co-authored-by: Yutaka Kondo <yutaka.kondo@youtalk.jp>
* fix: fix ticket links in CHANGELOG.rst (`#9588 <https://github.com/autowarefoundation/autoware_universe/issues/9588>`_)
* fix(cpplint): include what you use - control (`#9565 <https://github.com/autowarefoundation/autoware_universe/issues/9565>`_)
* fix(autoware_vehicle_cmd_gate): remove unused variable (`#9377 <https://github.com/autowarefoundation/autoware_universe/issues/9377>`_)
* 0.39.0
* update changelog
* Merge commit '6a1ddbd08bd' into release-0.39.0
* fix: fix ticket links to point to https://github.com/autowarefoundation/autoware_universe (`#9304 <https://github.com/autowarefoundation/autoware_universe/issues/9304>`_)
* fix(control): missing dependency in control components (`#9073 <https://github.com/autowarefoundation/autoware_universe/issues/9073>`_)
* fix: fix ticket links to point to https://github.com/autowarefoundation/autoware_universe (`#9304 <https://github.com/autowarefoundation/autoware_universe/issues/9304>`_)
* chore(package.xml): bump version to 0.38.0 (`#9266 <https://github.com/autowarefoundation/autoware_universe/issues/9266>`_) (`#9284 <https://github.com/autowarefoundation/autoware_universe/issues/9284>`_)
  * unify package.xml version to 0.37.0
  * remove system_monitor/CHANGELOG.rst
  * add changelog
  * 0.38.0
  ---------
* fix(vehicle_cmd_gate): fix processing time measurement (`#9260 <https://github.com/autowarefoundation/autoware_universe/issues/9260>`_)
* refactor(component_interface_utils): prefix package and namespace with autoware (`#9092 <https://github.com/autowarefoundation/autoware_universe/issues/9092>`_)
* Contributors: Esteve Fernandez, Fumiya Watanabe, M. Fatih Cırıt, Maxime CLEMENT, Ryohsuke Mitsudome, Ryuta Kambe, Yutaka Kondo, ぐるぐる

0.39.0 (2024-11-25)
-------------------
* Merge commit '6a1ddbd08bd' into release-0.39.0
* fix: fix ticket links to point to https://github.com/autowarefoundation/autoware_universe (`#9304 <https://github.com/autowarefoundation/autoware_universe/issues/9304>`_)
* fix(control): missing dependency in control components (`#9073 <https://github.com/autowarefoundation/autoware_universe/issues/9073>`_)
* fix: fix ticket links to point to https://github.com/autowarefoundation/autoware_universe (`#9304 <https://github.com/autowarefoundation/autoware_universe/issues/9304>`_)
* chore(package.xml): bump version to 0.38.0 (`#9266 <https://github.com/autowarefoundation/autoware_universe/issues/9266>`_) (`#9284 <https://github.com/autowarefoundation/autoware_universe/issues/9284>`_)
  * unify package.xml version to 0.37.0
  * remove system_monitor/CHANGELOG.rst
  * add changelog
  * 0.38.0
  ---------
* fix(vehicle_cmd_gate): fix processing time measurement (`#9260 <https://github.com/autowarefoundation/autoware_universe/issues/9260>`_)
* refactor(component_interface_utils): prefix package and namespace with autoware (`#9092 <https://github.com/autowarefoundation/autoware_universe/issues/9092>`_)
* Contributors: Esteve Fernandez, Maxime CLEMENT, Yutaka Kondo, ぐるぐる

0.38.0 (2024-11-08)
-------------------
* unify package.xml version to 0.37.0
* refactor(component_interface_specs): prefix package and namespace with autoware (`#9094 <https://github.com/autowarefoundation/autoware_universe/issues/9094>`_)
* feat(costmap_generator, control_validator, scenario_selector, surround_obstacle_checker, vehicle_cmd_gate): add processing time pub. (`#9065 <https://github.com/autowarefoundation/autoware_universe/issues/9065>`_)
  * feat(costmap_generator, control_validator, scenario_selector, surround_obstacle_checker, vehicle_cmd_gate): Add: processing_time_pub
  * fix: pre-commit
  * feat(costmap_generator): fix: No output when not Active.
  * fix: clang-format
  * Re: fix: clang-format
  ---------
* fix(control): align the parameters with launcher (`#8789 <https://github.com/autowarefoundation/autoware_universe/issues/8789>`_)
  align the control parameters
* chore(vehicle_cmd_gate): delete deprecated parameters (`#8537 <https://github.com/autowarefoundation/autoware_universe/issues/8537>`_)
  delete deprecated params in vehicle_cmd_gate.param.yaml
* fix(autoware_vehicle_cmd_gate): fix unusedFunction (`#8556 <https://github.com/autowarefoundation/autoware_universe/issues/8556>`_)
  fix:unusedFunction
* refactor(vehicle_cmd_gate): use smaller class for filter command (`#8518 <https://github.com/autowarefoundation/autoware_universe/issues/8518>`_)
* fix(autoware_vehicle_cmd_gate): fix unreadVariable (`#8351 <https://github.com/autowarefoundation/autoware_universe/issues/8351>`_)
* feat(autoware_vehicle_cmd_gate):  accept same topic unless mode change occurs (`#8479 <https://github.com/autowarefoundation/autoware_universe/issues/8479>`_)
  * add prev_commands\_ and check cmd's time stamp
  * add timestamp when is_engaged is false
  * style(pre-commit): autofix
  * add initialization for hazard_light timestamp in Commands
  * style(pre-commit): autofix
  * update README.md
  * style(pre-commit): autofix
  * fix typo
  * fix(autoware_vehicle_cmd_gate): rename the function that checks the continuity of topics
  Co-authored-by: Takamasa Horibe <horibe.takamasa@gmail.com>
  * style(pre-commit): autofix
  * feat(autoware_vehicle_cmd_gate): check continuity using shared_ptr
  * feat(autoware_vehicle_cmd_gate): add INFO message for topics  that are not receiving
  * fix template function to pass build-and-test-differential
  * fix(autoware_vehicle_cmd_gate): add #include <string>  according to pre-commit.ci
  * fix(vehicle_cmd_gate) add underscores to member variable names for consistency
  * style(pre-commit): autofix
  * feat(vehicle_cmd_gate): accept same topic unless mode change occurs
  * feat(vehicle_cmd_gate): add default topic_name to getContinuousTopic function
  ---------
  Co-authored-by: pre-commit-ci[bot] <66853113+pre-commit-ci[bot]@users.noreply.github.com>
  Co-authored-by: Takamasa Horibe <horibe.takamasa@gmail.com>
  Co-authored-by: Shumpei Wakabayashi <42209144+shmpwk@users.noreply.github.com>
* feat(autoware_vehicle_cmd_gate): check the timestamp of input topics to avoid using old topics (`#8084 <https://github.com/autowarefoundation/autoware_universe/issues/8084>`_)
  * add prev_commands\_ and check cmd's time stamp
  * add timestamp when is_engaged is false
  * style(pre-commit): autofix
  * add initialization for hazard_light timestamp in Commands
  * style(pre-commit): autofix
  * update README.md
  * style(pre-commit): autofix
  * fix typo
  * fix(autoware_vehicle_cmd_gate): rename the function that checks the continuity of topics
  Co-authored-by: Takamasa Horibe <horibe.takamasa@gmail.com>
  * style(pre-commit): autofix
  * feat(autoware_vehicle_cmd_gate): check continuity using shared_ptr
  * feat(autoware_vehicle_cmd_gate): add INFO message for topics  that are not receiving
  * fix template function to pass build-and-test-differential
  * fix(autoware_vehicle_cmd_gate): add #include <string>  according to pre-commit.ci
  * fix(vehicle_cmd_gate) add underscores to member variable names for consistency
  * style(pre-commit): autofix
  ---------
  Co-authored-by: pre-commit-ci[bot] <66853113+pre-commit-ci[bot]@users.noreply.github.com>
  Co-authored-by: Takamasa Horibe <horibe.takamasa@gmail.com>
  Co-authored-by: Shumpei Wakabayashi <42209144+shmpwk@users.noreply.github.com>
* fix(autoware_vehicle_cmd_gate): fix functionConst (`#8253 <https://github.com/autowarefoundation/autoware_universe/issues/8253>`_)
  fix: functionConst
* fix(autoware_vehicle_cmd_gate): fix cppcheck warning of functionStatic (`#8260 <https://github.com/autowarefoundation/autoware_universe/issues/8260>`_)
  * fix: deal with functionStatic warnings
  * style(pre-commit): autofix
  ---------
  Co-authored-by: pre-commit-ci[bot] <66853113+pre-commit-ci[bot]@users.noreply.github.com>
* fix(autoware_vehicle_cmd_gate): fix uninitMemberVar (`#8339 <https://github.com/autowarefoundation/autoware_universe/issues/8339>`_)
  fix:uninitMemberVar
* fix(autoware_vehicle_cmd_gate): fix passedByValue (`#8243 <https://github.com/autowarefoundation/autoware_universe/issues/8243>`_)
  fix: passedByValue
* fix(autoware_vehicle_cmd_gate): fix funcArgNamesDifferent (`#8006 <https://github.com/autowarefoundation/autoware_universe/issues/8006>`_)
  fix:funcArgNamesDifferent
* refactor(vehicle_cmd_gate)!: delete rate limit skipping function for vehicle departure (`#7720 <https://github.com/autowarefoundation/autoware_universe/issues/7720>`_)
  * delete a fucntion block. More appropriate function can be achieved by the parameter settings.
  * add notation to readme
  ---------
* fix(vehicle_cmd_gate): colcon test failure due to heavy process (`#7678 <https://github.com/autowarefoundation/autoware_universe/issues/7678>`_)
* refactor(universe_utils/motion_utils)!: add autoware namespace (`#7594 <https://github.com/autowarefoundation/autoware_universe/issues/7594>`_)
* refactor(motion_utils)!: add autoware prefix and include dir (`#7539 <https://github.com/autowarefoundation/autoware_universe/issues/7539>`_)
  refactor(motion_utils): add autoware prefix and include dir
* feat(autoware_universe_utils)!: rename from tier4_autoware_utils (`#7538 <https://github.com/autowarefoundation/autoware_universe/issues/7538>`_)
  Co-authored-by: kosuke55 <kosuke.tnp@gmail.com>
* fix(vehicle_cmd_gate): put back subscriber rather than using polling subsriber (`#7500 <https://github.com/autowarefoundation/autoware_universe/issues/7500>`_)
  put back polling subscribers to subscribers in neccesary cases
* fix(vehicle_cmd_gate): fix unnecessary modification (`#7488 <https://github.com/autowarefoundation/autoware_universe/issues/7488>`_)
  fix onGateMode function
* feat(vehicle_cmd_gate): use polling subscriber (`#7418 <https://github.com/autowarefoundation/autoware_universe/issues/7418>`_)
  * change to polling subscriber
  * fix
  ---------
* refactor(vehicle_info_utils)!: prefix package and namespace with autoware (`#7353 <https://github.com/autowarefoundation/autoware_universe/issues/7353>`_)
  * chore(autoware_vehicle_info_utils): rename header
  * chore(bpp-common): vehicle info
  * chore(path_optimizer): vehicle info
  * chore(velocity_smoother): vehicle info
  * chore(bvp-common): vehicle info
  * chore(static_centerline_generator): vehicle info
  * chore(obstacle_cruise_planner): vehicle info
  * chore(obstacle_velocity_limiter): vehicle info
  * chore(mission_planner): vehicle info
  * chore(obstacle_stop_planner): vehicle info
  * chore(planning_validator): vehicle info
  * chore(surround_obstacle_checker): vehicle info
  * chore(goal_planner): vehicle info
  * chore(start_planner): vehicle info
  * chore(control_performance_analysis): vehicle info
  * chore(lane_departure_checker): vehicle info
  * chore(predicted_path_checker): vehicle info
  * chore(vehicle_cmd_gate): vehicle info
  * chore(obstacle_collision_checker): vehicle info
  * chore(operation_mode_transition_manager): vehicle info
  * chore(mpc): vehicle info
  * chore(control): vehicle info
  * chore(common): vehicle info
  * chore(perception): vehicle info
  * chore(evaluator): vehicle info
  * chore(freespace): vehicle info
  * chore(planning): vehicle info
  * chore(vehicle): vehicle info
  * chore(simulator): vehicle info
  * chore(launch): vehicle info
  * chore(system): vehicle info
  * chore(sensing): vehicle info
  * fix(autoware_joy_controller): remove unused deps
  ---------
* chore(vehicle_cmd_gate): add prefix autoware\_ to vehicle_cmd_gate (`#7327 <https://github.com/autowarefoundation/autoware_universe/issues/7327>`_)
  * add prefix autoware\_ to vehicle_cmd_gate package
  * fix
  * fix include guard
  * fix pre-commit
  ---------
* Contributors: Autumn60, Esteve Fernandez, Go Sakayori, Hayate TOBA, Kazunori-Nakajima, Kosuke Takeuchi, SHtokuda, Satoshi OTA, Takamasa Horibe, Takayuki Murooka, Yuki TAKAGI, Yutaka Kondo, Zhe Shen, kobayu858, taisa1

0.26.0 (2024-04-03)
-------------------<|MERGE_RESOLUTION|>--- conflicted
+++ resolved
@@ -2,8 +2,6 @@
 Changelog for package autoware_vehicle_cmd_gate
 ^^^^^^^^^^^^^^^^^^^^^^^^^^^^^^^^^^^^^^^^^^^^^^^
 
-<<<<<<< HEAD
-=======
 0.48.0 (2025-11-18)
 -------------------
 * Merge remote-tracking branch 'origin/main' into humble
@@ -17,7 +15,6 @@
   ---------
 * Contributors: Ryohsuke Mitsudome, Ryuta Kambe, Takagi, Isamu
 
->>>>>>> 3c738968
 0.47.1 (2025-08-14)
 -------------------
 
