--- conflicted
+++ resolved
@@ -70,14 +70,9 @@
   void limitLateralWithLatJerk(
     const double dt, AckermannControlCommand & input, GateFilterInfo & info) const;
   void limitActualSteerDiff(
-<<<<<<< HEAD
     const double current_steer_angle, AckermannControlCommand & input, GateFilterInfo & info) const;
   void limitLateralSteer(AckermannControlCommand & input, GateFilterInfo & info) const;
-=======
-    const double current_steer_angle, AckermannControlCommand & input) const;
-  void limitLateralSteer(AckermannControlCommand & input) const;
   void limitLateralSteerRate(const double dt, AckermannControlCommand & input) const;
->>>>>>> 7fdda423
   void filterAll(
     const double dt, const double current_steer_angle, AckermannControlCommand & input,
     GateFilterInfo & info) const;
