--- conflicted
+++ resolved
@@ -58,12 +58,8 @@
   void setActualSteerDiffLim(LimitArray v);
   void setCurrentSpeed(double v) { current_speed_ = v; }
   void setParam(const VehicleCmdFilterParam & p);
-<<<<<<< HEAD
+  VehicleCmdFilterParam getParam() const;
   void setPrevCmd(const Control & v) { prev_cmd_ = v; }
-=======
-  VehicleCmdFilterParam getParam() const;
-  void setPrevCmd(const AckermannControlCommand & v) { prev_cmd_ = v; }
->>>>>>> ad46e3c3
 
   void limitLongitudinalWithVel(Control & input) const;
   void limitLongitudinalWithAcc(const double dt, Control & input) const;
