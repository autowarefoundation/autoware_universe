--- conflicted
+++ resolved
@@ -2,8 +2,6 @@
 Changelog for package autoware_trajectory_follower_node
 ^^^^^^^^^^^^^^^^^^^^^^^^^^^^^^^^^^^^^^^^^^^^^^^^^^^^^^^
 
-<<<<<<< HEAD
-=======
 0.48.0 (2025-11-18)
 -------------------
 * Merge remote-tracking branch 'origin/main' into humble
@@ -22,7 +20,6 @@
   ---------
 * Contributors: Mert Çolak, Ryohsuke Mitsudome, Takagi, Isamu, Tim Clephas, Xiaoyu WANG
 
->>>>>>> 3c738968
 0.47.1 (2025-08-14)
 -------------------
 
