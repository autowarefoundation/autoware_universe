// Copyright 2023 TIER IV, Inc.
//
// Licensed under the Apache License, Version 2.0 (the "License");
// you may not use this file except in compliance with the License.
// You may obtain a copy of the License at
//
//     http://www.apache.org/licenses/LICENSE-2.0
//
// Unless required by applicable law or agreed to in writing, software
// distributed under the License is distributed on an "AS IS" BASIS,
// WITHOUT WARRANTIES OR CONDITIONS OF ANY KIND, either express or implied.
// See the License for the specific language governing permissions and
// limitations under the License.

#ifndef AUTOWARE__CONTROL_VALIDATOR__CONTROL_VALIDATOR_HPP_
#define AUTOWARE__CONTROL_VALIDATOR__CONTROL_VALIDATOR_HPP_

#include "autoware/control_validator/debug_marker.hpp"
#include "autoware/universe_utils/ros/polling_subscriber.hpp"
#include "autoware_vehicle_info_utils/vehicle_info.hpp"
#include "diagnostic_updater/diagnostic_updater.hpp"

#include <autoware_control_validator/msg/control_validator_status.hpp>
#include <rclcpp/rclcpp.hpp>

#include <autoware_planning_msgs/msg/trajectory.hpp>
#include <diagnostic_msgs/msg/diagnostic_array.hpp>
#include <nav_msgs/msg/odometry.hpp>

#include <cstdint>
#include <memory>
#include <string>
#include <utility>

namespace autoware::control_validator
{
using autoware_control_validator::msg::ControlValidatorStatus;
using autoware_planning_msgs::msg::Trajectory;
using autoware_planning_msgs::msg::TrajectoryPoint;
using diagnostic_updater::DiagnosticStatusWrapper;
using diagnostic_updater::Updater;
using nav_msgs::msg::Odometry;

struct ValidationParams
{
  double max_distance_deviation_threshold;
  double max_reverse_velocity_threshold;
  double max_over_velocity_ratio_threshold;
};

/**
 * @class ControlValidator
 */
class ControlValidator : public rclcpp::Node
{
public:
  /**
   * @brief Constructor
   */
  explicit ControlValidator(const rclcpp::NodeOptions & options);

  /**
   * @brief Callback function for predicted trajectory
   */
  void on_predicted_trajectory(const Trajectory::ConstSharedPtr msg);

<<<<<<< HEAD
  /**
   * @brief Calculate the maximum lateral distance between the reference trajectory and predicted
   trajectory
    * @param reference_trajectory reference trajectory
    * @param predicted_trajectory predicted trajectory
   */
  std::pair<double, bool> calc_deviation_and_condition(
    const Trajectory & predicted_trajectory, const Trajectory & reference_trajectory) const;
=======
  bool checkValidMaxDistanceDeviation(const Trajectory & predicted_trajectory);
  bool checkValidVelocityDeviation(
    const Trajectory & reference_trajectory, const Odometry & kinematics);
>>>>>>> 36771def

private:
  void setup_diag();

  void setup_parameters();

  bool is_data_ready();

<<<<<<< HEAD
  void validate(const Trajectory & predicted_trajectory);
=======
  void validate(
    const Trajectory & predicted_trajectory, const Trajectory & reference_trajectory,
    const Odometry & kinematics);
>>>>>>> 36771def

  void publish_debug_info();

  void display_status();

  void set_status(
    DiagnosticStatusWrapper & stat, const bool & is_ok, const std::string & msg) const;

  // Subscribers and publishers
  rclcpp::Subscription<Trajectory>::SharedPtr sub_predicted_traj_;
  universe_utils::InterProcessPollingSubscriber<Odometry>::SharedPtr sub_kinematics_;
  universe_utils::InterProcessPollingSubscriber<Trajectory>::SharedPtr sub_reference_traj_;
  rclcpp::Publisher<ControlValidatorStatus>::SharedPtr pub_status_;
  rclcpp::Publisher<visualization_msgs::msg::MarkerArray>::SharedPtr pub_markers_;

  // system parameters
  int64_t diag_error_count_threshold_ = 0;
  bool display_on_terminal_ = true;

  Updater diag_updater_{this};

  ControlValidatorStatus validation_status_;
  ValidationParams validation_params_;  // for thresholds

<<<<<<< HEAD
  vehicle_info_utils::VehicleInfo vehicle_info_;
=======
  // ego nearest index search
  double ego_nearest_dist_threshold_;
  double ego_nearest_yaw_threshold_;

  autoware::vehicle_info_utils::VehicleInfo vehicle_info_;
>>>>>>> 36771def

  static bool is_all_valid(const ControlValidatorStatus & status);

  Trajectory::ConstSharedPtr current_reference_trajectory_;
  Trajectory::ConstSharedPtr current_predicted_trajectory_;

  Odometry::ConstSharedPtr current_kinematics_;

  std::shared_ptr<ControlValidatorDebugMarkerPublisher> debug_pose_publisher_;
};
}  // namespace autoware::control_validator

#endif  // AUTOWARE__CONTROL_VALIDATOR__CONTROL_VALIDATOR_HPP_<|MERGE_RESOLUTION|>--- conflicted
+++ resolved
@@ -30,6 +30,7 @@
 #include <cstdint>
 #include <memory>
 #include <string>
+#include <tuple>
 #include <utility>
 
 namespace autoware::control_validator
@@ -50,54 +51,89 @@
 
 /**
  * @class ControlValidator
+ * @brief Validates control commands by comparing predicted trajectories against reference
+ * trajectories.
  */
 class ControlValidator : public rclcpp::Node
 {
 public:
   /**
    * @brief Constructor
+   * @param options Node options
    */
   explicit ControlValidator(const rclcpp::NodeOptions & options);
 
   /**
-   * @brief Callback function for predicted trajectory
+   * @brief Callback function for the predicted trajectory.
+   * @param msg Predicted trajectory message
    */
   void on_predicted_trajectory(const Trajectory::ConstSharedPtr msg);
 
-<<<<<<< HEAD
   /**
    * @brief Calculate the maximum lateral distance between the reference trajectory and predicted
-   trajectory
-    * @param reference_trajectory reference trajectory
-    * @param predicted_trajectory predicted trajectory
+   * trajectory.
+   * @param predicted_trajectory Predicted trajectory
+   * @param reference_trajectory Reference trajectory
+   * @return A pair consisting of the maximum lateral deviation and a boolean indicating validity
    */
-  std::pair<double, bool> calc_deviation_and_condition(
+  std::pair<double, bool> calc_lateral_deviation_status(
     const Trajectory & predicted_trajectory, const Trajectory & reference_trajectory) const;
-=======
-  bool checkValidMaxDistanceDeviation(const Trajectory & predicted_trajectory);
-  bool checkValidVelocityDeviation(
-    const Trajectory & reference_trajectory, const Odometry & kinematics);
->>>>>>> 36771def
+
+  /**
+   * @brief Calculate the velocity deviation between the reference trajectory and the current
+   * vehicle kinematics.
+   * @param reference_trajectory Reference trajectory
+   * @param kinematics Current vehicle kinematics
+   * @return A tuple containing the current velocity, desired velocity, and a boolean indicating
+   * validity
+   */
+  std::tuple<double, double, bool> calc_velocity_deviation_status(
+    const Trajectory & reference_trajectory, const Odometry & kinematics) const;
 
 private:
+  /**
+   * @brief Setup diagnostic updater
+   */
   void setup_diag();
 
+  /**
+   * @brief Setup parameters from the parameter server
+   */
   void setup_parameters();
 
+  /**
+   * @brief Check if all required data is ready for validation
+   * @return Boolean indicating readiness of data
+   */
   bool is_data_ready();
 
-<<<<<<< HEAD
-  void validate(const Trajectory & predicted_trajectory);
-=======
+  /**
+   * @brief Validate the predicted trajectory against the reference trajectory and current
+   * kinematics
+   * @param predicted_trajectory Predicted trajectory
+   * @param reference_trajectory Reference trajectory
+   * @param kinematics Current vehicle kinematics
+   */
   void validate(
     const Trajectory & predicted_trajectory, const Trajectory & reference_trajectory,
     const Odometry & kinematics);
->>>>>>> 36771def
 
+  /**
+   * @brief Publish debug information
+   */
   void publish_debug_info();
 
+  /**
+   * @brief Display validation status on terminal
+   */
   void display_status();
 
+  /**
+   * @brief Set the diagnostic status
+   * @param stat Diagnostic status wrapper
+   * @param is_ok Boolean indicating if the status is okay
+   * @param msg Status message
+   */
   void set_status(
     DiagnosticStatusWrapper & stat, const bool & is_ok, const std::string & msg) const;
 
@@ -117,16 +153,13 @@
   ControlValidatorStatus validation_status_;
   ValidationParams validation_params_;  // for thresholds
 
-<<<<<<< HEAD
   vehicle_info_utils::VehicleInfo vehicle_info_;
-=======
-  // ego nearest index search
-  double ego_nearest_dist_threshold_;
-  double ego_nearest_yaw_threshold_;
 
-  autoware::vehicle_info_utils::VehicleInfo vehicle_info_;
->>>>>>> 36771def
-
+  /**
+   * @brief Check if all validation criteria are met
+   * @param status Validation status
+   * @return Boolean indicating if all criteria are met
+   */
   static bool is_all_valid(const ControlValidatorStatus & status);
 
   Trajectory::ConstSharedPtr current_reference_trajectory_;
