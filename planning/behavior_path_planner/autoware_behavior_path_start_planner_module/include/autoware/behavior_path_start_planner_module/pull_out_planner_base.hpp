--- conflicted
+++ resolved
@@ -40,18 +40,11 @@
 public:
   explicit PullOutPlannerBase(
     rclcpp::Node & node, const StartPlannerParameters & parameters,
-<<<<<<< HEAD
-    std::shared_ptr<universe_utils::TimeKeeper> time_keeper)
-  : vehicle_info_{autoware::vehicle_info_utils::VehicleInfoUtils(node).getVehicleInfo()},
-    vehicle_footprint_{vehicle_info_.createFootprint()},
-    parameters_{parameters},
-=======
     std::shared_ptr<universe_utils::TimeKeeper> time_keeper =
       std::make_shared<universe_utils::TimeKeeper>())
-  : parameters_(parameters),
-    vehicle_info_(autoware::vehicle_info_utils::VehicleInfoUtils(node).getVehicleInfo()),
-    vehicle_footprint_(vehicle_info_.createFootprint()),
->>>>>>> 1d14dd81
+  : parameters_{parameters},
+    vehicle_info_{autoware::vehicle_info_utils::VehicleInfoUtils(node).getVehicleInfo()},
+    vehicle_footprint_{vehicle_info_.createFootprint()},
     time_keeper_(time_keeper)
   {
   }
@@ -73,11 +66,7 @@
     const std::shared_ptr<const PlannerData> & planner_data,
     double collision_check_distance_from_end) const;
 
-<<<<<<< HEAD
-=======
-  std::shared_ptr<const PlannerData> planner_data_;
   StartPlannerParameters parameters_;
->>>>>>> 1d14dd81
   autoware::vehicle_info_utils::VehicleInfo vehicle_info_;
   LinearRing2d vehicle_footprint_;
   double collision_check_margin_;
