--- conflicted
+++ resolved
@@ -75,7 +75,6 @@
 double calc_dist_to_last_fit_width(
   const lanelet::ConstLanelets lanelets, const Pose & src_pose,
   const BehaviorPathPlannerParameters & bpp_param, const double margin = 0.1);
-<<<<<<< HEAD
 
 /**
  * @brief Calculates the maximum preparation longitudinal distance for lane change.
@@ -113,8 +112,6 @@
 double calc_ego_dist_to_lanes_start(
   const CommonDataPtr & common_data_ptr, const lanelet::ConstLanelets & current_lanes,
   const lanelet::ConstLanelets & target_lanes);
-=======
->>>>>>> fd09a5bb
 }  // namespace autoware::behavior_path_planner::utils::lane_change::calculation
 
 #endif  // AUTOWARE__BEHAVIOR_PATH_LANE_CHANGE_MODULE__UTILS__CALCULATION_HPP_