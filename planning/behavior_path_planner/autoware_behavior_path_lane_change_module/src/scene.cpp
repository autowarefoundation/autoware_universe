--- conflicted
+++ resolved
@@ -1089,124 +1089,6 @@
   });
 }
 
-<<<<<<< HEAD
-FilteredByLanesObjects NormalLaneChange::filterObjectsByLanelets(
-  const PredictedObjects & objects, const PathWithLaneId & current_lanes_ref_path) const
-{
-  std::vector<PredictedObject> target_lane_leading_objects;
-  std::vector<PredictedObject> target_lane_trailing_objects;
-  std::vector<PredictedObject> current_lane_objects;
-  std::vector<PredictedObject> other_lane_objects;
-
-  const auto & current_pose = getEgoPose();
-  const auto & current_lanes = common_data_ptr_->lanes_ptr->current;
-  const auto & target_lanes = common_data_ptr_->lanes_ptr->target;
-  const auto & common_parameters = planner_data_->parameters;
-  const auto check_optional_polygon = [](const auto & object, const auto & polygon) {
-    return !polygon.empty() && isPolygonOverlapLanelet(object, polygon);
-  };
-
-  // get backward lanes
-  const auto & target_backward_lanes = common_data_ptr_->lanes_ptr->preceding_target;
-
-  {
-    lane_change_debug_.current_lanes = current_lanes;
-    lane_change_debug_.target_lanes = target_lanes;
-
-    // TODO(Azu) change the type to std::vector<lanelet::ConstLanelet>
-    lane_change_debug_.target_backward_lanes.clear();
-    std::for_each(
-      target_backward_lanes.begin(), target_backward_lanes.end(),
-      [&](const lanelet::ConstLanelets & target_backward_lane) {
-        lane_change_debug_.target_backward_lanes.insert(
-          lane_change_debug_.target_backward_lanes.end(), target_backward_lane.begin(),
-          target_backward_lane.end());
-      });
-  }
-
-  const auto & lanes_polygon = *common_data_ptr_->lanes_polygon_ptr;
-  const auto dist_ego_to_current_lanes_center =
-    lanelet::utils::getLateralDistanceToClosestLanelet(current_lanes, current_pose);
-
-  const auto reserve_size = objects.objects.size();
-  current_lane_objects.reserve(reserve_size);
-  target_lane_leading_objects.reserve(reserve_size);
-  target_lane_trailing_objects.reserve(reserve_size);
-  other_lane_objects.reserve(reserve_size);
-
-  for (const auto & object : objects.objects) {
-    const auto is_lateral_far = std::invoke([&]() -> bool {
-      const auto dist_object_to_current_lanes_center =
-        lanelet::utils::getLateralDistanceToClosestLanelet(
-          current_lanes, object.kinematics.initial_pose_with_covariance.pose);
-      const auto lateral = dist_object_to_current_lanes_center - dist_ego_to_current_lanes_center;
-      return std::abs(lateral) > (common_parameters.vehicle_width / 2);
-    });
-
-    const auto is_before_terminal = [&]() {
-      return utils::lane_change::is_before_terminal(
-        common_data_ptr_, current_lanes_ref_path, object);
-    };
-
-    if (
-      check_optional_polygon(object, lanes_polygon.target) && is_lateral_far &&
-      is_before_terminal()) {
-      const auto ahead_of_ego =
-        utils::lane_change::is_ahead_of_ego(common_data_ptr_, current_lanes_ref_path, object);
-      if (ahead_of_ego) {
-        target_lane_leading_objects.push_back(object);
-      } else {
-        target_lane_trailing_objects.push_back(object);
-      }
-      continue;
-    }
-
-    if (
-      check_optional_polygon(object, lanes_polygon.expanded_target) && is_lateral_far &&
-      is_before_terminal()) {
-      const auto ahead_of_ego =
-        utils::lane_change::is_ahead_of_ego(common_data_ptr_, current_lanes_ref_path, object);
-      const auto stopped_obj_vel_th =
-        common_data_ptr_->lc_param_ptr->stopped_object_velocity_threshold;
-      if (object.kinematics.initial_twist_with_covariance.twist.linear.x < stopped_obj_vel_th) {
-        if (ahead_of_ego) {
-          target_lane_leading_objects.push_back(object);
-          continue;
-        }
-      }
-    }
-
-    const auto is_overlap_target_backward = std::invoke([&]() -> bool {
-      const auto check_backward_polygon = [&object](const auto & target_backward_polygon) {
-        return isPolygonOverlapLanelet(object, target_backward_polygon);
-      };
-      return std::any_of(
-        lanes_polygon.preceding_target.begin(), lanes_polygon.preceding_target.end(),
-        check_backward_polygon);
-    });
-
-    // check if the object intersects with target backward lanes
-    if (is_overlap_target_backward) {
-      target_lane_trailing_objects.push_back(object);
-      continue;
-    }
-
-    if (check_optional_polygon(object, lanes_polygon.current)) {
-      // check only the objects that are in front of the ego vehicle
-      current_lane_objects.push_back(object);
-      continue;
-    }
-
-    other_lane_objects.push_back(object);
-  }
-
-  return {
-    current_lane_objects, target_lane_leading_objects, target_lane_trailing_objects,
-    other_lane_objects};
-}
-
-=======
->>>>>>> 4e939603
 PathWithLaneId NormalLaneChange::getTargetSegment(
   const lanelet::ConstLanelets & target_lanes, const Pose & lane_changing_start_pose,
   const double target_lane_length, const double lane_changing_length,
