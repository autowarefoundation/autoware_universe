--- conflicted
+++ resolved
@@ -99,15 +99,6 @@
     }
   }
 
-<<<<<<< HEAD
-=======
-  // parked vehicle detection
-  p.object_check_min_road_shoulder_width =
-    getOrDeclareParameter<double>(*node, parameter("object_check_min_road_shoulder_width"));
-  p.th_object_shiftable_ratio =
-    getOrDeclareParameter<double>(*node, parameter("object_shiftable_ratio_threshold"));
-
->>>>>>> 53724037
   // turn signal
   p.min_length_for_turn_signal_activation =
     getOrDeclareParameter<double>(*node, parameter("min_length_for_turn_signal_activation"));
@@ -206,42 +197,6 @@
       "Lane change buffer must be more than 1 meter. Modifying the buffer.");
   }
 
-<<<<<<< HEAD
-  // lateral acceleration map for lane change
-  const auto lateral_acc_velocity =
-    getOrDeclareParameter<std::vector<double>>(*node, parameter("lateral_acceleration.velocity"));
-  const auto min_lateral_acc =
-    getOrDeclareParameter<std::vector<double>>(*node, parameter("lateral_acceleration.min_values"));
-  const auto max_lateral_acc =
-    getOrDeclareParameter<std::vector<double>>(*node, parameter("lateral_acceleration.max_values"));
-  if (
-    lateral_acc_velocity.size() != min_lateral_acc.size() ||
-    lateral_acc_velocity.size() != max_lateral_acc.size()) {
-    RCLCPP_ERROR(
-      node->get_logger().get_child(node_name),
-      "Lane change lateral acceleration map has invalid size.");
-    exit(EXIT_FAILURE);
-  }
-  for (size_t i = 0; i < lateral_acc_velocity.size(); ++i) {
-    p.lane_change_lat_acc_map.add(
-      lateral_acc_velocity.at(i), min_lateral_acc.at(i), max_lateral_acc.at(i));
-  }
-
-  // target object
-  {
-    const std::string ns = "lane_change.target_object.";
-    p.object_types_to_check.check_car = getOrDeclareParameter<bool>(*node, ns + "car");
-    p.object_types_to_check.check_truck = getOrDeclareParameter<bool>(*node, ns + "truck");
-    p.object_types_to_check.check_bus = getOrDeclareParameter<bool>(*node, ns + "bus");
-    p.object_types_to_check.check_trailer = getOrDeclareParameter<bool>(*node, ns + "trailer");
-    p.object_types_to_check.check_unknown = getOrDeclareParameter<bool>(*node, ns + "unknown");
-    p.object_types_to_check.check_bicycle = getOrDeclareParameter<bool>(*node, ns + "bicycle");
-    p.object_types_to_check.check_motorcycle =
-      getOrDeclareParameter<bool>(*node, ns + "motorcycle");
-    p.object_types_to_check.check_pedestrian =
-      getOrDeclareParameter<bool>(*node, ns + "pedestrian");
-  }
-
   // lane change delay
   p.delay.enable = getOrDeclareParameter<bool>(*node, parameter("delay_lane_change.enable"));
   p.delay.check_only_parked_vehicle =
@@ -251,8 +206,6 @@
   p.delay.th_parked_vehicle_shift_ratio = getOrDeclareParameter<double>(
     *node, parameter("delay_lane_change.th_parked_vehicle_shift_ratio"));
 
-=======
->>>>>>> 53724037
   // lane change cancel
   p.cancel.enable_on_prepare_phase =
     getOrDeclareParameter<bool>(*node, parameter("cancel.enable_on_prepare_phase"));
