
// Copyright 2024 TIER IV, Inc.
//
// Licensed under the Apache License, Version 2.0 (the "License");
// you may not use this file except in compliance with the License.
// You may obtain a copy of the License at
//
//     http://www.apache.org/licenses/LICENSE-2.0
//
// Unless required by applicable law or agreed to in writing, software
// distributed under the License is distributed on an "AS IS" BASIS,
// WITHOUT WARRANTIES OR CONDITIONS OF ANY KIND, either express or implied.
// See the License for the specific language governing permissions and
// limitations under the License.

#include <autoware/behavior_path_lane_change_module/utils/calculation.hpp>
#include <autoware/behavior_path_planner_common/utils/utils.hpp>
#include <autoware/motion_utils/trajectory/path_shift.hpp>

#include <boost/geometry/algorithms/buffer.hpp>

namespace autoware::behavior_path_planner::utils::lane_change::calculation
{

rclcpp::Logger get_logger()
{
  constexpr const char * name{"lane_change.utils"};
  static rclcpp::Logger logger = rclcpp::get_logger(name);
  return logger;
}

double calc_dist_from_pose_to_terminal_end(
  const CommonDataPtr & common_data_ptr, const lanelet::ConstLanelets & lanes,
  const Pose & src_pose)
{
  if (lanes.empty()) {
    return 0.0;
  }

  const auto in_goal_route_section =
    common_data_ptr->route_handler_ptr->isInGoalRouteSection(lanes.back());
  if (in_goal_route_section) {
    const auto & goal_pose = common_data_ptr->route_handler_ptr->getGoalPose();
    return utils::getSignedDistance(src_pose, goal_pose, lanes);
  }
  return utils::getDistanceToEndOfLane(src_pose, lanes);
}

double calc_stopping_distance(const LCParamPtr & lc_param_ptr)
{
  // v^2 = u^2 + 2ad
  const auto min_lc_vel = lc_param_ptr->minimum_lane_changing_velocity;
  const auto min_lon_acc = lc_param_ptr->min_longitudinal_acc;
  const auto min_back_dist = std::abs((min_lc_vel * min_lc_vel) / (2 * min_lon_acc));

  const auto param_back_dist = lc_param_ptr->backward_length_buffer_for_end_of_lane;
  return std::max(min_back_dist, param_back_dist);
}

double calc_dist_to_last_fit_width(
  const lanelet::ConstLanelets & lanelets, const Pose & src_pose,
  const BehaviorPathPlannerParameters & bpp_param, const double margin)
{
  if (lanelets.empty()) return 0.0;

  const auto lane_polygon = lanelets.back().polygon2d().basicPolygon();
  const auto center_line = lanelet::utils::generateFineCenterline(lanelets.back(), 1.0);

  if (center_line.size() <= 1) return 0.0;

  universe_utils::LineString2d line_string;
  line_string.reserve(center_line.size() - 1);
  std::for_each(center_line.begin() + 1, center_line.end(), [&line_string](const auto & point) {
    boost::geometry::append(line_string, universe_utils::Point2d(point.x(), point.y()));
  });

  const double buffer_distance = 0.5 * bpp_param.vehicle_width + margin;
  universe_utils::MultiPolygon2d center_line_polygon;
  namespace strategy = boost::geometry::strategy::buffer;
  boost::geometry::buffer(
    line_string, center_line_polygon, strategy::distance_symmetric<double>(buffer_distance),
    strategy::side_straight(), strategy::join_miter(), strategy::end_flat(),
    strategy::point_square());

  if (center_line_polygon.empty()) return 0.0;

  std::vector<universe_utils::Point2d> intersection_points;
  boost::geometry::intersection(lane_polygon, center_line_polygon, intersection_points);

  if (intersection_points.empty()) {
    return utils::getDistanceToEndOfLane(src_pose, lanelets);
  }

  Pose pose;
  double distance = std::numeric_limits<double>::max();
  for (const auto & point : intersection_points) {
    pose.position.x = boost::geometry::get<0>(point);
    pose.position.y = boost::geometry::get<1>(point);
    distance = std::min(distance, utils::getSignedDistance(src_pose, pose, lanelets));
  }

  return std::max(distance - (bpp_param.base_link2front + margin), 0.0);
}

double calc_maximum_prepare_length(const CommonDataPtr & common_data_ptr)
{
  const auto max_prepare_duration = common_data_ptr->lc_param_ptr->lane_change_prepare_duration;
  const auto ego_max_speed = common_data_ptr->bpp_param_ptr->max_vel;

  return max_prepare_duration * ego_max_speed;
}

double calc_ego_dist_to_lanes_start(
  const CommonDataPtr & common_data_ptr, const lanelet::ConstLanelets & current_lanes,
  const lanelet::ConstLanelets & target_lanes)
{
  const auto & route_handler_ptr = common_data_ptr->route_handler_ptr;

  if (!route_handler_ptr || target_lanes.empty() || current_lanes.empty()) {
    return std::numeric_limits<double>::max();
  }

  const auto & target_bound =
    common_data_ptr->direction == autoware::route_handler::Direction::RIGHT
      ? target_lanes.front().leftBound()
      : target_lanes.front().rightBound();

  if (target_bound.empty()) {
    return std::numeric_limits<double>::max();
  }

  const auto & path = common_data_ptr->current_lanes_path;

  if (path.points.empty()) {
    return std::numeric_limits<double>::max();
  }

  const auto target_front_pt = lanelet::utils::conversion::toGeomMsgPt(target_bound.front());
  const auto ego_position = common_data_ptr->get_ego_pose().position;

  return motion_utils::calcSignedArcLength(path.points, ego_position, target_front_pt);
}

double calc_minimum_acceleration(
  const LaneChangeParameters & lane_change_parameters, const double current_velocity,
  const double min_acc_threshold, const double prepare_duration)
{
<<<<<<< HEAD
  const double min_lc_velocity = lane_change_parameters.minimum_lane_changing_velocity;
  const double acc = (min_lc_velocity - current_velocity) / prepare_duration;
  return std::clamp(acc, -std::abs(min_acc_threshold), -std::numeric_limits<double>::epsilon());
=======
  if (shift_intervals.empty()) {
    return 0.0;
  }

  const auto finish_judge_buffer = lane_change_parameters.lane_change_finish_judge_buffer;
  const auto lat_jerk = lane_change_parameters.lane_changing_lateral_jerk;
  const auto t_prepare = lane_change_parameters.lane_change_prepare_duration;

  auto vel = current_velocity;

  const auto calc_sum = [&](double sum, double shift_interval) {
    // prepare section
    const auto prepare_length = vel * t_prepare + 0.5 * max_acc * t_prepare * t_prepare;
    vel = vel + max_acc * t_prepare;

    // lane changing section
    const auto [min_lat_acc, max_lat_acc] =
      lane_change_parameters.lane_change_lat_acc_map.find(vel);
    const auto t_lane_changing =
      autoware::motion_utils::calc_shift_time_from_jerk(shift_interval, lat_jerk, max_lat_acc);
    const auto lane_changing_length =
      vel * t_lane_changing + 0.5 * max_acc * t_lane_changing * t_lane_changing;

    vel = vel + max_acc * t_lane_changing;
    return sum + (prepare_length + lane_changing_length + finish_judge_buffer);
  };

  const auto total_length =
    std::accumulate(shift_intervals.begin(), shift_intervals.end(), 0.0, calc_sum);

  const auto backward_buffer = lane_change_parameters.backward_length_buffer_for_end_of_lane;
  return total_length + backward_buffer * (static_cast<double>(shift_intervals.size()) - 1.0);
>>>>>>> 95bb2c61
}

double calc_maximum_acceleration(
  const double prepare_duration, const double current_velocity, const double current_max_velocity,
  const double max_acc_threshold)
{
  const double acc = (current_max_velocity - current_velocity) / prepare_duration;
  return std::clamp(acc, 0.0, max_acc_threshold);
}

std::vector<double> calc_min_lane_change_lengths(
  const LCParamPtr & lc_param_ptr, const std::vector<double> & shift_intervals)
{
  if (shift_intervals.empty()) {
    return {};
  }

  const auto min_vel = lc_param_ptr->minimum_lane_changing_velocity;
  const auto min_max_lat_acc = lc_param_ptr->lane_change_lat_acc_map.find(min_vel);
  const auto max_lat_acc = std::get<1>(min_max_lat_acc);
  const auto lat_jerk = lc_param_ptr->lane_changing_lateral_jerk;

  std::vector<double> min_lc_lengths{};
  min_lc_lengths.reserve(shift_intervals.size());

  const auto min_lc_length = [&](const auto shift_interval) {
    const auto t =
      autoware::motion_utils::calc_shift_time_from_jerk(shift_interval, lat_jerk, max_lat_acc);
    return min_vel * t;
  };

  std::transform(
    shift_intervals.cbegin(), shift_intervals.cend(), std::back_inserter(min_lc_lengths),
    min_lc_length);

  return min_lc_lengths;
}

std::vector<double> calc_max_lane_change_lengths(
  const CommonDataPtr & common_data_ptr, const std::vector<double> & shift_intervals)
{
  if (shift_intervals.empty()) {
    return {};
  }

  const auto & lc_param_ptr = common_data_ptr->lc_param_ptr;
  const auto lat_jerk = lc_param_ptr->lane_changing_lateral_jerk;
  const auto t_prepare = lc_param_ptr->lane_change_prepare_duration;
  const auto current_velocity = common_data_ptr->get_ego_speed();
  const auto path_velocity = common_data_ptr->transient_data.current_path_velocity;

  const auto max_acc = calc_maximum_acceleration(
    t_prepare, current_velocity, path_velocity, lc_param_ptr->max_longitudinal_acc);

  // TODO(Quda, Azu): should probably limit upper bound of velocity as well, but
  // disabled due failing evaluation tests.
  // const auto limit_vel = [&](const auto vel) {
  //   const auto max_global_vel = common_data_ptr->bpp_param_ptr->max_vel;
  //   return std::clamp(vel, lc_param_ptr->minimum_lane_changing_velocity, max_global_vel);
  // };

  auto vel =
    std::max(common_data_ptr->get_ego_speed(), lc_param_ptr->minimum_lane_changing_velocity);

  std::vector<double> max_lc_lengths{};

  const auto max_lc_length = [&](const auto shift_interval) {
    // prepare section
    const auto prepare_length = vel * t_prepare + 0.5 * max_acc * t_prepare * t_prepare;
    vel = vel + max_acc * t_prepare;

    // lane changing section
    const auto [min_lat_acc, max_lat_acc] = lc_param_ptr->lane_change_lat_acc_map.find(vel);
    const auto t_lane_changing =
      autoware::motion_utils::calc_shift_time_from_jerk(shift_interval, lat_jerk, max_lat_acc);
    const auto lane_changing_length =
      vel * t_lane_changing + 0.5 * max_acc * t_lane_changing * t_lane_changing;

    vel = vel + max_acc * t_lane_changing;
    return prepare_length + lane_changing_length;
  };

  std::transform(
    shift_intervals.cbegin(), shift_intervals.cend(), std::back_inserter(max_lc_lengths),
    max_lc_length);
  return max_lc_lengths;
}

double calc_distance_buffer(const LCParamPtr & lc_param_ptr, const std::vector<double> & lc_lengths)
{
  if (lc_lengths.empty()) {
    return std::numeric_limits<double>::max();
  }

  const auto finish_judge_buffer = lc_param_ptr->lane_change_finish_judge_buffer;
  const auto backward_buffer = calc_stopping_distance(lc_param_ptr);
  const auto lengths_sum = std::accumulate(lc_lengths.begin(), lc_lengths.end(), 0.0);
  const auto num_of_lane_changes = static_cast<double>(lc_lengths.size());
  return lengths_sum + (num_of_lane_changes * finish_judge_buffer) +
         ((num_of_lane_changes - 1.0) * backward_buffer);
}

std::vector<double> calc_shift_intervals(
  const CommonDataPtr & common_data_ptr, const lanelet::ConstLanelets & lanes)
{
  if (!common_data_ptr || !common_data_ptr->is_data_available() || lanes.empty()) {
    return {};
  }

  const auto & route_handler_ptr = common_data_ptr->route_handler_ptr;
  const auto direction = common_data_ptr->direction;

  return route_handler_ptr->getLateralIntervalsToPreferredLane(lanes.back(), direction);
}

std::pair<MinMaxValue, MinMaxValue> calc_lc_length_and_dist_buffer(
  const CommonDataPtr & common_data_ptr, const lanelet::ConstLanelets & lanes)
{
  if (!common_data_ptr || !common_data_ptr->is_data_available() || lanes.empty()) {
    return {};
  }
  const auto shift_intervals = calculation::calc_shift_intervals(common_data_ptr, lanes);
  const auto min_lc_lengths =
    calculation::calc_min_lane_change_lengths(common_data_ptr->lc_param_ptr, shift_intervals);
  const auto min_lc_length =
    !min_lc_lengths.empty() ? min_lc_lengths.front() : std::numeric_limits<double>::max();
  const auto min_dist_buffer =
    calculation::calc_distance_buffer(common_data_ptr->lc_param_ptr, min_lc_lengths);

  const auto max_lc_lengths =
    calculation::calc_max_lane_change_lengths(common_data_ptr, shift_intervals);
  const auto max_lc_length =
    !max_lc_lengths.empty() ? max_lc_lengths.front() : std::numeric_limits<double>::max();
  const auto max_dist_buffer =
    calculation::calc_distance_buffer(common_data_ptr->lc_param_ptr, max_lc_lengths);

  return {{min_lc_length, max_lc_length}, {min_dist_buffer, max_dist_buffer}};
}

double calc_phase_length(
  const double velocity, const double maximum_velocity, const double acceleration,
  const double duration)
{
  const auto length_with_acceleration =
    velocity * duration + 0.5 * acceleration * std::pow(duration, 2);
  const auto length_with_max_velocity = maximum_velocity * duration;
  return std::min(length_with_acceleration, length_with_max_velocity);
}

std::pair<double, double> calc_min_max_acceleration(
  const CommonDataPtr & common_data_ptr, const double max_path_velocity,
  const double prepare_duration)
{
  const auto & lc_params = *common_data_ptr->lc_param_ptr;
  const auto & bpp_params = *common_data_ptr->bpp_param_ptr;
  const auto current_ego_velocity = common_data_ptr->get_ego_speed();

  const auto min_accel_threshold = std::max(bpp_params.min_acc, lc_params.min_longitudinal_acc);
  const auto max_accel_threshold = std::min(bpp_params.max_acc, lc_params.max_longitudinal_acc);

  // calculate minimum and maximum acceleration
  const auto min_acc = calc_minimum_acceleration(
    lc_params, current_ego_velocity, min_accel_threshold, prepare_duration);
  const auto max_acc = calc_maximum_acceleration(
    prepare_duration, current_ego_velocity, max_path_velocity, max_accel_threshold);

  return {min_acc, max_acc};
}

std::vector<double> calc_acceleration_values(
  const double min_accel, const double max_accel, const double sampling_num)
{
  if (min_accel > max_accel) return {};

  if (max_accel - min_accel < std::numeric_limits<double>::epsilon()) {
    return {min_accel};
  }

  constexpr double epsilon = 0.001;
  const auto resolution = std::abs(max_accel - min_accel) / sampling_num;

  std::vector<double> sampled_values{min_accel};
  for (double accel = min_accel + resolution;
       accel < max_accel + std::numeric_limits<double>::epsilon(); accel += resolution) {
    // check whether if we need to add 0.0
    if (sampled_values.back() < -epsilon && accel > epsilon) {
      sampled_values.push_back(0.0);
    }

    sampled_values.push_back(accel);
  }
  std::reverse(sampled_values.begin(), sampled_values.end());

  return sampled_values;
}

std::vector<double> calc_lon_acceleration_samples(
  const CommonDataPtr & common_data_ptr, const double max_path_velocity,
  const double prepare_duration)
{
  const auto & transient_data = common_data_ptr->transient_data;
  const auto sampling_num = common_data_ptr->lc_param_ptr->longitudinal_acc_sampling_num;

  const auto [min_accel, max_accel] =
    calc_min_max_acceleration(common_data_ptr, max_path_velocity, prepare_duration);

  if (max_accel < 0.0) {
    return calc_acceleration_values(min_accel, max_accel, sampling_num);
  }

  const auto max_dist_buffer = transient_data.current_dist_buffer.max;

  if (max_dist_buffer > transient_data.dist_to_terminal_end) {
    return calc_acceleration_values(min_accel, max_accel, sampling_num);
  }

  if (transient_data.is_ego_stuck) {
    return calc_acceleration_values(min_accel, max_accel, sampling_num);
  }

  const auto & current_pose = common_data_ptr->get_ego_pose();
  const auto & target_lanes = common_data_ptr->lanes_ptr->target;
  const auto goal_pose = common_data_ptr->route_handler_ptr->getGoalPose();

  // does it make sense to use target lane for goal section check?
  if (common_data_ptr->lanes_ptr->target_lane_in_goal_section) {
    if (max_dist_buffer < utils::getSignedDistance(current_pose, goal_pose, target_lanes)) {
      return {max_accel};
    }
  } else if (max_dist_buffer < utils::getDistanceToEndOfLane(current_pose, target_lanes)) {
    return {max_accel};
  }

  return calc_acceleration_values(min_accel, max_accel, sampling_num);
}

double calc_lane_changing_acceleration(
  const double initial_lane_changing_velocity, const double max_path_velocity,
  const double lane_changing_time, const double prepare_longitudinal_acc)
{
  if (prepare_longitudinal_acc <= 0.0) {
    return 0.0;
  }

  return std::clamp(
    (max_path_velocity - initial_lane_changing_velocity) / lane_changing_time, 0.0,
    prepare_longitudinal_acc);
}

std::vector<double> calc_prepare_durations(const CommonDataPtr & common_data_ptr)
{
  const auto & lc_param_ptr = common_data_ptr->lc_param_ptr;
  const auto threshold = common_data_ptr->bpp_param_ptr->base_link2front +
                         lc_param_ptr->min_length_for_turn_signal_activation;
  const auto max_prepare_duration = lc_param_ptr->lane_change_prepare_duration;

  // TODO(Azu) this check seems to cause scenario failures.
  if (common_data_ptr->transient_data.dist_to_terminal_start >= threshold) {
    return {max_prepare_duration};
  }

  std::vector<double> prepare_durations;
  constexpr double step = 0.5;

  for (double duration = max_prepare_duration; duration >= 0.0; duration -= step) {
    prepare_durations.push_back(duration);
  }

  return prepare_durations;
}

std::vector<PhaseMetrics> calc_prepare_phase_metrics(
  const CommonDataPtr & common_data_ptr, const double current_velocity,
  const double max_path_velocity, const double min_length_threshold,
  const double max_length_threshold)
{
  const auto & min_lc_vel = common_data_ptr->lc_param_ptr->minimum_lane_changing_velocity;
  const auto & max_vel = common_data_ptr->bpp_param_ptr->max_vel;

  std::vector<PhaseMetrics> metrics;

  auto is_skip = [&](const double prepare_length) {
    if (prepare_length > max_length_threshold || prepare_length < min_length_threshold) {
      RCLCPP_DEBUG(
        get_logger(),
        "Skip: prepare length out of expected range. length: %.5f, threshold min: %.5f, max: %.5f",
        prepare_length, min_length_threshold, max_length_threshold);
      return true;
    }
    return false;
  };

  const auto prepare_durations = calc_prepare_durations(common_data_ptr);

  for (const auto & prepare_duration : prepare_durations) {
    const auto lon_accel_samples =
      calc_lon_acceleration_samples(common_data_ptr, max_path_velocity, prepare_duration);
    for (const auto & lon_accel : lon_accel_samples) {
      const auto prepare_velocity =
        std::clamp(current_velocity + lon_accel * prepare_duration, min_lc_vel, max_vel);

      // compute actual longitudinal acceleration
      const double prepare_accel = (prepare_duration < 1e-3)
                                     ? 0.0
                                     : ((prepare_velocity - current_velocity) / prepare_duration);

      const auto prepare_length =
        calc_phase_length(current_velocity, max_vel, prepare_accel, prepare_duration);

      if (is_skip(prepare_length)) continue;

      metrics.emplace_back(
        prepare_duration, prepare_length, prepare_velocity, lon_accel, prepare_accel, 0.0);
    }
  }

  return metrics;
}

std::vector<PhaseMetrics> calc_shift_phase_metrics(
  const CommonDataPtr & common_data_ptr, const double shift_length, const double initial_velocity,
  const double max_path_velocity, const double lon_accel, const double max_length_threshold)
{
  const auto & min_lc_vel = common_data_ptr->lc_param_ptr->minimum_lane_changing_velocity;
  const auto & max_vel = common_data_ptr->bpp_param_ptr->max_vel;

  // get lateral acceleration range
  const auto [min_lateral_acc, max_lateral_acc] =
    common_data_ptr->lc_param_ptr->lane_change_lat_acc_map.find(initial_velocity);
  const auto lateral_acc_resolution = std::abs(max_lateral_acc - min_lateral_acc) /
                                      common_data_ptr->lc_param_ptr->lateral_acc_sampling_num;

  std::vector<PhaseMetrics> metrics;

  auto is_skip = [&](const double lane_changing_length) {
    if (lane_changing_length > max_length_threshold) {
      RCLCPP_DEBUG(
        get_logger(),
        "Skip: lane changing length exceeds maximum threshold. length: %.5f, threshold: %.5f",
        lane_changing_length, max_length_threshold);
      return true;
    }
    return false;
  };

  for (double lat_acc = min_lateral_acc; lat_acc < max_lateral_acc + eps;
       lat_acc += lateral_acc_resolution) {
    const auto lane_changing_duration = autoware::motion_utils::calc_shift_time_from_jerk(
      shift_length, common_data_ptr->lc_param_ptr->lane_changing_lateral_jerk, lat_acc);

    const double lane_changing_accel = calc_lane_changing_acceleration(
      initial_velocity, max_path_velocity, lane_changing_duration, lon_accel);

    const auto lane_changing_length = calculation::calc_phase_length(
      initial_velocity, max_vel, lane_changing_accel, lane_changing_duration);

    if (is_skip(lane_changing_length)) continue;

    const auto lane_changing_velocity = std::clamp(
      initial_velocity + lane_changing_accel * lane_changing_duration, min_lc_vel, max_vel);

    metrics.emplace_back(
      lane_changing_duration, lane_changing_length, lane_changing_velocity, lon_accel,
      lane_changing_accel, lat_acc);
  }

  return metrics;
}
}  // namespace autoware::behavior_path_planner::utils::lane_change::calculation<|MERGE_RESOLUTION|>--- conflicted
+++ resolved
@@ -145,44 +145,9 @@
   const LaneChangeParameters & lane_change_parameters, const double current_velocity,
   const double min_acc_threshold, const double prepare_duration)
 {
-<<<<<<< HEAD
   const double min_lc_velocity = lane_change_parameters.minimum_lane_changing_velocity;
   const double acc = (min_lc_velocity - current_velocity) / prepare_duration;
   return std::clamp(acc, -std::abs(min_acc_threshold), -std::numeric_limits<double>::epsilon());
-=======
-  if (shift_intervals.empty()) {
-    return 0.0;
-  }
-
-  const auto finish_judge_buffer = lane_change_parameters.lane_change_finish_judge_buffer;
-  const auto lat_jerk = lane_change_parameters.lane_changing_lateral_jerk;
-  const auto t_prepare = lane_change_parameters.lane_change_prepare_duration;
-
-  auto vel = current_velocity;
-
-  const auto calc_sum = [&](double sum, double shift_interval) {
-    // prepare section
-    const auto prepare_length = vel * t_prepare + 0.5 * max_acc * t_prepare * t_prepare;
-    vel = vel + max_acc * t_prepare;
-
-    // lane changing section
-    const auto [min_lat_acc, max_lat_acc] =
-      lane_change_parameters.lane_change_lat_acc_map.find(vel);
-    const auto t_lane_changing =
-      autoware::motion_utils::calc_shift_time_from_jerk(shift_interval, lat_jerk, max_lat_acc);
-    const auto lane_changing_length =
-      vel * t_lane_changing + 0.5 * max_acc * t_lane_changing * t_lane_changing;
-
-    vel = vel + max_acc * t_lane_changing;
-    return sum + (prepare_length + lane_changing_length + finish_judge_buffer);
-  };
-
-  const auto total_length =
-    std::accumulate(shift_intervals.begin(), shift_intervals.end(), 0.0, calc_sum);
-
-  const auto backward_buffer = lane_change_parameters.backward_length_buffer_for_end_of_lane;
-  return total_length + backward_buffer * (static_cast<double>(shift_intervals.size()) - 1.0);
->>>>>>> 95bb2c61
 }
 
 double calc_maximum_acceleration(
