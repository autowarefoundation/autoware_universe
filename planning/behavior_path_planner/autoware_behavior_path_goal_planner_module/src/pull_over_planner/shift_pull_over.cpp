// Copyright 2022 TIER IV, Inc.
//
// Licensed under the Apache License, Version 2.0 (the "License");
// you may not use this file except in compliance with the License.
// You may obtain a copy of the License at
//
//     http://www.apache.org/licenses/LICENSE-2.0
//
// Unless required by applicable law or agreed to in writing, software
// distributed under the License is distributed on an "AS IS" BASIS,
// WITHOUT WARRANTIES OR CONDITIONS OF ANY KIND, either express or implied.
// See the License for the specific language governing permissions and
// limitations under the License.

#include "autoware/behavior_path_goal_planner_module/pull_over_planner/shift_pull_over.hpp"

#include "autoware/behavior_path_goal_planner_module/util.hpp"
#include "autoware/behavior_path_planner_common/utils/drivable_area_expansion/static_drivable_area.hpp"
#include "autoware/behavior_path_planner_common/utils/path_utils.hpp"

#include <autoware/motion_utils/trajectory/path_shift.hpp>
#include <autoware_lanelet2_extension/utility/query.hpp>
#include <autoware_lanelet2_extension/utility/utilities.hpp>

#include <algorithm>
#include <limits>
#include <memory>
#include <utility>
#include <vector>

namespace autoware::behavior_path_planner
{
ShiftPullOver::ShiftPullOver(rclcpp::Node & node, const GoalPlannerParameters & parameters)
: PullOverPlannerBase{node, parameters},
  lane_departure_checker_{[&]() {
    auto lane_departure_checker_params = lane_departure_checker::Param{};
    lane_departure_checker_params.footprint_extra_margin =
      parameters.lane_departure_check_expansion_margin;
    return LaneDepartureChecker{lane_departure_checker_params, vehicle_info_};
  }()},
  left_side_parking_{parameters.parking_policy == ParkingPolicy::LEFT_SIDE}
{
}
std::optional<PullOverPath> ShiftPullOver::plan(
  const GoalCandidate & modified_goal_pose, const size_t id,
  const std::shared_ptr<const PlannerData> planner_data,
  const BehaviorModuleOutput & upstream_module_output)
{
  const auto & route_handler = planner_data->route_handler;
  const double min_jerk = parameters_.minimum_lateral_jerk;
  const double max_jerk = parameters_.maximum_lateral_jerk;
  const double backward_search_length = parameters_.backward_goal_search_length;
  const double forward_search_length = parameters_.forward_goal_search_length;
  const int shift_sampling_num = parameters_.shift_sampling_num;
  const double jerk_resolution = std::abs(max_jerk - min_jerk) / shift_sampling_num;

  const auto road_lanes = utils::getExtendedCurrentLanesFromPath(
    upstream_module_output.path, planner_data, backward_search_length, forward_search_length,
    /*forward_only_in_route*/ false);

  const auto pull_over_lanes = goal_planner_utils::getPullOverLanes(
    *route_handler, left_side_parking_, backward_search_length, forward_search_length);
  if (road_lanes.empty() || pull_over_lanes.empty()) {
    return {};
  }

  // find safe one from paths with different jerk
  for (double lateral_jerk = min_jerk; lateral_jerk <= max_jerk; lateral_jerk += jerk_resolution) {
    const auto pull_over_path = generatePullOverPath(
      modified_goal_pose, id, planner_data, upstream_module_output, road_lanes, pull_over_lanes,
      lateral_jerk);
    if (!pull_over_path) continue;
    return pull_over_path;
  }

  return {};
}

PathWithLaneId ShiftPullOver::generateReferencePath(
  const std::shared_ptr<const PlannerData> planner_data, const lanelet::ConstLanelets & road_lanes,
  const Pose & end_pose) const
{
  const auto & route_handler = planner_data->route_handler;
  const Pose & current_pose = planner_data->self_odometry->pose.pose;
  const double backward_path_length = planner_data->parameters.backward_path_length;
  const double pull_over_velocity = parameters_.pull_over_velocity;
  const double deceleration_interval = parameters_.deceleration_interval;

  const auto current_road_arc_coords = lanelet::utils::getArcCoordinates(road_lanes, current_pose);
  const double s_start = current_road_arc_coords.length - backward_path_length;
  const double s_end = std::max(
    lanelet::utils::getArcCoordinates(road_lanes, end_pose).length,
    s_start + std::numeric_limits<double>::epsilon());
  auto road_lane_reference_path = route_handler->getCenterLinePath(road_lanes, s_start, s_end);

  // decelerate velocity linearly to minimum pull over velocity
  // (or keep original velocity if it is lower than pull over velocity)
  for (auto & point : road_lane_reference_path.points) {
    const auto arclength = lanelet::utils::getArcCoordinates(road_lanes, point.point.pose).length;
    const double distance_to_pull_over_start =
      std::clamp(s_end - arclength, 0.0, deceleration_interval);
    const auto decelerated_velocity = static_cast<float>(
      distance_to_pull_over_start / deceleration_interval *
        (point.point.longitudinal_velocity_mps - pull_over_velocity) +
      pull_over_velocity);
    point.point.longitudinal_velocity_mps =
      std::min(point.point.longitudinal_velocity_mps, decelerated_velocity);
  }
  return road_lane_reference_path;
}

<<<<<<< HEAD
std::optional<PathWithLaneId> ShiftPullOver::cropPrevModulePath(
  const PathWithLaneId & prev_module_path, const Pose & shift_end_pose) const
{
  // clip previous module path to shift end pose nearest segment index
  const size_t shift_end_idx = autoware::motion_utils::findNearestSegmentIndex(
    prev_module_path.points, shift_end_pose.position);
  std::vector<PathPointWithLaneId> clipped_points{
    prev_module_path.points.begin(), prev_module_path.points.begin() + shift_end_idx};
  if (clipped_points.empty()) {
    return std::nullopt;
  }

  // add projected shift end pose to clipped points
  PathPointWithLaneId projected_point = clipped_points.back();
  const double offset = autoware::motion_utils::calcSignedArcLength(
    prev_module_path.points, shift_end_idx, shift_end_pose.position);
  projected_point.point.pose =
    autoware_utils::calc_offset_pose(clipped_points.back().point.pose, offset, 0, 0);
  clipped_points.push_back(projected_point);
  auto clipped_prev_module_path = prev_module_path;
  clipped_prev_module_path.points = clipped_points;

  return clipped_prev_module_path;
}

=======
>>>>>>> 4c462de3
std::optional<PullOverPath> ShiftPullOver::generatePullOverPath(
  const GoalCandidate & goal_candidate, const size_t id,
  const std::shared_ptr<const PlannerData> planner_data,
  const BehaviorModuleOutput & upstream_module_output, const lanelet::ConstLanelets & road_lanes,
  const lanelet::ConstLanelets & pull_over_lanes, const double lateral_jerk) const
{
  const double pull_over_velocity = parameters_.pull_over_velocity;
  const double after_shift_straight_distance = parameters_.after_shift_straight_distance;

  const auto & goal_pose = goal_candidate.goal_pose;

  // shift end pose is longitudinal offset from goal pose to improve parking angle accuracy
  const Pose shift_end_pose =
    autoware_utils::calc_offset_pose(goal_pose, -after_shift_straight_distance, 0, 0);

  // calculate lateral shift of previous module path terminal pose from road lane reference path
  const auto road_lane_reference_path_to_shift_end = utils::resamplePathWithSpline(
    generateReferencePath(planner_data, road_lanes, shift_end_pose),
    parameters_.center_line_path_interval);
  const auto prev_module_path = utils::resamplePathWithSpline(
    upstream_module_output.path, parameters_.center_line_path_interval);
  const auto prev_module_path_terminal_pose = prev_module_path.points.back().point.pose;

  // process previous module path for path shifter input path
  // case1) extend path if shift end pose is behind of previous module path terminal pose
  // case2) crop path if shift end pose is ahead of previous module path terminal pose
  const auto processed_prev_module_path = std::invoke([&]() -> std::optional<PathWithLaneId> {
    const bool extend_previous_module_path =
      lanelet::utils::getArcCoordinates(road_lanes, shift_end_pose).length >
      lanelet::utils::getArcCoordinates(road_lanes, prev_module_path_terminal_pose).length;
    if (extend_previous_module_path) {  // case1
      // NOTE: The previous module may insert a zero velocity at the end of the path, so remove it
      // by setting remove_connected_zero_velocity=true. Inserting a velocity of 0 into the goal is
      // the role of the goal planner, and the intermediate zero velocity after extension is
      // unnecessary.
      return goal_planner_utils::extendPath(
        prev_module_path, road_lane_reference_path_to_shift_end, shift_end_pose, true);
    } else {  // case2
      return goal_planner_utils::cropPath(prev_module_path, shift_end_pose);
    }
  });
  if (!processed_prev_module_path || processed_prev_module_path->points.empty()) {
    return {};
  }

  // calculate shift length
  const Pose & shift_end_pose_prev_module_path =
    processed_prev_module_path->points.back().point.pose;
  const double shift_end_road_to_target_distance =
    autoware_utils::inverse_transform_point(
      shift_end_pose.position, shift_end_pose_prev_module_path)
      .y;

  // calculate shift start pose on road lane
  const double pull_over_distance = autoware::motion_utils::calc_longitudinal_dist_from_jerk(
    shift_end_road_to_target_distance, lateral_jerk, pull_over_velocity);
  const double before_shifted_pull_over_distance = calcBeforeShiftedArcLength(
    processed_prev_module_path.value(), pull_over_distance, shift_end_road_to_target_distance);
  const auto shift_start_pose = autoware::motion_utils::calcLongitudinalOffsetPose(
    processed_prev_module_path->points, shift_end_pose_prev_module_path.position,
    -before_shifted_pull_over_distance);

  // set path shifter and generate shifted path
  PathShifter path_shifter{};
  path_shifter.setPath(processed_prev_module_path.value());
  ShiftLine shift_line{};
  if (!shift_start_pose) return std::nullopt;
  shift_line.start = *shift_start_pose;
  shift_line.end = shift_end_pose;
  shift_line.end_shift_length = shift_end_road_to_target_distance;
  path_shifter.addShiftLine(shift_line);
  ShiftedPath shifted_path{};
  const bool offset_back = true;  // offset front side from reference path
  if (!path_shifter.generate(&shifted_path, offset_back)) {
    return {};
  }
  shifted_path.path.points = autoware::motion_utils::removeOverlapPoints(shifted_path.path.points);
  autoware::motion_utils::insertOrientation(shifted_path.path.points, true);

  // for debug. result of shift is not equal to the target
  const Pose actual_shift_end_pose = shifted_path.path.points.back().point.pose;

  // interpolate between shift end pose to goal pose
  std::vector<Pose> interpolated_poses =
    utils::interpolatePose(shifted_path.path.points.back().point.pose, goal_pose, 0.5);
  for (const auto & pose : interpolated_poses) {
    PathPointWithLaneId p = shifted_path.path.points.back();
    p.point.pose = pose;
    shifted_path.path.points.push_back(p);
  }

  // combine road lanes and shoulder lanes to find closest lanelet id
  const auto lanes = std::invoke([&]() -> lanelet::ConstLanelets {
    auto lanes = road_lanes;
    lanes.insert(lanes.end(), pull_over_lanes.begin(), pull_over_lanes.end());
    return lanes;  // not copy the value (Return Value Optimization)
  });

  // set goal pose with velocity 0
  {
    PathPointWithLaneId p{};
    p.point.longitudinal_velocity_mps = 0.0;
    p.point.pose = goal_pose;
    lanelet::Lanelet goal_lanelet{};
    if (lanelet::utils::query::getClosestLanelet(lanes, goal_pose, &goal_lanelet)) {
      p.lane_ids = {goal_lanelet.id()};
    } else {
      p.lane_ids = shifted_path.path.points.back().lane_ids;
    }
    shifted_path.path.points.push_back(p);
  }

  // set lane_id and velocity to shifted_path
  for (size_t i = path_shifter.getShiftLines().front().start_idx;
       i < shifted_path.path.points.size() - 1; ++i) {
    auto & point = shifted_path.path.points.at(i);
    point.point.longitudinal_velocity_mps =
      std::min(point.point.longitudinal_velocity_mps, static_cast<float>(pull_over_velocity));
    lanelet::Lanelet lanelet{};
    if (lanelet::utils::query::getClosestLanelet(lanes, point.point.pose, &lanelet)) {
      point.lane_ids = {lanelet.id()};  // overwrite lane_ids
    } else {
      point.lane_ids = shifted_path.path.points.at(i - 1).lane_ids;
    }
  }

  // set pull over path
  auto pull_over_path_opt = PullOverPath::create(
    getPlannerType(), id, {shifted_path.path}, path_shifter.getShiftLines().front().start,
    goal_candidate, {std::make_pair(pull_over_velocity, 0)});

  if (!pull_over_path_opt) {
    return {};
  }
  auto & pull_over_path = pull_over_path_opt.value();
  pull_over_path.debug_poses.push_back(shift_end_pose_prev_module_path);
  pull_over_path.debug_poses.push_back(actual_shift_end_pose);
  pull_over_path.debug_poses.push_back(goal_pose);
  pull_over_path.debug_poses.push_back(shift_end_pose);
  pull_over_path.debug_poses.push_back(
    road_lane_reference_path_to_shift_end.points.back().point.pose);
  pull_over_path.debug_poses.push_back(prev_module_path_terminal_pose);

  // check if the parking path will leave drivable area and lanes
  const bool is_in_parking_lots = std::invoke([&]() -> bool {
    const auto & p = planner_data->parameters;
    const auto parking_lot_polygons =
      lanelet::utils::query::getAllParkingLots(planner_data->route_handler->getLaneletMapPtr());
    const auto path_footprints = goal_planner_utils::createPathFootPrints(
      pull_over_path.parking_path(), p.base_link2front, p.base_link2rear, p.vehicle_width);
    const auto is_footprint_in_any_polygon = [&parking_lot_polygons](const auto & footprint) {
      return std::any_of(
        parking_lot_polygons.begin(), parking_lot_polygons.end(),
        [&footprint](const auto & polygon) {
          return lanelet::geometry::within(footprint, lanelet::utils::to2D(polygon).basicPolygon());
        });
    };
    return std::all_of(
      path_footprints.begin(), path_footprints.end(),
      [&is_footprint_in_any_polygon](const auto & footprint) {
        return is_footprint_in_any_polygon(footprint);
      });
  });

  const auto departure_check_lane = goal_planner_utils::createDepartureCheckLanelet(
    pull_over_lanes, *planner_data->route_handler, left_side_parking_);
  // To improve the accuracy of lane departure detection, make the sampling interval finer
  // todo: Implement lane departure detection that does not depend on the footprint
  const auto resampled_parking_path = utils::resamplePathWithSpline(
    pull_over_path.parking_path(), parameters_.center_line_path_interval / 2);
  const bool is_in_lanes =
    !lane_departure_checker_.checkPathWillLeaveLane({departure_check_lane}, resampled_parking_path);

  if (!is_in_parking_lots && !is_in_lanes) {
    return {};
  }

  return pull_over_path;
}

double ShiftPullOver::calcBeforeShiftedArcLength(
  const PathWithLaneId & path, const double target_after_arc_length, const double dr)
{
  // reverse path for checking from the end point
  // note that the sign of curvature is also reversed
  PathWithLaneId reversed_path{};
  std::reverse_copy(
    path.points.begin(), path.points.end(), std::back_inserter(reversed_path.points));

  double before_arc_length{0.0};
  double after_arc_length{0.0};

  const auto curvature_and_segment_length =
    autoware::motion_utils::calcCurvatureAndSegmentLength(reversed_path.points);

  for (size_t i = 0; i < curvature_and_segment_length.size(); ++i) {
    const auto & [k, segment_length_pair] = curvature_and_segment_length[i];

    // If it is the last point, add the lengths of the previous and next segments.
    // For other points, only add the length of the previous segment.
    const double segment_length = i == curvature_and_segment_length.size() - 1
                                    ? segment_length_pair.first
                                    : segment_length_pair.first + segment_length_pair.second;

    // after shifted segment length
    const double after_segment_length =
      k > 0 ? segment_length * (1 + k * dr) : segment_length / (1 - k * dr);
    if (after_arc_length + after_segment_length > target_after_arc_length) {
      const double offset = target_after_arc_length - after_arc_length;
      before_arc_length += k > 0 ? offset / (1 + k * dr) : offset * (1 - k * dr);
      break;
    }
    before_arc_length += segment_length;
    after_arc_length += after_segment_length;
  }

  return before_arc_length;
}
}  // namespace autoware::behavior_path_planner<|MERGE_RESOLUTION|>--- conflicted
+++ resolved
@@ -109,34 +109,6 @@
   return road_lane_reference_path;
 }
 
-<<<<<<< HEAD
-std::optional<PathWithLaneId> ShiftPullOver::cropPrevModulePath(
-  const PathWithLaneId & prev_module_path, const Pose & shift_end_pose) const
-{
-  // clip previous module path to shift end pose nearest segment index
-  const size_t shift_end_idx = autoware::motion_utils::findNearestSegmentIndex(
-    prev_module_path.points, shift_end_pose.position);
-  std::vector<PathPointWithLaneId> clipped_points{
-    prev_module_path.points.begin(), prev_module_path.points.begin() + shift_end_idx};
-  if (clipped_points.empty()) {
-    return std::nullopt;
-  }
-
-  // add projected shift end pose to clipped points
-  PathPointWithLaneId projected_point = clipped_points.back();
-  const double offset = autoware::motion_utils::calcSignedArcLength(
-    prev_module_path.points, shift_end_idx, shift_end_pose.position);
-  projected_point.point.pose =
-    autoware_utils::calc_offset_pose(clipped_points.back().point.pose, offset, 0, 0);
-  clipped_points.push_back(projected_point);
-  auto clipped_prev_module_path = prev_module_path;
-  clipped_prev_module_path.points = clipped_points;
-
-  return clipped_prev_module_path;
-}
-
-=======
->>>>>>> 4c462de3
 std::optional<PullOverPath> ShiftPullOver::generatePullOverPath(
   const GoalCandidate & goal_candidate, const size_t id,
   const std::shared_ptr<const PlannerData> planner_data,
