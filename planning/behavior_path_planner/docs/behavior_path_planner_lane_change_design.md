--- conflicted
+++ resolved
@@ -278,13 +278,8 @@
 | `lateral_acceleration_sampling_num`         | [-]    | int     | Number of possible lane-changing trajectories that are being influenced by lateral acceleration                 | 3                  |
 | `object_check_min_road_shoulder_width`      | [m]    | double  | Vehicles around the center line within this distance will be excluded from parking objects                      | 0.5                |
 | `object_shiftable_ratio_threshold`          | [-]    | double  | Vehicles around the center line within this distance ratio will be excluded from parking objects                | 0.6                |
-<<<<<<< HEAD
-| `min_length_for_turn_signal_activation`     | [m]    | double  | Turn signal will be acitvated if the ego vehicle approaches to this length from minimum lane change length      | 10.0               |
-| `length_ratio_for_turn_signal_deactivation` | [-]    | double  | Turn signal will be deacitvated if the ego vehicle approaches to this length ratio for lane change finish point | 0.8                |
-=======
 | `min_length_for_turn_signal_activation`     | [m]    | double  | Turn signal will be activated if the ego vehicle approaches to this length from minimum lane change length      | 10.0               |
 | `length_ratio_for_turn_signal_deactivation` | [-]    | double  | Turn signal will be deactivated if the ego vehicle approaches to this length ratio for lane change finish point | 0.8                |
->>>>>>> be626b77
 | `object_shiftable_ratio_threshold`          | [-]    | double  | Vehicles around the center line within this distance ratio will be excluded from parking objects                | 0.6                |
 | `max_longitudinal_acc`                      | [-]    | double  | maximum longitudinal acceleration for lane change                                                               | 1.0                |
 | `min_longitudinal_acc`                      | [-]    | double  | maximum longitudinal deceleration for lane change                                                               | -1.0               |
