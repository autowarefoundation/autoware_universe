// Copyright 2022 TIER IV, Inc.
//
// Licensed under the Apache License, Version 2.0 (the "License");
// you may not use this file except in compliance with the License.
// You may obtain a copy of the License at
//
//     http://www.apache.org/licenses/LICENSE-2.0
//
// Unless required by applicable law or agreed to in writing, software
// distributed under the License is distributed on an "AS IS" BASIS,
// WITHOUT WARRANTIES OR CONDITIONS OF ANY KIND, either express or implied.
// See the License for the specific language governing permissions and
// limitations under the License.

#include "behavior_path_planner/marker_utils/utils.hpp"

#include "behavior_path_planner/utils/path_utils.hpp"
#include "behavior_path_planner/utils/utils.hpp"

#include <tier4_autoware_utils/ros/marker_helper.hpp>

namespace marker_utils
{
using behavior_path_planner::ShiftLine;
using behavior_path_planner::utils::calcPathArcLengthArray;
using std_msgs::msg::ColorRGBA;
using tier4_autoware_utils::calcOffsetPose;
using tier4_autoware_utils::createDefaultMarker;
using tier4_autoware_utils::createMarkerColor;
using tier4_autoware_utils::createMarkerOrientation;
using tier4_autoware_utils::createMarkerScale;
using tier4_autoware_utils::createPoint;
using visualization_msgs::msg::Marker;

MarkerArray createPoseMarkerArray(
  const Pose & pose, std::string && ns, const int32_t & id, const float & r, const float & g,
  const float & b)
{
  MarkerArray msg;

  Marker marker = createDefaultMarker(
    "map", rclcpp::Clock{RCL_ROS_TIME}.now(), ns, id, Marker::ARROW,
    createMarkerScale(0.7, 0.3, 0.3), createMarkerColor(r, g, b, 0.999));
  marker.pose = pose;
  msg.markers.push_back(marker);

  return msg;
}

MarkerArray createPathMarkerArray(
  const PathWithLaneId & path, std::string && ns, const int64_t & lane_id, const float & r,
  const float & g, const float & b)
{
  const auto arclength = calcPathArcLengthArray(path);
  const auto current_time = rclcpp::Clock{RCL_ROS_TIME}.now();
  const int32_t uid = bitShift(lane_id);
  int32_t i{0};
  int32_t idx{0};

  MarkerArray msg;
  const auto reserve_size = path.points.size() + static_cast<size_t>(path.points.size() / 10);
  msg.markers.reserve(reserve_size);

  Marker marker = createDefaultMarker(
    "map", current_time, ns, 0L, Marker::ARROW, createMarkerScale(0.2, 0.1, 0.3),
    createMarkerColor(r, g, b, 0.999));

  Marker marker_text = createDefaultMarker(
    "map", current_time, ns, 0L, Marker::TEXT_VIEW_FACING, createMarkerScale(0.2, 0.1, 0.3),
    createMarkerColor(1, 1, 1, 0.999));

  for (const auto & p : path.points) {
    marker.id = uid + i++;
    marker.pose = p.point.pose;
    msg.markers.push_back(marker);
    if (idx % 10 == 0) {
      marker_text.id = uid + i++;
      std::stringstream ss;
      ss << std::fixed << std::setprecision(1) << "i=" << idx << "\ns=" << arclength.at(idx);
      marker_text.text = ss.str();
      msg.markers.push_back(marker_text);
    }
    ++idx;
  }

  return msg;
}
MarkerArray createShiftLineMarkerArray(
  const ShiftLineArray & shift_lines, const double & base_shift, std::string && ns, const float & r,
  const float & g, const float & b, const float & w)
{
  ShiftLineArray shift_lines_local = shift_lines;
  if (shift_lines.empty()) {
    shift_lines_local.push_back(ShiftLine());
  }

  MarkerArray msg;
  msg.markers.reserve(shift_lines_local.size() * 3);
  const auto current_time = rclcpp::Clock{RCL_ROS_TIME}.now();
  int id{0};

  // TODO(Horibe) now assuming the shift point is aligned in longitudinal distance order
  double current_shift = base_shift;
  for (const auto & sp : shift_lines_local) {
    // ROS_ERROR("sp: s = (%f, %f), g = (%f, %f)", sp.start.x, sp.start.y, sp.end.x, sp.end.y);
    Marker basic_marker = createDefaultMarker(
      "map", current_time, ns, 0L, Marker::CUBE, createMarkerScale(0.5, 0.5, 0.5),
      createMarkerColor(r, g, b, 0.5));
    basic_marker.pose.orientation = createMarkerOrientation(0, 0, 0, 1.0);
    {
      // start point
      auto marker_s = basic_marker;
      marker_s.id = ++id;
      marker_s.pose = sp.start;
      marker_s.pose = calcOffsetPose(marker_s.pose, 0.0, current_shift, 0.0);
      msg.markers.push_back(marker_s);

      // end point
      auto marker_e = basic_marker;
      marker_e.id = ++id;
      marker_e.pose = sp.end;
      marker_e.pose = calcOffsetPose(marker_e.pose, 0.0, sp.end_shift_length, 0.0);
      msg.markers.push_back(marker_e);

      // start-to-end line
      auto marker_l = basic_marker;
      marker_l.id = ++id;
      marker_l.type = Marker::LINE_STRIP;
      marker_l.scale = createMarkerScale(w, 0.0, 0.0);
      marker_l.points.reserve(2);
      marker_l.points.push_back(marker_s.pose.position);
      marker_l.points.push_back(marker_e.pose.position);
      msg.markers.push_back(marker_l);
    }
    current_shift = sp.end_shift_length;
  }

  return msg;
}

MarkerArray createShiftLengthMarkerArray(
  const std::vector<double> & shift_distance, const PathWithLaneId & reference, std::string && ns,
  const float & r, const float & g, const float & b)
{
  if (shift_distance.size() != reference.points.size()) {
    return MarkerArray{};
  }

  MarkerArray msg;

  Marker marker = createDefaultMarker(
    "map", rclcpp::Clock{RCL_ROS_TIME}.now(), ns, 0L, Marker::LINE_STRIP,
    createMarkerScale(0.1, 0.0, 0.0), createMarkerColor(r, g, b, 0.9));
  marker.pose.orientation = tier4_autoware_utils::createMarkerOrientation(0, 0, 0, 1.0);
  marker.points.reserve(shift_distance.size());

  for (size_t i = 0; i < shift_distance.size(); ++i) {
    const auto p =
      calcOffsetPose(reference.points.at(i).point.pose, 0.0, shift_distance.at(i), 0.0);
    marker.points.push_back(p.position);
  }

  msg.markers.push_back(marker);
  return msg;
}

MarkerArray createShiftGradMarkerArray(
  const std::vector<double> & grad, const std::vector<double> & shift_distance,
  const PathWithLaneId & reference, std::string && ns, const float & r, const float & g,
  const float & b)
{
  if (grad.size() != reference.points.size()) {
    return MarkerArray{};
  }

  if (shift_distance.size() != reference.points.size()) {
    return MarkerArray{};
  }

  MarkerArray msg;

  Marker marker = createDefaultMarker(
    "map", rclcpp::Clock{RCL_ROS_TIME}.now(), ns, 0L, Marker::TEXT_VIEW_FACING,
    createMarkerScale(0.1, 0.1, 0.1), createMarkerColor(r, g, b, 0.9));

  for (size_t i = 0; i < grad.size(); ++i) {
    std::ostringstream string_stream;
    string_stream << "Grad:" << grad.at(i);
    marker.text = string_stream.str();
    marker.pose = calcOffsetPose(reference.points.at(i).point.pose, 0.0, shift_distance.at(i), 0.0);
    marker.id = i;

    msg.markers.push_back(marker);
  }

  return msg;
}

MarkerArray createLaneletsAreaMarkerArray(
  const std::vector<lanelet::ConstLanelet> & lanelets, std::string && ns, const float & r,
  const float & g, const float & b)
{
  const auto current_time = rclcpp::Clock{RCL_ROS_TIME}.now();
  MarkerArray msg;

  for (const auto & lanelet : lanelets) {
    Marker marker = createDefaultMarker(

      "map", current_time, ns, static_cast<int32_t>(lanelet.id()), Marker::LINE_STRIP,
      createMarkerScale(0.1, 0.0, 0.0), createMarkerColor(r, g, b, 0.999));
    marker.pose.orientation = tier4_autoware_utils::createMarkerOrientation(0, 0, 0, 1.0);

    if (!lanelet.polygon3d().empty()) {
      marker.points.reserve(lanelet.polygon3d().size() + 1);
    }

    for (const auto & p : lanelet.polygon3d()) {
      marker.points.push_back(createPoint(p.x(), p.y(), p.z()));
    }

    if (!marker.points.empty()) {
      marker.points.push_back(marker.points.front());
    }

    msg.markers.push_back(marker);
  }

  return msg;
}

MarkerArray createFurthestLineStringMarkerArray(const lanelet::ConstLineStrings3d & linestrings)
{
  if (linestrings.empty()) {
    return MarkerArray();
  }

  Marker marker = createDefaultMarker(
    "map", rclcpp::Clock{RCL_ROS_TIME}.now(), "shared_linestring_lanelets", 0L, Marker::LINE_STRIP,
    createMarkerScale(0.3, 0.0, 0.0), createMarkerColor(0.996, 0.658, 0.466, 0.999));
  marker.pose.orientation = tier4_autoware_utils::createMarkerOrientation(0, 0, 0, 1.0);

  const auto reserve_size = linestrings.size() / 2;
  lanelet::ConstLineStrings3d lefts;
  lanelet::ConstLineStrings3d rights;
  lefts.reserve(reserve_size);
  rights.reserve(reserve_size);

  size_t total_marker_reserve_size{0};
  for (size_t idx = 1; idx < linestrings.size(); idx += 2) {
    rights.emplace_back(linestrings.at(idx - 1));
    lefts.emplace_back(linestrings.at(idx));

    for (const auto & ls : linestrings.at(idx - 1).basicLineString()) {
      total_marker_reserve_size += ls.size();
    }
    for (const auto & ls : linestrings.at(idx).basicLineString()) {
      total_marker_reserve_size += ls.size();
    }
  }

  if (!total_marker_reserve_size) {
    marker.points.reserve(total_marker_reserve_size);
  }

  const auto & first_ls = lefts.front().basicLineString();
  for (const auto & ls : first_ls) {
    marker.points.push_back(createPoint(ls.x(), ls.y(), ls.z()));
  }

  for (auto idx = lefts.cbegin() + 1; idx != lefts.cend(); ++idx) {
    Point front = createPoint(
      idx->basicLineString().front().x(), idx->basicLineString().front().y(),
      idx->basicLineString().front().z());
    Point front_inverted = createPoint(
      idx->invert().basicLineString().front().x(), idx->invert().basicLineString().front().y(),
      idx->invert().basicLineString().front().z());

    const auto & marker_back = marker.points.back();
    const bool isFrontNear = tier4_autoware_utils::calcDistance2d(marker_back, front) <
                             tier4_autoware_utils::calcDistance2d(marker_back, front_inverted);
    const auto & left_ls = (isFrontNear) ? idx->basicLineString() : idx->invert().basicLineString();
    for (auto ls = left_ls.cbegin(); ls != left_ls.cend(); ++ls) {
      marker.points.push_back(createPoint(ls->x(), ls->y(), ls->z()));
    }
  }

  for (auto idx = rights.crbegin(); idx != rights.crend(); ++idx) {
    Point front = createPoint(
      idx->basicLineString().front().x(), idx->basicLineString().front().y(),
      idx->basicLineString().front().z());
    Point front_inverted = createPoint(
      idx->invert().basicLineString().front().x(), idx->invert().basicLineString().front().y(),
      idx->invert().basicLineString().front().z());

    const auto & marker_back = marker.points.back();
    const bool isFrontFurther = tier4_autoware_utils::calcDistance2d(marker_back, front) >
                                tier4_autoware_utils::calcDistance2d(marker_back, front_inverted);
    const auto & right_ls =
      (isFrontFurther) ? idx->basicLineString() : idx->invert().basicLineString();
    for (auto ls = right_ls.crbegin(); ls != right_ls.crend(); ++ls) {
      marker.points.push_back(createPoint(ls->x(), ls->y(), ls->z()));
    }
  }

  if (!marker.points.empty()) {
    marker.points.push_back(marker.points.front());
  }

  MarkerArray msg;

  msg.markers.push_back(marker);
  return msg;
}

MarkerArray createPolygonMarkerArray(
  const Polygon & polygon, std::string && ns, const int64_t & lane_id, const float & r,
  const float & g, const float & b, const float & w)
{
  Marker marker = createDefaultMarker(
    "map", rclcpp::Clock{RCL_ROS_TIME}.now(), ns, static_cast<int32_t>(lane_id), Marker::LINE_STRIP,
    createMarkerScale(w, 0.0, 0.0), createMarkerColor(r, g, b, 0.8));

  marker.pose.orientation = tier4_autoware_utils::createMarkerOrientation(0, 0, 0, 1.0);

  if (!polygon.points.empty()) {
    marker.points.reserve(polygon.points.size() + 1);
  }

  for (const auto & p : polygon.points) {
    marker.points.push_back(createPoint(p.x, p.y, p.z));
  }
  if (!marker.points.empty()) {
    marker.points.push_back(marker.points.front());
  }

  MarkerArray msg;
  msg.markers.push_back(marker);

  return msg;
}

MarkerArray createObjectsMarkerArray(
  const PredictedObjects & objects, std::string && ns, const int64_t & lane_id, const float & r,
  const float & g, const float & b)
{
  Marker marker = createDefaultMarker(
    "map", rclcpp::Clock{RCL_ROS_TIME}.now(), ns, 0L, Marker::CUBE,
    createMarkerScale(3.0, 1.0, 1.0), createMarkerColor(r, g, b, 0.8));

  int32_t uid = bitShift(lane_id);
  int32_t i{0};

  MarkerArray msg;
  msg.markers.reserve(objects.objects.size());

  for (const auto & object : objects.objects) {
    marker.id = uid + i++;
    marker.pose = object.kinematics.initial_pose_with_covariance.pose;
    msg.markers.push_back(marker);
  }

  return msg;
}

MarkerArray createDrivableLanesMarkerArray(
  const std::vector<DrivableLanes> & drivable_lanes, std::string && ns)
{
  MarkerArray msg;

  int32_t i{0};

  const auto get_lanelet_marker =
    [&ns, &i](const auto & lanelet, const auto r, const auto g, const auto b) {
      auto marker = createDefaultMarker(
        "map", rclcpp::Clock{RCL_ROS_TIME}.now(), ns, bitShift(lanelet.id()) + i++,
        Marker::LINE_STRIP, createMarkerScale(0.1, 0.0, 0.0), createMarkerColor(r, g, b, 0.999));

      if (lanelet.polygon3d().empty()) {
        return marker;
      }

      marker.points.reserve(lanelet.polygon3d().size() + 1);

      for (const auto & p : lanelet.polygon3d()) {
        marker.points.push_back(createPoint(p.x(), p.y(), p.z()));
      }

      marker.points.push_back(marker.points.front());

      return marker;
    };

  const auto get_drivable_lanes = [&msg, &get_lanelet_marker](const DrivableLanes & drivable_lane) {
    {
      msg.markers.push_back(get_lanelet_marker(drivable_lane.right_lane, 1.0, 0.0, 0.0));
    }

    {
      msg.markers.push_back(get_lanelet_marker(drivable_lane.left_lane, 0.0, 1.0, 0.0));
    }

    std::for_each(
      drivable_lane.middle_lanes.begin(), drivable_lane.middle_lanes.end(),
      [&](const auto & lane) { msg.markers.push_back(get_lanelet_marker(lane, 0.0, 0.0, 1.0)); });
  };

  std::for_each(drivable_lanes.begin(), drivable_lanes.end(), get_drivable_lanes);

  return msg;
}
MarkerArray createPredictedPathMarkerArray(
  const PredictedPath & predicted_path, const vehicle_info_util::VehicleInfo & vehicle_info,
  std::string && ns, const int32_t & id, const float & r, const float & g, const float & b)
{
  if (predicted_path.path.empty()) {
    return MarkerArray{};
  }

  const auto current_time = rclcpp::Clock{RCL_ROS_TIME}.now();
  MarkerArray msg;

  const auto & path = predicted_path.path;

  Marker marker = createDefaultMarker(
    "map", current_time, ns, id, Marker::LINE_STRIP, createMarkerScale(0.1, 0.1, 0.1),

    createMarkerColor(r, g, b, 0.999));
  marker.lifetime = rclcpp::Duration::from_seconds(1.5);

  MarkerArray marker_array;
  for (size_t i = 0; i < path.size(); ++i) {
    marker.id = i + id;
    marker.points.clear();

    const auto & predicted_path_pose = path.at(i);
    const double half_width = vehicle_info.vehicle_width_m / 2.0;
    const double base_to_front = vehicle_info.vehicle_length_m - vehicle_info.rear_overhang_m;
    const double base_to_rear = vehicle_info.rear_overhang_m;

    marker.points.push_back(
      tier4_autoware_utils::calcOffsetPose(predicted_path_pose, base_to_front, -half_width, 0.0)
        .position);
    marker.points.push_back(
<<<<<<< HEAD
      tier4_autoware_utils::calcOffsetPose(predicted_path_pose, base_to_rear, half_width, 0.0)
=======
      tier4_autoware_utils::calcOffsetPose(predicted_path_pose, base_to_front, half_width, 0.0)
>>>>>>> 4361c8f6
        .position);
    marker.points.push_back(
      tier4_autoware_utils::calcOffsetPose(predicted_path_pose, -base_to_rear, half_width, 0.0)
        .position);
    marker.points.push_back(
      tier4_autoware_utils::calcOffsetPose(predicted_path_pose, -base_to_rear, -half_width, 0.0)
        .position);
    marker.points.push_back(marker.points.front());

    marker_array.markers.push_back(marker);
  }
  return marker_array;

  marker.points.reserve(path.size());
  for (const auto & point : path) {
    marker.points.push_back(point.position);
  }
  msg.markers.push_back(marker);
  return msg;
}

}  // namespace marker_utils<|MERGE_RESOLUTION|>--- conflicted
+++ resolved
@@ -441,11 +441,7 @@
       tier4_autoware_utils::calcOffsetPose(predicted_path_pose, base_to_front, -half_width, 0.0)
         .position);
     marker.points.push_back(
-<<<<<<< HEAD
-      tier4_autoware_utils::calcOffsetPose(predicted_path_pose, base_to_rear, half_width, 0.0)
-=======
       tier4_autoware_utils::calcOffsetPose(predicted_path_pose, base_to_front, half_width, 0.0)
->>>>>>> 4361c8f6
         .position);
     marker.points.push_back(
       tier4_autoware_utils::calcOffsetPose(predicted_path_pose, -base_to_rear, half_width, 0.0)
