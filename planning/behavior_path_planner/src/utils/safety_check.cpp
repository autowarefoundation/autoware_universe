// Copyright 2023 TIER IV, Inc.
//
// Licensed under the Apache License, Version 2.0 (the "License");
// you may not use this file except in compliance with the License.
// You may obtain a copy of the License at
//
//     http://www.apache.org/licenses/LICENSE-2.0
//
// Unless required by applicable law or agreed to in writing, software
// distributed under the License is distributed on an "AS IS" BASIS,
// WITHOUT WARRANTIES OR CONDITIONS OF ANY KIND, either express or implied.
// See the License for the specific language governing permissions and
// limitations under the License.

#include "behavior_path_planner/utils/safety_check.hpp"

#include "behavior_path_planner/marker_utils/utils.hpp"
#include "interpolation/linear_interpolation.hpp"
#include "motion_utils/trajectory/trajectory.hpp"
#include "object_recognition_utils/predicted_path_utils.hpp"

namespace behavior_path_planner::utils::safety_check
{
void appendPointToPolygon(Polygon2d & polygon, const geometry_msgs::msg::Point & geom_point)
{
  Point2d point;
  point.x() = geom_point.x;
  point.y() = geom_point.y;

  bg::append(polygon.outer(), point);
}

bool isTargetObjectFront(
  const PathWithLaneId & path, const geometry_msgs::msg::Pose & ego_pose,
  const vehicle_info_util::VehicleInfo & vehicle_info, const Polygon2d & obj_polygon)
{
  const double base_to_front = vehicle_info.max_longitudinal_offset_m;
  const auto ego_point =
    tier4_autoware_utils::calcOffsetPose(ego_pose, base_to_front, 0.0, 0.0).position;

  // check all edges in the polygon
  for (const auto & obj_edge : obj_polygon.outer()) {
    const auto obj_point = tier4_autoware_utils::createPoint(obj_edge.x(), obj_edge.y(), 0.0);
    if (motion_utils::isTargetPointFront(path.points, ego_point, obj_point)) {
      return true;
    }
  }

  return false;
}

Polygon2d createExtendedPolygon(
  const Pose & base_link_pose, const vehicle_info_util::VehicleInfo & vehicle_info,
  const double lon_length, const double lat_margin, CollisionCheckDebug & debug)
{
  const double & base_to_front = vehicle_info.max_longitudinal_offset_m;
  const double & width = vehicle_info.vehicle_width_m;
  const double & base_to_rear = vehicle_info.rear_overhang_m;

  const double lon_offset = std::max(lon_length + base_to_front, base_to_front);

  const double lat_offset = width / 2.0 + lat_margin;

  {
    debug.longitudinal_offset = lon_offset;
    debug.lateral_offset = lat_offset;
  }

  const auto p1 = tier4_autoware_utils::calcOffsetPose(base_link_pose, lon_offset, lat_offset, 0.0);
  const auto p2 =
    tier4_autoware_utils::calcOffsetPose(base_link_pose, lon_offset, -lat_offset, 0.0);
  const auto p3 =
    tier4_autoware_utils::calcOffsetPose(base_link_pose, -base_to_rear, -lat_offset, 0.0);
  const auto p4 =
    tier4_autoware_utils::calcOffsetPose(base_link_pose, -base_to_rear, lat_offset, 0.0);

  Polygon2d polygon;
  appendPointToPolygon(polygon, p1.position);
  appendPointToPolygon(polygon, p2.position);
  appendPointToPolygon(polygon, p3.position);
  appendPointToPolygon(polygon, p4.position);
  appendPointToPolygon(polygon, p1.position);
  return tier4_autoware_utils::isClockwise(polygon)
           ? polygon
           : tier4_autoware_utils::inverseClockwise(polygon);
}

Polygon2d createExtendedPolygon(
  const Pose & obj_pose, const Shape & shape, const double lon_length, const double lat_margin,
  CollisionCheckDebug & debug)
{
  const auto obj_polygon = tier4_autoware_utils::toPolygon2d(obj_pose, shape);
  if (obj_polygon.outer().empty()) {
    return obj_polygon;
  }

  double max_x = std::numeric_limits<double>::lowest();
  double min_x = std::numeric_limits<double>::max();
  double max_y = std::numeric_limits<double>::lowest();
  double min_y = std::numeric_limits<double>::max();
  for (const auto & polygon_p : obj_polygon.outer()) {
    const auto obj_p = tier4_autoware_utils::createPoint(polygon_p.x(), polygon_p.y(), 0.0);
    const auto transformed_p = tier4_autoware_utils::inverseTransformPoint(obj_p, obj_pose);

    max_x = std::max(transformed_p.x, max_x);
    min_x = std::min(transformed_p.x, min_x);
    max_y = std::max(transformed_p.y, max_y);
    min_y = std::min(transformed_p.y, min_y);
  }

  const double lon_offset = max_x + lon_length;
  const double left_lat_offset = max_y + lat_margin;
  const double right_lat_offset = min_y - lat_margin;

  {
    debug.longitudinal_offset = lon_offset;
    debug.lateral_offset = (left_lat_offset + right_lat_offset) / 2;
  }

  const auto p1 = tier4_autoware_utils::calcOffsetPose(obj_pose, lon_offset, left_lat_offset, 0.0);
  const auto p2 = tier4_autoware_utils::calcOffsetPose(obj_pose, lon_offset, right_lat_offset, 0.0);
  const auto p3 = tier4_autoware_utils::calcOffsetPose(obj_pose, min_x, right_lat_offset, 0.0);
  const auto p4 = tier4_autoware_utils::calcOffsetPose(obj_pose, min_x, left_lat_offset, 0.0);

  Polygon2d polygon;
  appendPointToPolygon(polygon, p1.position);
  appendPointToPolygon(polygon, p2.position);
  appendPointToPolygon(polygon, p3.position);
  appendPointToPolygon(polygon, p4.position);
  appendPointToPolygon(polygon, p1.position);
  return tier4_autoware_utils::isClockwise(polygon)
           ? polygon
           : tier4_autoware_utils::inverseClockwise(polygon);
}

double calcRssDistance(
  const double front_object_velocity, const double rear_object_velocity,
  const double front_object_deceleration, const double rear_object_deceleration,
  const BehaviorPathPlannerParameters & params)
{
  const auto stoppingDistance = [](const auto vehicle_velocity, const auto vehicle_accel) {
    // compensate if user accidentally set the deceleration to some positive value
    const auto deceleration = (vehicle_accel < -1e-3) ? vehicle_accel : -1.0;
    return -std::pow(vehicle_velocity, 2) / (2.0 * deceleration);
  };

  const double & reaction_time =
    params.rear_vehicle_reaction_time + params.rear_vehicle_safety_time_margin;

  const double front_object_stop_length =
    stoppingDistance(front_object_velocity, front_object_deceleration);
  const double rear_object_stop_length =
    rear_object_velocity * reaction_time +
    stoppingDistance(rear_object_velocity, rear_object_deceleration);
  return rear_object_stop_length - front_object_stop_length;
}

double calcMinimumLongitudinalLength(
  const double front_object_velocity, const double rear_object_velocity,
  const BehaviorPathPlannerParameters & params)
{
  const double & lon_threshold = params.longitudinal_distance_min_threshold;
  const auto max_vel = std::max(front_object_velocity, rear_object_velocity);
  return params.longitudinal_velocity_delta_time * std::abs(max_vel) + lon_threshold;
}

boost::optional<PoseWithVelocityStamped> calcInterpolatedPoseWithVelocity(
  const std::vector<PoseWithVelocityStamped> & path, const double relative_time)
{
  // Check if relative time is in the valid range
  if (path.empty() || relative_time < 0.0) {
    return boost::none;
  }

  constexpr double epsilon = 1e-6;
  for (size_t path_idx = 1; path_idx < path.size(); ++path_idx) {
    const auto & pt = path.at(path_idx);
    const auto & prev_pt = path.at(path_idx - 1);
    if (relative_time < pt.time + epsilon) {
      const double offset = relative_time - prev_pt.time;
      const double time_step = pt.time - prev_pt.time;
      const double ratio = std::clamp(offset / time_step, 0.0, 1.0);
      const auto interpolated_pose =
        tier4_autoware_utils::calcInterpolatedPose(prev_pt.pose, pt.pose, ratio, false);
      const double interpolated_velocity =
        interpolation::lerp(prev_pt.velocity, pt.velocity, ratio);
      return PoseWithVelocityStamped{relative_time, interpolated_pose, interpolated_velocity};
    }
  }

  return boost::none;
}

boost::optional<PoseWithVelocityAndPolygonStamped> getInterpolatedPoseWithVelocityAndPolygonStamped(
  const std::vector<PoseWithVelocityStamped> & pred_path, const double current_time,
  const VehicleInfo & ego_info)
{
  const auto interpolation_result = calcInterpolatedPoseWithVelocity(pred_path, current_time);

  if (!interpolation_result) {
    return {};
  }

  const auto & i = ego_info;
  const auto & base_to_front = i.max_longitudinal_offset_m;
  const auto & base_to_rear = i.rear_overhang_m;
  const auto & width = i.vehicle_width_m;
  const auto & pose = interpolation_result->pose;
  const auto & velocity = interpolation_result->velocity;

  const auto ego_polygon =
    tier4_autoware_utils::toFootprint(pose, base_to_front, base_to_rear, width);

<<<<<<< HEAD
    // check overlap with extended polygon
    if (boost::geometry::overlaps(extended_ego_polygon, extended_obj_polygon)) {
      debug.failed_reason = "overlap_extended_polygon";
      return false;
    }
  }
  return true;
=======
  return PoseWithVelocityAndPolygonStamped{current_time, pose, velocity, ego_polygon};
>>>>>>> cdd5ec87
}

bool checkCollision(
  const PathWithLaneId & planned_path,
  const std::vector<PoseWithVelocityStamped> & predicted_ego_path,
  const ExtendedPredictedObject & target_object,
  const PredictedPathWithPolygon & target_object_path,
  const BehaviorPathPlannerParameters & common_parameters, const double front_object_deceleration,
  const double rear_object_deceleration, CollisionCheckDebug & debug)
{
  debug.lerped_path.reserve(target_object_path.path.size());

  for (const auto & obj_pose_with_poly : target_object_path.path) {
    const auto & current_time = obj_pose_with_poly.time;

    // get object information at current time
    const auto & obj_pose = obj_pose_with_poly.pose;
    const auto & obj_polygon = obj_pose_with_poly.poly;
    const auto & object_velocity = obj_pose_with_poly.velocity;

    // get ego information at current time
    // Note: we can create these polygons in advance. However, it can decrease the readability and
    // variability
    const auto & ego_vehicle_info = common_parameters.vehicle_info;
    const auto interpolated_data = getInterpolatedPoseWithVelocityAndPolygonStamped(
      predicted_ego_path, current_time, ego_vehicle_info);
    if (!interpolated_data) {
      continue;
    }
    const auto & ego_pose = interpolated_data->pose;
    const auto & ego_polygon = interpolated_data->poly;
    const auto & ego_velocity = interpolated_data->velocity;

    {
      debug.lerped_path.push_back(ego_pose);
      debug.expected_ego_pose = ego_pose;
      debug.expected_obj_pose = obj_pose;
      debug.ego_polygon = ego_polygon;
      debug.obj_polygon = obj_polygon;
    }

    // check overlap
    if (boost::geometry::overlaps(ego_polygon, obj_polygon)) {
      debug.failed_reason = "overlap_polygon";
      return false;
    }

    // compute which one is at the front of the other
    const bool is_object_front =
      isTargetObjectFront(planned_path, ego_pose, ego_vehicle_info, obj_polygon);
    const auto & [front_object_velocity, rear_object_velocity] =
      is_object_front ? std::make_pair(object_velocity, ego_velocity)
                      : std::make_pair(ego_velocity, object_velocity);

    // compute rss dist
    const auto rss_dist = calcRssDistance(
      front_object_velocity, rear_object_velocity, front_object_deceleration,
      rear_object_deceleration, common_parameters);

    // minimum longitudinal length
    const auto min_lon_length =
      calcMinimumLongitudinalLength(front_object_velocity, rear_object_velocity, common_parameters);

    const auto & lon_offset = std::max(rss_dist, min_lon_length);
    const auto & lat_margin = common_parameters.lateral_distance_max_threshold;
    const auto & extended_ego_polygon =
      is_object_front
        ? createExtendedPolygon(ego_pose, ego_vehicle_info, lon_offset, lat_margin, debug)
        : ego_polygon;
    const auto & extended_obj_polygon =
      is_object_front
        ? obj_polygon
        : createExtendedPolygon(obj_pose, target_object.shape, lon_offset, lat_margin, debug);

    {
      debug.rss_longitudinal = rss_dist;
      debug.ego_to_obj_margin = min_lon_length;
      debug.ego_polygon = extended_ego_polygon;
      debug.obj_polygon = extended_obj_polygon;
      debug.is_front = is_object_front;
    }

    // check overlap with extended polygon
    if (boost::geometry::overlaps(extended_ego_polygon, extended_obj_polygon)) {
      debug.failed_reason = "overlap_extended_polygon";
      return false;
    }
  }

  return true;
}
}  // namespace behavior_path_planner::utils::safety_check<|MERGE_RESOLUTION|>--- conflicted
+++ resolved
@@ -172,6 +172,72 @@
     return boost::none;
   }
 
+  const auto & ego_velocity = ego_current_twist.linear.x;
+  const auto & object_velocity =
+    target_object.kinematics.initial_twist_with_covariance.twist.linear.x;
+
+  for (size_t i = 0; i < check_duration.size(); ++i) {
+    const auto current_time = check_duration.at(i);
+
+    if (
+      current_time < prepare_duration &&
+      object_velocity < prepare_phase_ignore_target_velocity_thresh) {
+      continue;
+    }
+
+    const auto obj_pose = perception_utils::calcInterpolatedPose(target_object_path, current_time);
+    if (!obj_pose) {
+      continue;
+    }
+
+    const auto obj_polygon = tier4_autoware_utils::toPolygon2d(*obj_pose, target_object.shape);
+    const auto & ego_pose = interpolated_ego.at(i).first;
+    const auto & ego_polygon = interpolated_ego.at(i).second;
+
+    // check overlap
+    debug.ego_polygon = ego_polygon;
+    debug.obj_polygon = obj_polygon;
+    if (boost::geometry::overlaps(ego_polygon, obj_polygon)) {
+      debug.failed_reason = "overlap_polygon";
+      return false;
+    }
+
+    // compute which one is at the front of the other
+    const bool is_object_front =
+      isTargetObjectFront(path, ego_pose, common_parameters.vehicle_info, obj_polygon);
+    const auto & [front_object_velocity, rear_object_velocity] =
+      is_object_front ? std::make_pair(object_velocity, ego_velocity)
+                      : std::make_pair(ego_velocity, object_velocity);
+
+    // compute rss dist
+    const auto rss_dist = calcRssDistance(
+      front_object_velocity, rear_object_velocity, front_object_deceleration,
+      rear_object_deceleration, common_parameters);
+
+    // minimum longitudinal length
+    const auto min_lon_length =
+      calcMinimumLongitudinalLength(front_object_velocity, rear_object_velocity, common_parameters);
+
+    const auto & lon_offset = std::max(rss_dist, min_lon_length);
+    const auto & ego_vehicle_info = common_parameters.vehicle_info;
+    const auto & lat_margin = common_parameters.lateral_distance_max_threshold;
+    const auto & extended_ego_polygon =
+      is_object_front ? createExtendedPolygon(ego_pose, ego_vehicle_info, lon_offset, lat_margin)
+                      : ego_polygon;
+    const auto & extended_obj_polygon =
+      is_object_front
+        ? obj_polygon
+        : createExtendedPolygon(*obj_pose, target_object.shape, lon_offset, lat_margin);
+
+    debug.lerped_path.push_back(ego_pose);
+    debug.expected_ego_pose = ego_pose;
+    debug.expected_obj_pose = *obj_pose;
+    debug.is_front = is_object_front;
+
+    // check overlap with extended polygon
+    if (boost::geometry::overlaps(extended_ego_polygon, extended_obj_polygon)) {
+      debug.failed_reason = "overlap_extended_polygon";
+      return false;
   constexpr double epsilon = 1e-6;
   for (size_t path_idx = 1; path_idx < path.size(); ++path_idx) {
     const auto & pt = path.at(path_idx);
@@ -211,17 +277,7 @@
   const auto ego_polygon =
     tier4_autoware_utils::toFootprint(pose, base_to_front, base_to_rear, width);
 
-<<<<<<< HEAD
-    // check overlap with extended polygon
-    if (boost::geometry::overlaps(extended_ego_polygon, extended_obj_polygon)) {
-      debug.failed_reason = "overlap_extended_polygon";
-      return false;
-    }
-  }
-  return true;
-=======
   return PoseWithVelocityAndPolygonStamped{current_time, pose, velocity, ego_polygon};
->>>>>>> cdd5ec87
 }
 
 bool checkCollision(
