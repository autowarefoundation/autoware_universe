--- conflicted
+++ resolved
@@ -409,12 +409,7 @@
     for (const auto & obj_path : obj_predicted_paths) {
       if (!utils::safety_check::checkCollision(
             path, ego_predicted_path, current_twist.linear.x, obj, obj_path, common_parameter,
-<<<<<<< HEAD
             front_decel, rear_decel, current_debug_data.second)) {
-=======
-            front_decel, rear_decel, current_debug_data.second, lane_change_path.duration.prepare,
-            lane_change_parameter.prepare_segment_ignore_object_velocity_thresh)) {
->>>>>>> b8374ec3
         path_safety_status.is_safe = false;
         updateDebugInfo(current_debug_data, path_safety_status.is_safe);
         const auto & obj_pose = obj.initial_pose.pose;
@@ -1254,12 +1249,9 @@
   const auto & check_at_prepare_phase =
     lane_change_parameters.enable_prepare_segment_collision_check;
   const auto & prepare_duration = common_parameters.lane_change_prepare_duration;
-<<<<<<< HEAD
   const auto & velocity_threshold =
     lane_change_parameters.prepare_segment_ignore_object_velocity_thresh;
   const auto & obj_vel = extended_object.initial_twist.twist.linear.x;
-=======
->>>>>>> b8374ec3
   const auto start_time = check_at_prepare_phase ? 0.0 : prepare_duration;
 
   extended_object.predicted_paths.resize(object.kinematics.predicted_paths.size());
@@ -1272,13 +1264,9 @@
     // create path
     for (double t = start_time; t < end_time + std::numeric_limits<double>::epsilon();
          t += time_resolution) {
-<<<<<<< HEAD
       if (t < prepare_duration && obj_vel < velocity_threshold) {
         continue;
       }
-
-=======
->>>>>>> b8374ec3
       const auto obj_pose = perception_utils::calcInterpolatedPose(path, t);
       if (obj_pose) {
         const auto obj_polygon = tier4_autoware_utils::toPolygon2d(*obj_pose, object.shape);
