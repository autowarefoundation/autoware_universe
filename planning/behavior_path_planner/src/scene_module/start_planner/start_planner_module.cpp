--- conflicted
+++ resolved
@@ -434,12 +434,9 @@
   const std::vector<Pose> & start_pose_candidates, const Pose & goal_pose,
   const std::string search_priority)
 {
-<<<<<<< HEAD
   status_.is_safe_static_objects = false;
   status_.planner_type = PlannerType::NONE;
 
-=======
->>>>>>> daa37850
   // check if start pose candidates are valid
   if (start_pose_candidates.empty()) {
     return;
@@ -457,12 +454,8 @@
     }
     // use current path if back is not needed
     if (status_.back_finished) {
-<<<<<<< HEAD
+      const std::lock_guard<std::mutex> lock(mutex_);
       status_.is_safe_static_objects = true;
-=======
-      const std::lock_guard<std::mutex> lock(mutex_);
-      status_.is_safe = true;
->>>>>>> daa37850
       status_.pull_out_path = *pull_out_path;
       status_.pull_out_start_pose = pull_out_start_pose;
       status_.planner_type = planner->getPlannerType();
@@ -481,20 +474,13 @@
     }
 
     // Update status variables with the next path information
-<<<<<<< HEAD
-    status_.is_safe_static_objects = true;
-    status_.pull_out_path = *pull_out_path_next;
-    status_.pull_out_start_pose = pull_out_start_pose_next;
-    status_.planner_type = planner->getPlannerType();
-=======
     {
       const std::lock_guard<std::mutex> lock(mutex_);
-      status_.is_safe = true;
+      status_.is_safe_static_objects = true;
       status_.pull_out_path = *pull_out_path_next;
       status_.pull_out_start_pose = pull_out_start_pose_next;
       status_.planner_type = planner->getPlannerType();
     }
->>>>>>> daa37850
     return true;
   };
 
@@ -545,7 +531,7 @@
   // not found safe path
   if (status_.planner_type != PlannerType::FREESPACE) {
     const std::lock_guard<std::mutex> lock(mutex_);
-    status_.is_safe = false;
+    status_.is_safe_static_objects = false;
     status_.planner_type = PlannerType::NONE;
   }
 }
@@ -842,7 +828,7 @@
   }
 
   // not found safe path
-  if (!status_.is_safe) {
+  if (!status_.is_safe_static_objects) {
     return true;
   }
 
@@ -1108,7 +1094,7 @@
     status_.pull_out_path = *freespace_path;
     status_.pull_out_start_pose = current_pose;
     status_.planner_type = freespace_planner_->getPlannerType();
-    status_.is_safe = true;
+    status_.is_safe_static_objects = true;
     status_.back_finished = true;
     return true;
   }
