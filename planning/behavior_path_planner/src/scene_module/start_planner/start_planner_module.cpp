// Copyright 2022 TIER IV, Inc.
//
// Licensed under the Apache License, Version 2.0 (the "License");
// you may not use this file except in compliance with the License.
// You may obtain a copy of the License at
//
//     http://www.apache.org/licenses/LICENSE-2.0
//
// Unless required by applicable law or agreed to in writing, software
// distributed under the License is distributed on an "AS IS" BASIS,
// WITHOUT WARRANTIES OR CONDITIONS OF ANY KIND, either express or implied.
// See the License for the specific language governing permissions and
// limitations under the License.

#include "behavior_path_planner/scene_module/start_planner/start_planner_module.hpp"

#include "behavior_path_planner/utils/create_vehicle_footprint.hpp"
#include "behavior_path_planner/utils/path_safety_checker/objects_filtering.hpp"
#include "behavior_path_planner/utils/path_utils.hpp"
#include "behavior_path_planner/utils/start_goal_planner_common/utils.hpp"
#include "behavior_path_planner/utils/start_planner/util.hpp"
#include "motion_utils/trajectory/trajectory.hpp"

#include <lanelet2_extension/utility/query.hpp>
#include <lanelet2_extension/utility/utilities.hpp>
#include <magic_enum.hpp>
#include <rclcpp/rclcpp.hpp>

#include <boost/geometry/algorithms/within.hpp>

#include <lanelet2_core/geometry/Lanelet.h>

#include <algorithm>
#include <memory>
#include <string>
#include <utility>
#include <vector>

using motion_utils::calcLongitudinalOffsetPose;
using tier4_autoware_utils::calcOffsetPose;
using tier4_autoware_utils::inverseTransformPoint;

namespace behavior_path_planner
{
StartPlannerModule::StartPlannerModule(
  const std::string & name, rclcpp::Node & node,
  const std::shared_ptr<StartPlannerParameters> & parameters,
  const std::unordered_map<std::string, std::shared_ptr<RTCInterface>> & rtc_interface_ptr_map)
: SceneModuleInterface{name, node, rtc_interface_ptr_map},
  parameters_{parameters},
  vehicle_info_{vehicle_info_util::VehicleInfoUtil(node).getVehicleInfo()}
{
  lane_departure_checker_ = std::make_shared<LaneDepartureChecker>();
  lane_departure_checker_->setVehicleInfo(vehicle_info_);

  // set enabled planner
  if (parameters_->enable_shift_pull_out) {
    start_planners_.push_back(
      std::make_shared<ShiftPullOut>(node, *parameters, lane_departure_checker_));
  }
  if (parameters_->enable_geometric_pull_out) {
    start_planners_.push_back(std::make_shared<GeometricPullOut>(node, *parameters));
  }
  if (start_planners_.empty()) {
    RCLCPP_ERROR(getLogger(), "Not found enabled planner");
  }

  if (parameters_->enable_freespace_planner) {
    freespace_planner_ = std::make_unique<FreespacePullOut>(node, *parameters, vehicle_info_);
    const auto freespace_planner_period_ns = rclcpp::Rate(1.0).period();
    freespace_planner_timer_cb_group_ =
      node.create_callback_group(rclcpp::CallbackGroupType::MutuallyExclusive);
    freespace_planner_timer_ = rclcpp::create_timer(
      &node, clock_, freespace_planner_period_ns,
      std::bind(&StartPlannerModule::onFreespacePlannerTimer, this),
      freespace_planner_timer_cb_group_);
  }
}

void StartPlannerModule::onFreespacePlannerTimer()
{
  if (!planner_data_) {
    return;
  }

  if (!planner_data_->costmap) {
    return;
  }

  const bool is_new_costmap =
    (clock_->now() - planner_data_->costmap->header.stamp).seconds() < 1.0;
  if (isStuck() && is_new_costmap) {
    planFreespacePath();
  }
}

void StartPlannerModule::processOnEntry()
{
  // Initialize safety checker
  if (parameters_->safety_check_params.enable_safety_check) {
    initializeSafetyCheckParameters();
    utils::start_goal_planner_common::initializeCollisionCheckDebugMap(
      start_planner_data_.collision_check);
  }
}

void StartPlannerModule::processOnExit()
{
  resetPathCandidate();
  resetPathReference();
  debug_marker_.markers.clear();
}

bool StartPlannerModule::isExecutionRequested() const
{
  const Pose & current_pose = planner_data_->self_odometry->pose.pose;
  const lanelet::ConstLanelets current_lanes = utils::getCurrentLanes(planner_data_);
  const double lateral_distance_to_center_lane =
    lanelet::utils::getArcCoordinates(current_lanes, current_pose).distance;

  if (std::abs(lateral_distance_to_center_lane) < parameters_->th_distance_to_middle_of_the_road) {
    return false;
  }

  const Pose start_pose = planner_data_->route_handler->getOriginalStartPose();
  if (
    tier4_autoware_utils::calcDistance2d(start_pose.position, current_pose.position) >
    parameters_->th_arrived_distance) {
    return false;
  }

  // Check if ego arrives at goal
  const Pose goal_pose = planner_data_->route_handler->getGoalPose();
  if (
    tier4_autoware_utils::calcDistance2d(goal_pose.position, current_pose.position) <
    parameters_->th_arrived_distance) {
    return false;
  }

  if (current_state_ == ModuleStatus::RUNNING) {
    return true;
  }

  const bool is_stopped = utils::l2Norm(planner_data_->self_odometry->twist.twist.linear) <
                          parameters_->th_stopped_velocity;
  if (!is_stopped) {
    return false;
  }

  return true;
}

bool StartPlannerModule::isExecutionReady() const
{
  if (!status_.is_safe_static_objects) {
    return false;
  }

  if (status_.pull_out_path.partial_paths.empty()) {
    return true;
  }

  if (status_.is_safe_static_objects && parameters_->safety_check_params.enable_safety_check) {
    if (!isSafePath()) {
      RCLCPP_ERROR_THROTTLE(getLogger(), *clock_, 5000, "Path is not safe against dynamic objects");
      return false;
    }
  }
  return true;
}

ModuleStatus StartPlannerModule::updateState()
{
  RCLCPP_DEBUG(getLogger(), "START_PLANNER updateState");

  if (isActivated() && !isWaitingApproval()) {
    current_state_ = ModuleStatus::RUNNING;
  } else {
    current_state_ = ModuleStatus::IDLE;
  }

  if (hasFinishedPullOut()) {
    return ModuleStatus::SUCCESS;
  }

  if (isBackwardDrivingComplete()) {
    updateStatusAfterBackwardDriving();
    return ModuleStatus::SUCCESS;  // for breaking loop
  }

  return current_state_;
}

BehaviorModuleOutput StartPlannerModule::plan()
{
  if (IsGoalBehindOfEgoInSameRouteSegment()) {
    RCLCPP_WARN_THROTTLE(
      getLogger(), *clock_, 5000, "Start plan for a backward goal is not supported now");
    const auto output = generateStopOutput();
    setDebugData();  // use status updated in generateStopOutput()
    updateRTCStatus(0, 0);
    return output;
  }

<<<<<<< HEAD
=======
  if (isWaitingApproval()) {
    resetPathCandidate();
    resetPathReference();
    // save current_pose when approved for start_point of turn_signal for backward driving
    last_approved_pose_ = std::make_unique<Pose>(planner_data_->self_odometry->pose.pose);
  }

>>>>>>> 14bd6844
  BehaviorModuleOutput output;
  if (!status_.is_safe_static_objects) {
    RCLCPP_WARN_THROTTLE(
      getLogger(), *clock_, 5000, "Not found safe pull out path, publish stop path");
    const auto output = generateStopOutput();
    setDebugData();  // use status updated in generateStopOutput()
    updateRTCStatus(0, 0);
    return output;
  }

  PathWithLaneId path;
  if (status_.back_finished) {
    if (hasFinishedCurrentPath()) {
      RCLCPP_INFO(getLogger(), "Increment path index");
      incrementPathIndex();
    }
    path = getCurrentPath();
  } else {
    path = status_.backward_path;
  }

  output.path = std::make_shared<PathWithLaneId>(path);
  output.reference_path = getPreviousModuleOutput().reference_path;
  output.turn_signal_info = calcTurnSignalInfo();
  path_candidate_ = std::make_shared<PathWithLaneId>(getFullPath());
  path_reference_ = getPreviousModuleOutput().reference_path;

  setDrivableAreaInfo(output);

  const uint16_t steering_factor_direction = std::invoke([&output]() {
    if (output.turn_signal_info.turn_signal.command == TurnIndicatorsCommand::ENABLE_LEFT) {
      return SteeringFactor::LEFT;
    } else if (output.turn_signal_info.turn_signal.command == TurnIndicatorsCommand::ENABLE_RIGHT) {
      return SteeringFactor::RIGHT;
    }
    return SteeringFactor::STRAIGHT;
  });

  if (status_.back_finished) {
    const double start_distance = motion_utils::calcSignedArcLength(
      path.points, planner_data_->self_odometry->pose.pose.position,
      status_.pull_out_path.start_pose.position);
    const double finish_distance = motion_utils::calcSignedArcLength(
      path.points, planner_data_->self_odometry->pose.pose.position,
      status_.pull_out_path.end_pose.position);
    updateRTCStatus(start_distance, finish_distance);
    // TODO(tkhmy) add handle status TRYING
    steering_factor_interface_ptr_->updateSteeringFactor(
      {status_.pull_out_path.start_pose, status_.pull_out_path.end_pose},
      {start_distance, finish_distance}, SteeringFactor::START_PLANNER, steering_factor_direction,
      SteeringFactor::TURNING, "");
  } else {
    const double distance = motion_utils::calcSignedArcLength(
      path.points, planner_data_->self_odometry->pose.pose.position,
      status_.pull_out_path.start_pose.position);
    updateRTCStatus(0.0, distance);
    // TODO(tkhmy) add handle status TRYING
    steering_factor_interface_ptr_->updateSteeringFactor(
      {status_.pull_out_path.start_pose, status_.pull_out_path.end_pose}, {0.0, distance},
      SteeringFactor::START_PLANNER, steering_factor_direction, SteeringFactor::TURNING, "");
  }

  setDebugData();

  return output;
}

CandidateOutput StartPlannerModule::planCandidate() const
{
  return CandidateOutput{};
}

void StartPlannerModule::initializeSafetyCheckParameters()
{
  utils::start_goal_planner_common::updateEgoPredictedPathParams(
    ego_predicted_path_params_, parameters_);
  utils::start_goal_planner_common::updateSafetyCheckParams(safety_check_params_, parameters_);
  utils::start_goal_planner_common::updateObjectsFilteringParams(
    objects_filtering_params_, parameters_);
}

PathWithLaneId StartPlannerModule::getFullPath() const
{
  // combine partial pull out path
  PathWithLaneId pull_out_path;
  for (const auto & partial_path : status_.pull_out_path.partial_paths) {
    pull_out_path.points.insert(
      pull_out_path.points.end(), partial_path.points.begin(), partial_path.points.end());
  }

  if (status_.back_finished) {
    // not need backward path or finish it
    return pull_out_path;
  }

  // concat back_path and pull_out_path and
  auto full_path = status_.backward_path;
  full_path.points.insert(
    full_path.points.end(), pull_out_path.points.begin(), pull_out_path.points.end());
  return full_path;
}

BehaviorModuleOutput StartPlannerModule::planWaitingApproval()
{
  updatePullOutStatus();

  if (IsGoalBehindOfEgoInSameRouteSegment()) {
    RCLCPP_WARN_THROTTLE(
      getLogger(), *clock_, 5000, "Start plan for a backward goal is not supported now");
    const auto output = generateStopOutput();
    setDebugData();  // use status updated in generateStopOutput()
    updateRTCStatus(0, 0);
    return output;
  }

  BehaviorModuleOutput output;
  if (!status_.is_safe_static_objects) {
    RCLCPP_WARN_THROTTLE(
      getLogger(), *clock_, 5000, "Not found safe pull out path, publish stop path");
    const auto output = generateStopOutput();
    setDebugData();  // use status updated in generateStopOutput()
    updateRTCStatus(0, 0);
    return output;
  }

  const double backward_path_length =
    planner_data_->parameters.backward_path_length + parameters_->max_back_distance;
  const auto current_lanes = utils::getExtendedCurrentLanes(
    planner_data_, backward_path_length, std::numeric_limits<double>::max(),
    /*forward_only_in_route*/ true);

  auto stop_path = status_.back_finished ? getCurrentPath() : status_.backward_path;
  const auto drivable_lanes = generateDrivableLanes(stop_path);
  const auto & dp = planner_data_->drivable_area_expansion_parameters;
  const auto expanded_lanes = utils::expandLanelets(
    drivable_lanes, dp.drivable_area_left_bound_offset, dp.drivable_area_right_bound_offset,
    dp.drivable_area_types_to_skip);
  for (auto & p : stop_path.points) {
    p.point.longitudinal_velocity_mps = 0.0;
  }

  output.path = std::make_shared<PathWithLaneId>(stop_path);
  output.reference_path = getPreviousModuleOutput().reference_path;
  output.turn_signal_info = calcTurnSignalInfo();
  path_candidate_ = std::make_shared<PathWithLaneId>(getFullPath());
  path_reference_ = getPreviousModuleOutput().reference_path;

  setDrivableAreaInfo(output);

  const uint16_t steering_factor_direction = std::invoke([&output]() {
    if (output.turn_signal_info.turn_signal.command == TurnIndicatorsCommand::ENABLE_LEFT) {
      return SteeringFactor::LEFT;
    } else if (output.turn_signal_info.turn_signal.command == TurnIndicatorsCommand::ENABLE_RIGHT) {
      return SteeringFactor::RIGHT;
    }
    return SteeringFactor::STRAIGHT;
  });

  if (status_.back_finished) {
    const double start_distance = motion_utils::calcSignedArcLength(
      stop_path.points, planner_data_->self_odometry->pose.pose.position,
      status_.pull_out_path.start_pose.position);
    const double finish_distance = motion_utils::calcSignedArcLength(
      stop_path.points, planner_data_->self_odometry->pose.pose.position,
      status_.pull_out_path.end_pose.position);
    updateRTCStatus(start_distance, finish_distance);
    steering_factor_interface_ptr_->updateSteeringFactor(
      {status_.pull_out_path.start_pose, status_.pull_out_path.end_pose},
      {start_distance, finish_distance}, SteeringFactor::START_PLANNER, steering_factor_direction,
      SteeringFactor::APPROACHING, "");
  } else {
    const double distance = motion_utils::calcSignedArcLength(
      stop_path.points, planner_data_->self_odometry->pose.pose.position,
      status_.pull_out_path.start_pose.position);
    updateRTCStatus(0.0, distance);
    steering_factor_interface_ptr_->updateSteeringFactor(
      {status_.pull_out_path.start_pose, status_.pull_out_path.end_pose}, {0.0, distance},
      SteeringFactor::START_PLANNER, steering_factor_direction, SteeringFactor::APPROACHING, "");
  }

  setDebugData();

  return output;
}

void StartPlannerModule::resetStatus()
{
  PullOutStatus initial_status;
  status_ = initial_status;
}

void StartPlannerModule::incrementPathIndex()
{
  status_.current_path_idx =
    std::min(status_.current_path_idx + 1, status_.pull_out_path.partial_paths.size() - 1);
}

PathWithLaneId StartPlannerModule::getCurrentPath() const
{
  if (status_.pull_out_path.partial_paths.size() <= status_.current_path_idx) {
    return PathWithLaneId{};
  }
  return status_.pull_out_path.partial_paths.at(status_.current_path_idx);
}

void StartPlannerModule::planWithPriority(
  const std::vector<Pose> & start_pose_candidates, const Pose & refined_start_pose,
  const Pose & goal_pose, const std::string search_priority)
{
  // check if start pose candidates are valid
  if (start_pose_candidates.empty()) {
    return;
  }

  const auto is_safe_with_pose_planner = [&](const size_t i, const auto & planner) {
    // Get the pull_out_start_pose for the current index
    const auto & pull_out_start_pose = start_pose_candidates.at(i);

    // Set back_finished to true if the current start pose is same to refined_start_pose
    status_.back_finished =
      tier4_autoware_utils::calcDistance2d(pull_out_start_pose, refined_start_pose) < 0.01;

    planner->setPlannerData(planner_data_);
    const auto pull_out_path = planner->plan(pull_out_start_pose, goal_pose);
    // not found safe path
    if (!pull_out_path) {
      return false;
    }
    // use current path if back is not needed
    if (status_.back_finished) {
      const std::lock_guard<std::mutex> lock(mutex_);
      status_.is_safe_static_objects = true;
      status_.pull_out_path = *pull_out_path;
      status_.pull_out_start_pose = pull_out_start_pose;
      status_.planner_type = planner->getPlannerType();
      return true;
    }

    // If this is the last start pose candidate, return false
    if (i == start_pose_candidates.size() - 1) return false;

    // check next path if back is needed
    const auto & pull_out_start_pose_next = start_pose_candidates.at(i + 1);
    const auto pull_out_path_next = planner->plan(pull_out_start_pose_next, goal_pose);
    // not found safe path
    if (!pull_out_path_next) {
      return false;
    }

    // Update status variables with the next path information
    {
      const std::lock_guard<std::mutex> lock(mutex_);
      status_.is_safe_static_objects = true;
      status_.pull_out_path = *pull_out_path_next;
      status_.pull_out_start_pose = pull_out_start_pose_next;
      status_.planner_type = planner->getPlannerType();
    }
    return true;
  };

  using PriorityOrder = std::vector<std::pair<size_t, std::shared_ptr<PullOutPlannerBase>>>;
  const auto make_loop_order_planner_first = [&]() {
    PriorityOrder order_priority;
    for (const auto & planner : start_planners_) {
      for (size_t i = 0; i < start_pose_candidates.size(); i++) {
        order_priority.emplace_back(i, planner);
      }
    }
    return order_priority;
  };

  const auto make_loop_order_pose_first = [&]() {
    PriorityOrder order_priority;
    for (size_t i = 0; i < start_pose_candidates.size(); i++) {
      for (const auto & planner : start_planners_) {
        order_priority.emplace_back(i, planner);
      }
    }
    return order_priority;
  };

  // Choose loop order based on priority_on_efficient_path
  PriorityOrder order_priority;
  if (search_priority == "efficient_path") {
    order_priority = make_loop_order_planner_first();
  } else if (search_priority == "short_back_distance") {
    order_priority = make_loop_order_pose_first();
  } else {
    RCLCPP_ERROR(
      getLogger(),
      "search_priority should be efficient_path or short_back_distance, but %s is given.",
      search_priority.c_str());
    throw std::domain_error("[start_planner] invalid search_priority");
  }

  for (const auto & p : order_priority) {
    if (is_safe_with_pose_planner(p.first, p.second)) {
      return;
    }
  }

  // not found safe path
  if (status_.planner_type != PlannerType::FREESPACE) {
    const std::lock_guard<std::mutex> lock(mutex_);
    status_.is_safe_static_objects = false;
    status_.planner_type = PlannerType::NONE;
  }
}

PathWithLaneId StartPlannerModule::generateStopPath() const
{
  const auto & current_pose = planner_data_->self_odometry->pose.pose;
  constexpr double dummy_path_distance = 1.0;
  const auto moved_pose = calcOffsetPose(current_pose, dummy_path_distance, 0, 0);

  // convert Pose to PathPointWithLaneId with 0 velocity.
  auto toPathPointWithLaneId = [this](const Pose & pose) {
    PathPointWithLaneId p{};
    p.point.pose = pose;
    p.point.longitudinal_velocity_mps = 0.0;
    lanelet::Lanelet closest_lanelet;
    lanelet::utils::query::getClosestLanelet(status_.pull_out_lanes, pose, &closest_lanelet);
    p.lane_ids.push_back(closest_lanelet.id());
    return p;
  };

  PathWithLaneId path{};
  path.points.push_back(toPathPointWithLaneId(current_pose));
  path.points.push_back(toPathPointWithLaneId(moved_pose));

  return path;
}

lanelet::ConstLanelets StartPlannerModule::getPathRoadLanes(const PathWithLaneId & path) const
{
  const auto & route_handler = planner_data_->route_handler;
  const auto & lanelet_layer = route_handler->getLaneletMapPtr()->laneletLayer;

  std::vector<lanelet::Id> lane_ids;
  for (const auto & p : path.points) {
    for (const auto & id : p.lane_ids) {
      if (route_handler->isShoulderLanelet(lanelet_layer.get(id))) {
        continue;
      }
      if (std::find(lane_ids.begin(), lane_ids.end(), id) == lane_ids.end()) {
        lane_ids.push_back(id);
      }
    }
  }

  lanelet::ConstLanelets path_lanes;
  path_lanes.reserve(lane_ids.size());
  for (const auto & id : lane_ids) {
    if (id != lanelet::InvalId) {
      path_lanes.push_back(lanelet_layer.get(id));
    }
  }

  return path_lanes;
}

std::vector<DrivableLanes> StartPlannerModule::generateDrivableLanes(
  const PathWithLaneId & path) const
{
  const auto path_road_lanes = getPathRoadLanes(path);
  if (!path_road_lanes.empty()) {
    lanelet::ConstLanelets shoulder_lanes;
    const auto & rh = planner_data_->route_handler;
    std::copy_if(
      status_.pull_out_lanes.begin(), status_.pull_out_lanes.end(),
      std::back_inserter(shoulder_lanes),
      [&rh](const auto & pull_out_lane) { return rh->isShoulderLanelet(pull_out_lane); });

    return utils::generateDrivableLanesWithShoulderLanes(path_road_lanes, shoulder_lanes);
  }

  // if path_road_lanes is empty, use only pull_out_lanes as drivable lanes
  std::vector<DrivableLanes> drivable_lanes;
  for (const auto & lane : status_.pull_out_lanes) {
    DrivableLanes drivable_lane;
    drivable_lane.right_lane = lane;
    drivable_lane.left_lane = lane;
    drivable_lanes.push_back(drivable_lane);
  }
  return drivable_lanes;
}

void StartPlannerModule::updatePullOutStatus()
{
  const bool has_received_new_route =
    !planner_data_->prev_route_id ||
    *planner_data_->prev_route_id != planner_data_->route_handler->getRouteUuid();

  if (has_received_new_route) {
    status_ = PullOutStatus();
  }

  // save pull out lanes which is generated using current pose before starting pull out
  // (before approval)
  status_.pull_out_lanes = start_planner_utils::getPullOutLanes(
    planner_data_, planner_data_->parameters.backward_path_length + parameters_->max_back_distance);

  // skip updating if enough time has not passed for preventing chattering between back and
  // start_planner
  if (!has_received_new_route) {
    if (!last_pull_out_start_update_time_) {
      last_pull_out_start_update_time_ = std::make_unique<rclcpp::Time>(clock_->now());
    }
    const auto elapsed_time = (clock_->now() - *last_pull_out_start_update_time_).seconds();
    if (elapsed_time < parameters_->backward_path_update_duration) {
      return;
    }
  }
  last_pull_out_start_update_time_ = std::make_unique<rclcpp::Time>(clock_->now());

  const auto & route_handler = planner_data_->route_handler;
  const auto & current_pose = planner_data_->self_odometry->pose.pose;
  const auto & goal_pose = planner_data_->route_handler->getGoalPose();

  // refine start pose with pull out lanes.
  // 1) backward driving is not allowed: use refined pose just as start pose.
  // 2) backward driving is allowed: use refined pose to check if backward driving is needed.
  const PathWithLaneId start_pose_candidates_path = calcStartPoseCandidatesBackwardPath();
  const auto refined_start_pose = calcLongitudinalOffsetPose(
    start_pose_candidates_path.points, planner_data_->self_odometry->pose.pose.position, 0.0);
  if (!refined_start_pose) return;

  // search pull out start candidates backward
  const std::vector<Pose> start_pose_candidates = std::invoke([&]() -> std::vector<Pose> {
    if (parameters_->enable_back) {
      return searchPullOutStartPoses(start_pose_candidates_path);
    }
    return {*refined_start_pose};
  });

  planWithPriority(
    start_pose_candidates, *refined_start_pose, goal_pose, parameters_->search_priority);

  if (isBackwardDrivingComplete()) {
    updateStatusAfterBackwardDriving();
    current_state_ = ModuleStatus::SUCCESS;  // for breaking loop
  } else {
    status_.backward_path = start_planner_utils::getBackwardPath(
      *route_handler, status_.pull_out_lanes, current_pose, status_.pull_out_start_pose,
      parameters_->backward_velocity);
  }
  // save current_pose when start_point of backward driving is approved for turn_signal
  last_approved_pose_ = std::make_unique<Pose>(planner_data_->self_odometry->pose.pose);
}

void StartPlannerModule::updateStatusAfterBackwardDriving()
{
  status_.back_finished = true;
  // request start_planner approval
  waitApproval();
  // To enable approval of the forward path, the RTC status is removed.
  removeRTCStatus();
  for (auto itr = uuid_map_.begin(); itr != uuid_map_.end(); ++itr) {
    itr->second = generateUUID();
  }
}

PathWithLaneId StartPlannerModule::calcStartPoseCandidatesBackwardPath() const
{
  const Pose & current_pose = planner_data_->self_odometry->pose.pose;

  // get backward shoulder path
  const auto arc_position_pose =
    lanelet::utils::getArcCoordinates(status_.pull_out_lanes, current_pose);
  const double check_distance = parameters_->max_back_distance + 30.0;  // buffer
  auto path = planner_data_->route_handler->getCenterLinePath(
    status_.pull_out_lanes, arc_position_pose.length - check_distance,
    arc_position_pose.length + check_distance);

  // lateral shift to current_pose
  const double distance_from_center_line = arc_position_pose.distance;
  for (auto & p : path.points) {
    p.point.pose = calcOffsetPose(p.point.pose, 0, distance_from_center_line, 0);
  }

  return path;
}

std::vector<Pose> StartPlannerModule::searchPullOutStartPoses(
  const PathWithLaneId & start_pose_candidates) const
{
  const Pose & current_pose = planner_data_->self_odometry->pose.pose;

  std::vector<Pose> pull_out_start_pose{};

  // filter pull out lanes stop objects
  const auto [pull_out_lane_objects, others] =
    utils::path_safety_checker::separateObjectsByLanelets(
      *planner_data_->dynamic_object, status_.pull_out_lanes);
  const auto pull_out_lane_stop_objects = utils::path_safety_checker::filterObjectsByVelocity(
    pull_out_lane_objects, parameters_->th_moving_object_velocity);

  // Set the maximum backward distance less than the distance from the vehicle's base_link to the
  // lane's rearmost point to prevent lane departure.
  const double s_current =
    lanelet::utils::getArcCoordinates(status_.pull_out_lanes, current_pose).length;
  const double max_back_distance = std::clamp(
    s_current - planner_data_->parameters.base_link2rear, 0.0, parameters_->max_back_distance);

  // check collision between footprint and object at the backed pose
  const auto local_vehicle_footprint = createVehicleFootprint(vehicle_info_);
  for (double back_distance = 0.0; back_distance <= max_back_distance;
       back_distance += parameters_->backward_search_resolution) {
    const auto backed_pose = calcLongitudinalOffsetPose(
      start_pose_candidates.points, current_pose.position, -back_distance);
    if (!backed_pose) {
      continue;
    }

    // check the back pose is near the lane end
    const double length_to_backed_pose =
      lanelet::utils::getArcCoordinates(status_.pull_out_lanes, *backed_pose).length;

    const double length_to_lane_end = std::accumulate(
      std::begin(status_.pull_out_lanes), std::end(status_.pull_out_lanes), 0.0,
      [](double acc, const auto & lane) { return acc + lanelet::utils::getLaneletLength2d(lane); });
    const double distance_from_lane_end = length_to_lane_end - length_to_backed_pose;
    if (distance_from_lane_end < parameters_->ignore_distance_from_lane_end) {
      RCLCPP_WARN_THROTTLE(
        getLogger(), *clock_, 5000,
        "the ego is too close to the lane end, so needs backward driving");
      continue;
    }

    if (utils::checkCollisionBetweenFootprintAndObjects(
          local_vehicle_footprint, *backed_pose, pull_out_lane_stop_objects,
          parameters_->collision_check_margin)) {
      break;  // poses behind this has a collision, so break.
    }

    pull_out_start_pose.push_back(*backed_pose);
  }
  return pull_out_start_pose;
}

bool StartPlannerModule::isOverlappedWithLane(
  const lanelet::ConstLanelet & candidate_lanelet,
  const tier4_autoware_utils::LinearRing2d & vehicle_footprint)
{
  for (const auto & point : vehicle_footprint) {
    if (boost::geometry::within(point, candidate_lanelet.polygon2d().basicPolygon())) {
      return true;
    }
  }

  return false;
}

bool StartPlannerModule::hasFinishedPullOut() const
{
  if (!status_.back_finished || !status_.is_safe_static_objects) {
    return false;
  }

  const auto current_pose = planner_data_->self_odometry->pose.pose;
  if (status_.planner_type == PlannerType::FREESPACE) {
    return tier4_autoware_utils::calcDistance2d(current_pose, status_.pull_out_path.end_pose) <
           parameters_->th_arrived_distance;
  }

  // check that ego has passed pull out end point
  const double backward_path_length =
    planner_data_->parameters.backward_path_length + parameters_->max_back_distance;
  const auto current_lanes = utils::getExtendedCurrentLanes(
    planner_data_, backward_path_length, std::numeric_limits<double>::max(),
    /*forward_only_in_route*/ true);

  const auto arclength_current = lanelet::utils::getArcCoordinates(current_lanes, current_pose);
  const auto arclength_pull_out_end =
    lanelet::utils::getArcCoordinates(current_lanes, status_.pull_out_path.end_pose);

  // offset to not finish the module before engage
  constexpr double offset = 0.1;
  const bool has_finished = arclength_current.length - arclength_pull_out_end.length > offset;

  return has_finished;
}

bool StartPlannerModule::isBackwardDrivingComplete() const
{
  // check ego car is close enough to pull out start pose and stopped
  const auto current_pose = planner_data_->self_odometry->pose.pose;
  const auto distance =
    tier4_autoware_utils::calcDistance2d(current_pose, status_.pull_out_start_pose);

  const bool is_near = distance < parameters_->th_arrived_distance;
  const double ego_vel = utils::l2Norm(planner_data_->self_odometry->twist.twist.linear);
  const bool is_stopped = ego_vel < parameters_->th_stopped_velocity;

  const bool back_finished = !status_.back_finished && is_near && is_stopped;
  if (back_finished) {
    RCLCPP_INFO(getLogger(), "back finished");
<<<<<<< HEAD
=======
    status_.back_finished = true;

    // request start_planner approval
    removeRTCStatus();
    for (auto itr = uuid_map_.begin(); itr != uuid_map_.end(); ++itr) {
      itr->second = generateUUID();
    }
    current_state_ = ModuleStatus::SUCCESS;  // for breaking loop
>>>>>>> 14bd6844
  }

  return back_finished;
}

bool StartPlannerModule::isStopped()
{
  odometry_buffer_.push_back(planner_data_->self_odometry);
  // Delete old data in buffer
  while (rclcpp::ok()) {
    const auto time_diff = rclcpp::Time(odometry_buffer_.back()->header.stamp) -
                           rclcpp::Time(odometry_buffer_.front()->header.stamp);
    if (time_diff.seconds() < parameters_->th_stopped_time) {
      break;
    }
    odometry_buffer_.pop_front();
  }
  bool is_stopped = true;
  for (const auto & odometry : odometry_buffer_) {
    const double ego_vel = utils::l2Norm(odometry->twist.twist.linear);
    if (ego_vel > parameters_->th_stopped_velocity) {
      is_stopped = false;
      break;
    }
  }
  return is_stopped;
}

bool StartPlannerModule::isStuck()
{
  if (!isStopped()) {
    return false;
  }

  if (status_.planner_type == PlannerType::STOP) {
    return true;
  }

  // not found safe path
  if (!status_.is_safe_static_objects) {
    return true;
  }

  return false;
}

bool StartPlannerModule::hasFinishedCurrentPath()
{
  const auto current_path = getCurrentPath();
  const auto current_path_end = current_path.points.back();
  const auto self_pose = planner_data_->self_odometry->pose.pose;
  const bool is_near_target = tier4_autoware_utils::calcDistance2d(current_path_end, self_pose) <
                              parameters_->th_arrived_distance;

  return is_near_target && isStopped();
}

TurnSignalInfo StartPlannerModule::calcTurnSignalInfo() const
{
  TurnSignalInfo turn_signal{};  // output

  const Pose & current_pose = planner_data_->self_odometry->pose.pose;
  const Pose & start_pose = status_.pull_out_path.start_pose;
  const Pose & end_pose = status_.pull_out_path.end_pose;

  // turn on hazard light when backward driving
  if (!status_.back_finished) {
    turn_signal.hazard_signal.command = HazardLightsCommand::ENABLE;
    const auto back_start_pose = isWaitingApproval() ? current_pose : *last_approved_pose_;
    turn_signal.desired_start_point = back_start_pose;
    turn_signal.required_start_point = back_start_pose;
    // pull_out start_pose is same to backward driving end_pose
    turn_signal.required_end_point = start_pose;
    turn_signal.desired_end_point = start_pose;
    return turn_signal;
  }

  // turn on right signal until passing pull_out end point
  const auto path = getFullPath();
  // pull out path does not overlap
  const double distance_from_end =
    motion_utils::calcSignedArcLength(path.points, end_pose.position, current_pose.position);

  if (path.points.empty()) {
    return {};
  }

  // calculate lateral offset from pull out target lane center line
  lanelet::ConstLanelet closest_road_lane;
  const double backward_path_length =
    planner_data_->parameters.backward_path_length + parameters_->max_back_distance;
  const auto road_lanes = utils::getExtendedCurrentLanes(
    planner_data_, backward_path_length, std::numeric_limits<double>::max(),
    /*forward_only_in_route*/ true);
  lanelet::utils::query::getClosestLanelet(road_lanes, start_pose, &closest_road_lane);
  const double lateral_offset =
    lanelet::utils::getLateralDistanceToCenterline(closest_road_lane, start_pose);

  if (distance_from_end < 0.0 && lateral_offset > parameters_->th_turn_signal_on_lateral_offset) {
    turn_signal.turn_signal.command = TurnIndicatorsCommand::ENABLE_RIGHT;
  } else if (
    distance_from_end < 0.0 && lateral_offset < -parameters_->th_turn_signal_on_lateral_offset) {
    turn_signal.turn_signal.command = TurnIndicatorsCommand::ENABLE_LEFT;
  } else {
    turn_signal.turn_signal.command = TurnIndicatorsCommand::DISABLE;
  }

  turn_signal.desired_start_point = start_pose;
  turn_signal.required_start_point = start_pose;
  turn_signal.desired_end_point = end_pose;

  // check if intersection exists within search length
  const bool is_near_intersection = std::invoke([&]() {
    const double check_length = parameters_->intersection_search_length;
    double accumulated_length = 0.0;
    const size_t current_idx = motion_utils::findNearestIndex(path.points, current_pose.position);
    for (size_t i = current_idx; i < path.points.size() - 1; ++i) {
      const auto & p = path.points.at(i);
      for (const auto & lane : planner_data_->route_handler->getLaneletsFromIds(p.lane_ids)) {
        const std::string turn_direction = lane.attributeOr("turn_direction", "else");
        if (turn_direction == "right" || turn_direction == "left" || turn_direction == "straight") {
          return true;
        }
      }
      accumulated_length += tier4_autoware_utils::calcDistance2d(p, path.points.at(i + 1));
      if (accumulated_length > check_length) {
        return false;
      }
    }
    return false;
  });

  if (is_near_intersection) {
    // offset required end pose with ration to activate turn signal for intersection
    turn_signal.required_end_point = std::invoke([&]() {
      const double length_start_to_end =
        motion_utils::calcSignedArcLength(path.points, start_pose.position, end_pose.position);
      const auto ratio = std::clamp(
        parameters_->length_ratio_for_turn_signal_deactivation_near_intersection, 0.0, 1.0);

      const double required_end_length = length_start_to_end * ratio;
      double accumulated_length = 0.0;
      const size_t start_idx = motion_utils::findNearestIndex(path.points, start_pose.position);
      for (size_t i = start_idx; i < path.points.size() - 1; ++i) {
        accumulated_length +=
          tier4_autoware_utils::calcDistance2d(path.points.at(i), path.points.at(i + 1));
        if (accumulated_length > required_end_length) {
          return path.points.at(i).point.pose;
        }
      }
      // not found required end point
      return end_pose;
    });
  } else {
    turn_signal.required_end_point = end_pose;
  }

  return turn_signal;
}

bool StartPlannerModule::isSafePath() const
{
  // TODO(Sugahara): should safety check for backward path

  const auto pull_out_path = getCurrentPath();
  const auto & current_pose = planner_data_->self_odometry->pose.pose;
  const double current_velocity = std::hypot(
    planner_data_->self_odometry->twist.twist.linear.x,
    planner_data_->self_odometry->twist.twist.linear.y);
  const auto & dynamic_object = planner_data_->dynamic_object;
  const auto & route_handler = planner_data_->route_handler;
  const double backward_path_length =
    planner_data_->parameters.backward_path_length + parameters_->max_back_distance;

  const auto current_lanes = utils::getExtendedCurrentLanes(
    planner_data_, backward_path_length, std::numeric_limits<double>::max(),
    /*forward_only_in_route*/ true);

  // for ego predicted path
  const size_t ego_seg_idx = planner_data_->findEgoSegmentIndex(pull_out_path.points);
  const std::pair<double, double> terminal_velocity_and_accel =
    utils::start_goal_planner_common::getPairsTerminalVelocityAndAccel(
      status_.pull_out_path.pairs_terminal_velocity_and_accel, status_.current_path_idx);
  RCLCPP_DEBUG(
    getLogger(), "pairs_terminal_velocity_and_accel for start_planner: %f, %f",
    terminal_velocity_and_accel.first, terminal_velocity_and_accel.second);
  RCLCPP_DEBUG(getLogger(), "current_path_idx %ld", status_.current_path_idx);
  utils::start_goal_planner_common::updatePathProperty(
    ego_predicted_path_params_, terminal_velocity_and_accel);
  // TODO(Sugahara): shoule judge is_object_front properly
  const bool is_object_front = true;
  const bool limit_to_max_velocity = true;
  const auto ego_predicted_path =
    behavior_path_planner::utils::path_safety_checker::createPredictedPath(
      ego_predicted_path_params_, pull_out_path.points, current_pose, current_velocity, ego_seg_idx,
      is_object_front, limit_to_max_velocity);

  // filtering objects with velocity, position and class
  const auto & filtered_objects = utils::path_safety_checker::filterObjects(
    dynamic_object, route_handler, current_lanes, current_pose.position, objects_filtering_params_);

  // filtering objects based on the current position's lane
  const auto & target_objects_on_lane = utils::path_safety_checker::createTargetObjectsOnLane(
    current_lanes, route_handler, filtered_objects, objects_filtering_params_);

  const double hysteresis_factor =
    status_.is_safe_dynamic_objects ? 1.0 : safety_check_params_->hysteresis_factor_expand_rate;

  utils::start_goal_planner_common::updateSafetyCheckTargetObjectsData(
    start_planner_data_, filtered_objects, target_objects_on_lane, ego_predicted_path);

  bool is_safe_dynamic_objects = true;
  // Check for collisions with each predicted path of the object
  for (const auto & object : target_objects_on_lane.on_current_lane) {
    auto current_debug_data = marker_utils::createObjectDebug(object);

    bool is_safe_dynamic_object = true;

    const auto obj_predicted_paths = utils::path_safety_checker::getPredictedPathFromObj(
      object, objects_filtering_params_->check_all_predicted_path);

    // If a collision is detected, mark the object as unsafe and break the loop
    for (const auto & obj_path : obj_predicted_paths) {
      if (!utils::path_safety_checker::checkCollision(
            pull_out_path, ego_predicted_path, object, obj_path, planner_data_->parameters,
            safety_check_params_->rss_params, hysteresis_factor, current_debug_data.second)) {
        marker_utils::updateCollisionCheckDebugMap(
          start_planner_data_.collision_check, current_debug_data, false);
        is_safe_dynamic_objects = false;
        is_safe_dynamic_object = false;
        break;
      }
    }
    if (is_safe_dynamic_object) {
      marker_utils::updateCollisionCheckDebugMap(
        start_planner_data_.collision_check, current_debug_data, is_safe_dynamic_object);
    }
  }

  return is_safe_dynamic_objects;
}

bool StartPlannerModule::IsGoalBehindOfEgoInSameRouteSegment() const
{
  const auto & rh = planner_data_->route_handler;

  // Check if the goal and ego are in the same route segment. If not, this is out of scope of this
  // function. Return false.
  lanelet::ConstLanelet ego_lanelet;
  rh->getClosestLaneletWithinRoute(getEgoPose(), &ego_lanelet);
  const auto is_ego_in_goal_route_section = rh->isInGoalRouteSection(ego_lanelet);

  if (!is_ego_in_goal_route_section) {
    return false;
  }

  // If the goal and ego are in the same route segment, check the goal and ego pose relation.
  // Return true when the goal is located behind of ego.
  const auto ego_lane_path = rh->getCenterLinePath(
    lanelet::ConstLanelets{ego_lanelet}, 0.0, std::numeric_limits<double>::max());
  const auto dist_ego_to_goal = motion_utils::calcSignedArcLength(
    ego_lane_path.points, getEgoPosition(), rh->getGoalPose().position);

  const bool is_goal_behind_of_ego = (dist_ego_to_goal < 0.0);
  return is_goal_behind_of_ego;
}

// NOTE: this must be called after updatePullOutStatus(). This must be fixed.
BehaviorModuleOutput StartPlannerModule::generateStopOutput()
{
  BehaviorModuleOutput output;
  const PathWithLaneId stop_path = generateStopPath();
  output.path = std::make_shared<PathWithLaneId>(stop_path);

  setDrivableAreaInfo(output);

  output.reference_path = getPreviousModuleOutput().reference_path;

  {
    const std::lock_guard<std::mutex> lock(mutex_);
    status_.back_finished = true;
    status_.planner_type = PlannerType::STOP;
    status_.pull_out_path.partial_paths.clear();
    status_.pull_out_path.partial_paths.push_back(stop_path);
    const Pose & current_pose = planner_data_->self_odometry->pose.pose;
    status_.pull_out_start_pose = current_pose;
    status_.pull_out_path.start_pose = current_pose;
    status_.pull_out_path.end_pose = current_pose;
  }

  path_candidate_ = std::make_shared<PathWithLaneId>(stop_path);
  path_reference_ = getPreviousModuleOutput().reference_path;

  return output;
}

bool StartPlannerModule::planFreespacePath()
{
  const Pose & current_pose = planner_data_->self_odometry->pose.pose;
  const auto & route_handler = planner_data_->route_handler;

  const double end_pose_search_start_distance = parameters_->end_pose_search_start_distance;
  const double end_pose_search_end_distance = parameters_->end_pose_search_end_distance;
  const double end_pose_search_interval = parameters_->end_pose_search_interval;

  const double backward_path_length =
    planner_data_->parameters.backward_path_length + parameters_->max_back_distance;
  const auto current_lanes = utils::getExtendedCurrentLanes(
    planner_data_, backward_path_length, std::numeric_limits<double>::max(),
    /*forward_only_in_route*/ true);

  const auto current_arc_coords = lanelet::utils::getArcCoordinates(current_lanes, current_pose);

  const double s_start = std::max(0.0, current_arc_coords.length + end_pose_search_start_distance);
  const double s_end = current_arc_coords.length + end_pose_search_end_distance;

  auto center_line_path = utils::resamplePathWithSpline(
    route_handler->getCenterLinePath(current_lanes, s_start, s_end), end_pose_search_interval);

  for (const auto & p : center_line_path.points) {
    const Pose end_pose = p.point.pose;
    freespace_planner_->setPlannerData(planner_data_);
    auto freespace_path = freespace_planner_->plan(current_pose, end_pose);

    if (!freespace_path) {
      continue;
    }

    const std::lock_guard<std::mutex> lock(mutex_);
    status_.pull_out_path = *freespace_path;
    status_.pull_out_start_pose = current_pose;
    status_.planner_type = freespace_planner_->getPlannerType();
    status_.is_safe_static_objects = true;
    status_.back_finished = true;
    return true;
  }

  return false;
}

void StartPlannerModule::setDrivableAreaInfo(BehaviorModuleOutput & output) const
{
  if (status_.planner_type == PlannerType::FREESPACE) {
    const double drivable_area_margin = planner_data_->parameters.vehicle_width;
    output.drivable_area_info.drivable_margin =
      planner_data_->parameters.vehicle_width / 2.0 + drivable_area_margin;
  } else {
    const auto target_drivable_lanes = utils::getNonOverlappingExpandedLanes(
      *output.path, generateDrivableLanes(*output.path),
      planner_data_->drivable_area_expansion_parameters);

    DrivableAreaInfo current_drivable_area_info;
    current_drivable_area_info.drivable_lanes = target_drivable_lanes;
    output.drivable_area_info =
      status_.back_finished
        ? utils::combineDrivableAreaInfo(
            current_drivable_area_info, getPreviousModuleOutput().drivable_area_info)
        : current_drivable_area_info;
  }
}

void StartPlannerModule::setDebugData() const
{
  using marker_utils::createObjectsMarkerArray;
  using marker_utils::createPathMarkerArray;
  using marker_utils::createPoseMarkerArray;
  using marker_utils::createPredictedPathMarkerArray;
  using marker_utils::showPolygon;
  using marker_utils::showPredictedPath;
  using marker_utils::showSafetyCheckInfo;
  using tier4_autoware_utils::createDefaultMarker;
  using tier4_autoware_utils::createMarkerColor;
  using tier4_autoware_utils::createMarkerScale;

  const auto life_time = rclcpp::Duration::from_seconds(1.5);
  auto add = [&](MarkerArray added) {
    for (auto & marker : added.markers) {
      marker.lifetime = life_time;
    }
    tier4_autoware_utils::appendMarkerArray(added, &debug_marker_);
  };

  debug_marker_.markers.clear();
  add(createPoseMarkerArray(status_.pull_out_start_pose, "back_end_pose", 0, 0.9, 0.3, 0.3));
  add(createPoseMarkerArray(status_.pull_out_path.start_pose, "start_pose", 0, 0.3, 0.9, 0.3));
  add(createPoseMarkerArray(status_.pull_out_path.end_pose, "end_pose", 0, 0.9, 0.9, 0.3));
  add(createPathMarkerArray(getFullPath(), "full_path", 0, 0.0, 0.5, 0.9));
  add(createPathMarkerArray(status_.backward_path, "backward_driving_path", 0, 0.0, 0.9, 0.0));

  // safety check
  if (parameters_->safety_check_params.enable_safety_check) {
    if (start_planner_data_.ego_predicted_path.size() > 0) {
      const auto & ego_predicted_path = utils::path_safety_checker::convertToPredictedPath(
        start_planner_data_.ego_predicted_path, ego_predicted_path_params_->time_resolution);
      add(createPredictedPathMarkerArray(
        ego_predicted_path, vehicle_info_, "ego_predicted_path_start_planner", 0, 0.0, 0.5, 0.9));
    }

    if (start_planner_data_.filtered_objects.objects.size() > 0) {
      add(createObjectsMarkerArray(
        start_planner_data_.filtered_objects, "filtered_objects", 0, 0.0, 0.5, 0.9));
    }

    add(showSafetyCheckInfo(start_planner_data_.collision_check, "object_debug_info"));
    add(showPredictedPath(start_planner_data_.collision_check, "ego_predicted_path"));
    add(showPolygon(start_planner_data_.collision_check, "ego_and_target_polygon_relation"));
    utils::start_goal_planner_common::initializeCollisionCheckDebugMap(
      start_planner_data_.collision_check);
  }

  // Visualize planner type text
  const auto header = planner_data_->route_handler->getRouteHeader();
  {
    visualization_msgs::msg::MarkerArray planner_type_marker_array{};
    const auto color = status_.is_safe_static_objects ? createMarkerColor(1.0, 1.0, 1.0, 0.99)
                                                      : createMarkerColor(1.0, 0.0, 0.0, 0.99);
    auto marker = createDefaultMarker(
      header.frame_id, header.stamp, "planner_type", 0,
      visualization_msgs::msg::Marker::TEXT_VIEW_FACING, createMarkerScale(0.0, 0.0, 1.0), color);
    marker.pose = status_.pull_out_start_pose;
    if (!status_.back_finished) {
      marker.text = "BACK -> ";
    }
    marker.text += magic_enum::enum_name(status_.planner_type);
    marker.text += " " + std::to_string(status_.current_path_idx) + "/" +
                   std::to_string(status_.pull_out_path.partial_paths.size() - 1);
    marker.lifetime = life_time;
    planner_type_marker_array.markers.push_back(marker);
    add(planner_type_marker_array);
  }
}
}  // namespace behavior_path_planner<|MERGE_RESOLUTION|>--- conflicted
+++ resolved
@@ -202,16 +202,6 @@
     return output;
   }
 
-<<<<<<< HEAD
-=======
-  if (isWaitingApproval()) {
-    resetPathCandidate();
-    resetPathReference();
-    // save current_pose when approved for start_point of turn_signal for backward driving
-    last_approved_pose_ = std::make_unique<Pose>(planner_data_->self_odometry->pose.pose);
-  }
-
->>>>>>> 14bd6844
   BehaviorModuleOutput output;
   if (!status_.is_safe_static_objects) {
     RCLCPP_WARN_THROTTLE(
@@ -809,17 +799,6 @@
   const bool back_finished = !status_.back_finished && is_near && is_stopped;
   if (back_finished) {
     RCLCPP_INFO(getLogger(), "back finished");
-<<<<<<< HEAD
-=======
-    status_.back_finished = true;
-
-    // request start_planner approval
-    removeRTCStatus();
-    for (auto itr = uuid_map_.begin(); itr != uuid_map_.end(); ++itr) {
-      itr->second = generateUUID();
-    }
-    current_state_ = ModuleStatus::SUCCESS;  // for breaking loop
->>>>>>> 14bd6844
   }
 
   return back_finished;
