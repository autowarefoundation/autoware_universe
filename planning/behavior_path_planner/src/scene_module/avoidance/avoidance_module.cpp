--- conflicted
+++ resolved
@@ -2049,17 +2049,11 @@
     drivable_lanes.push_back(current_drivable_lanes);
   }
 
-<<<<<<< HEAD
-  drivable_lanes = util::expandLanelets(
-    drivable_lanes, parameters_->drivable_area_left_bound_offset,
-    parameters_->drivable_area_right_bound_offset, parameters_->drivable_area_types_to_skip);
-=======
   const auto shorten_lanes = util::cutOverlappedLanes(path, drivable_lanes);
 
   const auto extended_lanes = util::expandLanelets(
     shorten_lanes, parameters_->drivable_area_left_bound_offset,
-    parameters_->drivable_area_right_bound_offset, {"road_border"});
->>>>>>> 8bdfe7cc
+    parameters_->drivable_area_right_bound_offset, parameters_->drivable_area_types_to_skip);
 
   {
     const auto & p = planner_data_->parameters;
