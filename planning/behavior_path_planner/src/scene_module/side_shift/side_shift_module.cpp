--- conflicted
+++ resolved
@@ -509,7 +509,6 @@
 
   return extended_path;
 }
-<<<<<<< HEAD
 
 // NOTE: this function is ported from avoidance.
 PathWithLaneId SideShiftModule::calcCenterLinePath(
@@ -568,6 +567,4 @@
     add_shift_line_marker("side_shift_shift_points", 0.7, 0.7, 0.7, 0.4);
   }
 }
-=======
->>>>>>> d2a5e84f
 }  // namespace behavior_path_planner