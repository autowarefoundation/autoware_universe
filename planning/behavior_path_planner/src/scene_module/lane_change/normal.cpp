// Copyright 2023 TIER IV, Inc.
//
// Licensed under the Apache License, Version 2.0 (the "License");
// you may not use this file except in compliance with the License.
// You may obtain a copy of the License at
//
//     http://www.apache.org/licenses/LICENSE-2.0
//
// Unless required by applicable law or agreed to in writing, software
// distributed under the License is distributed on an "AS IS" BASIS,
// WITHOUT WARRANTIES OR CONDITIONS OF ANY KIND, either express or implied.
// See the License for the specific language governing permissions and
// limitations under the License.

#include "behavior_path_planner/scene_module/lane_change/normal.hpp"

#include "behavior_path_planner/scene_module/scene_module_visitor.hpp"
#include "behavior_path_planner/utils/lane_change/utils.hpp"
#include "behavior_path_planner/utils/path_utils.hpp"
#include "behavior_path_planner/utils/utils.hpp"

#include <lanelet2_extension/utility/message_conversion.hpp>
#include <lanelet2_extension/utility/utilities.hpp>

#include <algorithm>
#include <limits>
#include <memory>
#include <string>
#include <utility>
#include <vector>

namespace behavior_path_planner
{
NormalLaneChange::NormalLaneChange(
  const std::shared_ptr<LaneChangeParameters> & parameters, LaneChangeModuleType type,
  Direction direction)
: LaneChangeBase(parameters, type, direction)
{
  stop_watch_.tic(getModuleTypeStr());
}

void NormalLaneChange::updateLaneChangeStatus()
{
  const auto [found_valid_path, found_safe_path] = getSafePath(status_.lane_change_path);

  // Update status
  status_.current_lanes = status_.lane_change_path.info.current_lanes;
  status_.target_lanes = status_.lane_change_path.info.target_lanes;
  status_.is_valid_path = found_valid_path;
  status_.is_safe = found_safe_path;
  status_.lane_follow_lane_ids = utils::getIds(status_.current_lanes);
  status_.lane_change_lane_ids = utils::getIds(status_.target_lanes);

  const auto arclength_start =
    lanelet::utils::getArcCoordinates(status_.target_lanes, getEgoPose());
  status_.start_distance = arclength_start.length;
  status_.lane_change_path.path.header = getRouteHeader();
}

std::pair<bool, bool> NormalLaneChange::getSafePath(LaneChangePath & safe_path) const
{
  const auto current_lanes = getCurrentLanes();

  if (current_lanes.empty()) {
    return {false, false};
  }

  const auto target_lanes = getLaneChangeLanes(current_lanes, direction_);

  if (target_lanes.empty()) {
    return {false, false};
  }

  // find candidate paths
  LaneChangePaths valid_paths{};
  const auto found_safe_path =
    getLaneChangePaths(current_lanes, target_lanes, direction_, &valid_paths);
  debug_valid_path_ = valid_paths;

  if (valid_paths.empty()) {
    safe_path.info.current_lanes = current_lanes;
    return {false, false};
  }

  if (found_safe_path) {
    safe_path = valid_paths.back();
  } else {
    // force candidate
    safe_path = valid_paths.front();
  }

  return {true, found_safe_path};
}

bool NormalLaneChange::isLaneChangeRequired() const
{
  const auto current_lanes = getCurrentLanes();

  if (current_lanes.empty()) {
    return false;
  }

  const auto target_lanes = getLaneChangeLanes(current_lanes, direction_);

  return !target_lanes.empty();
}

LaneChangePath NormalLaneChange::getLaneChangePath() const
{
  return isAbortState() ? *abort_path_ : status_.lane_change_path;
}

BehaviorModuleOutput NormalLaneChange::generateOutput()
{
  BehaviorModuleOutput output;
  output.path = std::make_shared<PathWithLaneId>(getLaneChangePath().path);

  const auto found_extended_path = extendPath();
  if (found_extended_path) {
    *output.path = utils::lane_change::combineReferencePath(*output.path, *found_extended_path);
  }
  extendOutputDrivableArea(output);
  output.reference_path = std::make_shared<PathWithLaneId>(getReferencePath());
  output.turn_signal_info = updateOutputTurnSignal();

  if (isAbortState()) {
    output.reference_path = std::make_shared<PathWithLaneId>(prev_module_reference_path_);
    return output;
  }

  if (isStopState()) {
    const auto current_velocity = getEgoVelocity();
    const auto current_dist = motion_utils::calcSignedArcLength(
      output.path->points, output.path->points.front().point.pose.position, getEgoPosition());
    const auto stop_dist =
      -(current_velocity * current_velocity / (2.0 * planner_data_->parameters.min_acc));
    const auto stop_point = utils::insertStopPoint(stop_dist + current_dist, *output.path);
  }

  const auto current_seg_idx = planner_data_->findEgoSegmentIndex(output.path->points);
  output.turn_signal_info = planner_data_->turn_signal_decider.use_prior_turn_signal(
    *output.path, getEgoPose(), current_seg_idx, prev_turn_signal_info_, output.turn_signal_info,
    planner_data_->parameters.ego_nearest_dist_threshold,
    planner_data_->parameters.ego_nearest_yaw_threshold);

  return output;
}

void NormalLaneChange::extendOutputDrivableArea(BehaviorModuleOutput & output)
{
  const auto & dp = planner_data_->drivable_area_expansion_parameters;

  const auto drivable_lanes = utils::lane_change::generateDrivableLanes(
    *getRouteHandler(), status_.current_lanes, status_.target_lanes);
  const auto shorten_lanes = utils::cutOverlappedLanes(*output.path, drivable_lanes);
  const auto expanded_lanes = utils::expandLanelets(
    shorten_lanes, dp.drivable_area_left_bound_offset, dp.drivable_area_right_bound_offset,
    dp.drivable_area_types_to_skip);

  // for new architecture
  DrivableAreaInfo current_drivable_area_info;
  current_drivable_area_info.drivable_lanes = expanded_lanes;
  output.drivable_area_info =
    utils::combineDrivableAreaInfo(current_drivable_area_info, prev_drivable_area_info_);
}

void NormalLaneChange::insertStopPoint(
  const lanelet::ConstLanelets & lanelets, PathWithLaneId & path)
{
  if (lanelets.empty()) {
    return;
  }

  const auto & route_handler = getRouteHandler();

  if (route_handler->getNumLaneToPreferredLane(lanelets.back()) == 0) {
    return;
  }

  const auto shift_intervals = route_handler->getLateralIntervalsToPreferredLane(lanelets.back());
  const double lane_change_buffer =
    utils::calcMinimumLaneChangeLength(getCommonParam(), shift_intervals, 0.0);

  // If lanelets.back() is in goal route section, get distance to goal.
  // Otherwise, get distance to end of lane.
  double distance_to_terminal = 0.0;
  if (route_handler->isInGoalRouteSection(lanelets.back())) {
    const auto goal = route_handler->getGoalPose();
    distance_to_terminal = utils::getSignedDistance(path.points.front().point.pose, goal, lanelets);
  } else {
    distance_to_terminal = utils::getDistanceToEndOfLane(path.points.front().point.pose, lanelets);
  }

  const double stop_point_buffer = getCommonParam().backward_length_buffer_for_end_of_lane;
  const double stopping_distance = distance_to_terminal - lane_change_buffer - stop_point_buffer;
  if (stopping_distance > 0.0) {
    const auto stop_point = utils::insertStopPoint(stopping_distance, path);
  }
}

PathWithLaneId NormalLaneChange::getReferencePath() const
{
  return utils::getCenterLinePathFromRootLanelet(
    status_.lane_change_path.info.target_lanes.front(), planner_data_);
}

std::optional<PathWithLaneId> NormalLaneChange::extendPath()
{
  const auto path = status_.lane_change_path.path;
  const auto lc_start_point = status_.lane_change_path.info.lane_changing_start.position;

  const auto dist =
    motion_utils::calcSignedArcLength(path.points, lc_start_point, getEgoPosition());

  if (dist < 0.0) {
    return std::nullopt;
  }

  auto & target_lanes = status_.target_lanes;
  const auto target_lane_length = lanelet::utils::getLaneletLength2d(target_lanes);
  const auto dist_in_target = lanelet::utils::getArcCoordinates(target_lanes, getEgoPose());

  const auto forward_path_length = getCommonParam().forward_path_length;

  if ((target_lane_length - dist_in_target.length) > forward_path_length) {
    return std::nullopt;
  }

  const auto is_goal_in_target = getRouteHandler()->isInGoalRouteSection(target_lanes.back());

  if (is_goal_in_target) {
    const auto goal_pose = getRouteHandler()->getGoalPose();

    const auto dist_to_goal = lanelet::utils::getArcCoordinates(target_lanes, goal_pose).length;
    const auto dist_to_end_of_path =
      lanelet::utils::getArcCoordinates(target_lanes, path.points.back().point.pose).length;

    return getRouteHandler()->getCenterLinePath(target_lanes, dist_to_end_of_path, dist_to_goal);
  }

  lanelet::ConstLanelet next_lane;
  if (!getRouteHandler()->getNextLaneletWithinRoute(target_lanes.back(), &next_lane)) {
    return std::nullopt;
  }

  target_lanes.push_back(next_lane);

  const auto target_pose = std::invoke([&]() {
    const auto is_goal_in_next_lane = getRouteHandler()->isInGoalRouteSection(next_lane);
    if (is_goal_in_next_lane) {
      return getRouteHandler()->getGoalPose();
    }

    Pose back_pose;
    const auto back_point =
      lanelet::utils::conversion::toGeomMsgPt(next_lane.centerline2d().back());
    const double front_yaw = lanelet::utils::getLaneletAngle(next_lane, back_point);
    back_pose.position = back_point;
    tf2::Quaternion tf_quat;
    tf_quat.setRPY(0, 0, front_yaw);
    back_pose.orientation = tf2::toMsg(tf_quat);
    return back_pose;
  });

  const auto dist_to_target_pose =
    lanelet::utils::getArcCoordinates(target_lanes, target_pose).length;
  const auto dist_to_end_of_path =
    lanelet::utils::getArcCoordinates(target_lanes, path.points.back().point.pose).length;

  return getRouteHandler()->getCenterLinePath(
    target_lanes, dist_to_end_of_path, dist_to_target_pose);
}
void NormalLaneChange::resetParameters()
{
  is_abort_path_approved_ = false;
  is_abort_approval_requested_ = false;
  current_lane_change_state_ = LaneChangeStates::Normal;
  abort_path_ = nullptr;

  object_debug_.clear();
}

TurnSignalInfo NormalLaneChange::updateOutputTurnSignal()
{
  TurnSignalInfo turn_signal_info = calcTurnSignalInfo();
  const auto [turn_signal_command, distance_to_vehicle_front] = utils::getPathTurnSignal(
    status_.current_lanes, status_.lane_change_path.shifted_path,
    status_.lane_change_path.info.shift_line, getEgoPose(), getEgoTwist().linear.x,
    planner_data_->parameters);
  turn_signal_info.turn_signal.command = turn_signal_command.command;

  return turn_signal_info;
}

lanelet::ConstLanelets NormalLaneChange::getCurrentLanes() const
{
  return utils::getCurrentLanesFromPath(prev_module_path_, planner_data_);
}

lanelet::ConstLanelets NormalLaneChange::getLaneChangeLanes(
  const lanelet::ConstLanelets & current_lanes, Direction direction) const
{
  if (current_lanes.empty()) {
    return {};
  }
  // Get lane change lanes
  const auto & route_handler = getRouteHandler();

  const auto lane_change_lane = utils::lane_change::getLaneChangeTargetLane(
    *getRouteHandler(), current_lanes, type_, direction);

  if (!lane_change_lane) {
    return {};
  }

  const auto front_pose = std::invoke([&lane_change_lane]() {
    const auto & p = lane_change_lane->centerline().front();
    const auto front_point = lanelet::utils::conversion::toGeomMsgPt(p);
    const auto front_yaw = lanelet::utils::getLaneletAngle(*lane_change_lane, front_point);
    geometry_msgs::msg::Pose front_pose;
    front_pose.position = front_point;
    tf2::Quaternion quat;
    quat.setRPY(0, 0, front_yaw);
    front_pose.orientation = tf2::toMsg(quat);
    return front_pose;
  });

  const auto forward_length = std::invoke([&]() {
    const auto signed_distance = utils::getSignedDistance(front_pose, getEgoPose(), current_lanes);
    const auto forward_path_length = planner_data_->parameters.forward_path_length;
    if (signed_distance <= 0.0) {
      return forward_path_length;
    }

    return signed_distance + forward_path_length;
  });
  const auto backward_length = lane_change_parameters_->backward_lane_length;

  return route_handler->getLaneletSequence(
    lane_change_lane.get(), getEgoPose(), backward_length, forward_length);
}

bool NormalLaneChange::isNearEndOfCurrentLanes(
  const lanelet::ConstLanelets & current_lanes, const lanelet::ConstLanelets & target_lanes,
  const double threshold) const
{
  if (current_lanes.empty()) {
    return false;
  }

  const auto & route_handler = getRouteHandler();
  const auto & current_pose = getEgoPose();
  const auto shift_intervals =
    route_handler->getLateralIntervalsToPreferredLane(current_lanes.back());
  const auto lane_change_buffer =
    utils::calcMinimumLaneChangeLength(planner_data_->parameters, shift_intervals);

  auto distance_to_end = utils::getDistanceToEndOfLane(current_pose, current_lanes);

  if (!target_lanes.empty() && route_handler->isInGoalRouteSection(target_lanes.back())) {
    distance_to_end = std::min(
      distance_to_end,
      utils::getSignedDistance(current_pose, route_handler->getGoalPose(), current_lanes));
  }

  return (std::max(0.0, distance_to_end) - lane_change_buffer) < threshold;
}

bool NormalLaneChange::hasFinishedLaneChange() const
{
  const auto & current_pose = getEgoPose();
  const auto & lane_change_end = status_.lane_change_path.info.shift_line.end;
  const double dist_to_lane_change_end = utils::getSignedDistance(
    current_pose, lane_change_end, status_.lane_change_path.info.target_lanes);
  double finish_judge_buffer = planner_data_->parameters.lane_change_finish_judge_buffer;

  // If ego velocity is low, relax finish judge buffer
  const double ego_velocity = getEgoVelocity();
  if (std::abs(ego_velocity) < 1.0) {
    finish_judge_buffer = 0.0;
  }

  const auto reach_lane_change_end = dist_to_lane_change_end + finish_judge_buffer < 0.0;
  if (!reach_lane_change_end) {
    return false;
  }

  const auto arc_length = lanelet::utils::getArcCoordinates(status_.target_lanes, current_pose);
  const auto reach_target_lane =
    std::abs(arc_length.distance) < lane_change_parameters_->finish_judge_lateral_threshold;
  if (!reach_target_lane) {
    return false;
  }

  return true;
}

bool NormalLaneChange::isAbleToReturnCurrentLane() const
{
  if (status_.lane_change_path.path.points.size() < 2) {
    return false;
  }

  const auto nearest_idx = motion_utils::findFirstNearestSegmentIndexWithSoftConstraints(
    status_.lane_change_path.path.points, getEgoPose(),
    planner_data_->parameters.ego_nearest_dist_threshold,
    planner_data_->parameters.ego_nearest_yaw_threshold);

  const double ego_velocity =
    std::max(getEgoVelocity(), planner_data_->parameters.minimum_lane_changing_velocity);
  const double estimated_travel_dist = ego_velocity * lane_change_parameters_->cancel.delta_time;

  double dist = 0.0;
  for (size_t idx = nearest_idx; idx < status_.lane_change_path.path.points.size() - 1; ++idx) {
    dist += motion_utils::calcSignedArcLength(status_.lane_change_path.path.points, idx, idx + 1);
    if (dist > estimated_travel_dist) {
      const auto & estimated_pose = status_.lane_change_path.path.points.at(idx + 1).point.pose;
      return utils::isEgoWithinOriginalLane(
        status_.current_lanes, estimated_pose, planner_data_->parameters,
        lane_change_parameters_->cancel.overhang_tolerance);
    }
  }

  return true;
}

bool NormalLaneChange::isEgoOnPreparePhase() const
{
  const auto & start_position = status_.lane_change_path.info.shift_line.start.position;
  const auto & path_points = status_.lane_change_path.path.points;
  return motion_utils::calcSignedArcLength(path_points, start_position, getEgoPosition()) < 0.0;
}

bool NormalLaneChange::isAbleToStopSafely() const
{
  if (status_.lane_change_path.path.points.size() < 2) {
    return false;
  }

  const auto nearest_idx = motion_utils::findFirstNearestSegmentIndexWithSoftConstraints(
    status_.lane_change_path.path.points, getEgoPose(),
    planner_data_->parameters.ego_nearest_dist_threshold,
    planner_data_->parameters.ego_nearest_yaw_threshold);

  const auto current_velocity = getEgoVelocity();
  const auto stop_dist =
    -(current_velocity * current_velocity / (2.0 * planner_data_->parameters.min_acc));

  double dist = 0.0;
  for (size_t idx = nearest_idx; idx < status_.lane_change_path.path.points.size() - 1; ++idx) {
    dist += motion_utils::calcSignedArcLength(status_.lane_change_path.path.points, idx, idx + 1);
    if (dist > stop_dist) {
      const auto & estimated_pose = status_.lane_change_path.path.points.at(idx + 1).point.pose;
      return utils::isEgoWithinOriginalLane(
        status_.current_lanes, estimated_pose, planner_data_->parameters);
    }
  }
  return true;
}

bool NormalLaneChange::hasFinishedAbort() const
{
  if (!abort_path_) {
    return true;
  }

  const auto distance_to_finish = motion_utils::calcSignedArcLength(
    abort_path_->path.points, getEgoPosition(), abort_path_->info.shift_line.end.position);

  if (distance_to_finish < 0.0) {
    return true;
  }

  return false;
}

bool NormalLaneChange::isAbortState() const
{
  if (!lane_change_parameters_->cancel.enable_on_lane_changing_phase) {
    return false;
  }

  if (current_lane_change_state_ != LaneChangeStates::Abort) {
    return false;
  }

  if (!abort_path_) {
    return false;
  }

  return true;
}
int NormalLaneChange::getNumToPreferredLane(const lanelet::ConstLanelet & lane) const
{
  const auto get_opposite_direction =
    (direction_ == Direction::RIGHT) ? Direction::LEFT : Direction::RIGHT;
  return std::abs(getRouteHandler()->getNumLaneToPreferredLane(lane, get_opposite_direction));
}

std::vector<double> NormalLaneChange::sampleLongitudinalAccValues(
  const lanelet::ConstLanelets & current_lanes, const lanelet::ConstLanelets & target_lanes) const
{
  if (prev_module_path_.points.empty()) {
    return {};
  }

  const auto & common_parameters = planner_data_->parameters;
  const auto & route_handler = *getRouteHandler();
  const auto current_pose = getEgoPose();
  const auto current_velocity = getEgoVelocity();

  const auto longitudinal_acc_sampling_num = lane_change_parameters_->longitudinal_acc_sampling_num;
  const auto vehicle_min_acc =
    std::max(common_parameters.min_acc, lane_change_parameters_->min_longitudinal_acc);
  const auto vehicle_max_acc =
    std::min(common_parameters.max_acc, lane_change_parameters_->max_longitudinal_acc);
  const double nearest_dist_threshold = common_parameters.ego_nearest_dist_threshold;
  const double nearest_yaw_threshold = common_parameters.ego_nearest_yaw_threshold;

  const size_t current_seg_idx = motion_utils::findFirstNearestSegmentIndexWithSoftConstraints(
    prev_module_path_.points, current_pose, nearest_dist_threshold, nearest_yaw_threshold);
  const double & max_path_velocity =
    prev_module_path_.points.at(current_seg_idx).point.longitudinal_velocity_mps;

  // calculate minimum and maximum acceleration
  const auto min_acc = utils::lane_change::calcMinimumAcceleration(
    current_velocity, vehicle_min_acc, common_parameters);
  const auto max_acc = utils::lane_change::calcMaximumAcceleration(
    current_velocity, max_path_velocity, vehicle_max_acc, common_parameters);

  // if max acc is not positive, then we do the normal sampling
  if (max_acc <= 0.0) {
    return utils::lane_change::getAccelerationValues(
      min_acc, max_acc, longitudinal_acc_sampling_num);
  }

  // calculate maximum lane change length
  const double max_lane_change_length = utils::lane_change::calcMaximumLaneChangeLength(
    current_velocity, common_parameters,
    route_handler.getLateralIntervalsToPreferredLane(current_lanes.back()), max_acc);

  // if maximum lane change length is less than length to goal or the end of target lanes, only
  // sample max acc
  if (route_handler.isInGoalRouteSection(target_lanes.back())) {
    const auto goal_pose = route_handler.getGoalPose();
    if (max_lane_change_length < utils::getSignedDistance(current_pose, goal_pose, target_lanes)) {
      return {max_acc};
    }
  } else if (max_lane_change_length < utils::getDistanceToEndOfLane(current_pose, target_lanes)) {
    return {max_acc};
  }

  return utils::lane_change::getAccelerationValues(min_acc, max_acc, longitudinal_acc_sampling_num);
}

double NormalLaneChange::calcPrepareDuration(
  const lanelet::ConstLanelets & current_lanes, const lanelet::ConstLanelets & target_lanes) const
{
  const auto & common_parameters = planner_data_->parameters;
  const auto threshold = lane_change_parameters_->min_length_for_turn_signal_activation;
  const auto current_vel = getEgoVelocity();

  // if the ego vehicle is close to the end of the lane at a low speed
  if (isNearEndOfCurrentLanes(current_lanes, target_lanes, threshold) && current_vel < 1.0) {
    return 0.0;
  }

  return common_parameters.lane_change_prepare_duration;
}

PathWithLaneId NormalLaneChange::getPrepareSegment(
  const lanelet::ConstLanelets & current_lanes, const double backward_path_length,
  const double prepare_length) const
{
  if (current_lanes.empty()) {
    return PathWithLaneId();
  }

  auto prepare_segment = prev_module_path_;
  const size_t current_seg_idx = motion_utils::findFirstNearestSegmentIndexWithSoftConstraints(
    prepare_segment.points, getEgoPose(), 3.0, 1.0);
  utils::clipPathLength(prepare_segment, current_seg_idx, prepare_length, backward_path_length);

  return prepare_segment;
}

LaneChangeTargetObjects NormalLaneChange::getTargetObjects(
  const lanelet::ConstLanelets & current_lanes, const lanelet::ConstLanelets & target_lanes) const
{
  const auto current_pose = getEgoPose();
  const auto & route_handler = *getRouteHandler();
  const auto & common_parameters = planner_data_->parameters;
  const auto & objects = *planner_data_->dynamic_object;

  // get backward lanes
  const auto backward_length = lane_change_parameters_->backward_lane_length;
  const auto target_backward_lanes = utils::lane_change::getBackwardLanelets(
    route_handler, target_lanes, current_pose, backward_length);

  // filter objects to get target object index
  const auto target_obj_index = utils::lane_change::filterObject(
    objects, current_lanes, target_lanes, target_backward_lanes, current_pose, route_handler,
    *lane_change_parameters_);

  LaneChangeTargetObjects target_objects;
  target_objects.current_lane.reserve(target_obj_index.current_lane.size());
  target_objects.target_lane.reserve(target_obj_index.target_lane.size());
  target_objects.other_lane.reserve(target_obj_index.other_lane.size());

  // objects in current lane
  for (const auto & obj_idx : target_obj_index.current_lane) {
    const auto extended_object = utils::lane_change::transform(
      objects.objects.at(obj_idx), common_parameters, *lane_change_parameters_);
    target_objects.current_lane.push_back(extended_object);
  }

  // objects in target lane
  for (const auto & obj_idx : target_obj_index.target_lane) {
    const auto extended_object = utils::lane_change::transform(
      objects.objects.at(obj_idx), common_parameters, *lane_change_parameters_);
    target_objects.target_lane.push_back(extended_object);
  }

  // objects in other lane
  for (const auto & obj_idx : target_obj_index.other_lane) {
    const auto extended_object = utils::lane_change::transform(
      objects.objects.at(obj_idx), common_parameters, *lane_change_parameters_);
    target_objects.other_lane.push_back(extended_object);
  }

  return target_objects;
}

PathWithLaneId NormalLaneChange::getTargetSegment(
  const lanelet::ConstLanelets & target_lanes, const Pose & lane_changing_start_pose,
  const double target_lane_length, const double lane_changing_length,
  const double lane_changing_velocity, const double buffer_for_next_lane_change) const
{
  const auto & route_handler = *getRouteHandler();
  const auto forward_path_length = planner_data_->parameters.forward_path_length;

  const double s_start = std::invoke([&lane_changing_start_pose, &target_lanes,
                                      &lane_changing_length, &target_lane_length,
                                      &buffer_for_next_lane_change]() {
    const auto arc_to_start_pose =
      lanelet::utils::getArcCoordinates(target_lanes, lane_changing_start_pose);
    const double dist_from_front_target_lanelet = arc_to_start_pose.length + lane_changing_length;
    const double end_of_lane_dist_without_buffer = target_lane_length - buffer_for_next_lane_change;
    return std::min(dist_from_front_target_lanelet, end_of_lane_dist_without_buffer);
  });

  const double s_end = std::invoke(
    [&s_start, &forward_path_length, &target_lane_length, &buffer_for_next_lane_change]() {
      const double dist_from_start = s_start + forward_path_length;
      const double dist_from_end = target_lane_length - buffer_for_next_lane_change;
      return std::max(
        std::min(dist_from_start, dist_from_end), s_start + std::numeric_limits<double>::epsilon());
    });

  RCLCPP_DEBUG(
    rclcpp::get_logger("behavior_path_planner")
      .get_child("lane_change")
      .get_child("util")
      .get_child("getTargetSegment"),
    "start: %f, end: %f", s_start, s_end);

  PathWithLaneId target_segment = route_handler.getCenterLinePath(target_lanes, s_start, s_end);
  for (auto & point : target_segment.points) {
    point.point.longitudinal_velocity_mps =
      std::min(point.point.longitudinal_velocity_mps, static_cast<float>(lane_changing_velocity));
  }

  return target_segment;
}

bool NormalLaneChange::hasEnoughLength(
  const LaneChangePath & path, const lanelet::ConstLanelets & current_lanes,
  const lanelet::ConstLanelets & target_lanes, const Direction direction) const
{
  const auto current_pose = getEgoPose();
  const auto & route_handler = *getRouteHandler();
  const auto & common_parameters = planner_data_->parameters;
  const double lane_change_length = path.info.length.sum();
  const auto shift_intervals =
    route_handler.getLateralIntervalsToPreferredLane(target_lanes.back(), direction);
  double minimum_lane_change_length_to_preferred_lane =
    utils::calcMinimumLaneChangeLength(common_parameters, shift_intervals);

  if (lane_change_length > utils::getDistanceToEndOfLane(current_pose, current_lanes)) {
    return false;
  }

  const auto goal_pose = route_handler.getGoalPose();
  if (
    route_handler.isInGoalRouteSection(current_lanes.back()) &&
    lane_change_length + minimum_lane_change_length_to_preferred_lane >
      utils::getSignedDistance(current_pose, goal_pose, current_lanes)) {
    return false;
  }

  // return if there are no target lanes
  if (target_lanes.empty()) {
    return true;
  }

  if (
    lane_change_length + minimum_lane_change_length_to_preferred_lane >
    utils::getDistanceToEndOfLane(current_pose, target_lanes)) {
    return false;
  }

  return true;
}

bool NormalLaneChange::getLaneChangePaths(
  const lanelet::ConstLanelets & current_lanes, const lanelet::ConstLanelets & target_lanes,
  Direction direction, LaneChangePaths * candidate_paths, const bool check_safety) const
{
  object_debug_.clear();
  if (current_lanes.empty() || target_lanes.empty()) {
    return false;
  }
  const auto & route_handler = *getRouteHandler();
  const auto & common_parameters = planner_data_->parameters;

  const auto backward_path_length = common_parameters.backward_path_length;
  const auto forward_path_length = common_parameters.forward_path_length;
  const auto minimum_lane_changing_velocity = common_parameters.minimum_lane_changing_velocity;
  const auto lateral_acc_sampling_num = lane_change_parameters_->lateral_acc_sampling_num;
<<<<<<< HEAD
=======
  const auto min_longitudinal_acc =
    std::max(common_parameters.min_acc, lane_change_parameters_->min_longitudinal_acc);
  const auto max_longitudinal_acc =
    std::min(common_parameters.max_acc, lane_change_parameters_->max_longitudinal_acc);
  const auto finish_judge_buffer = common_parameters.lane_change_finish_judge_buffer;
>>>>>>> 6768a29c

  // get velocity
  const auto current_velocity = getEgoVelocity();

  // get sampling acceleration values
  const auto longitudinal_acc_sampling_values =
    sampleLongitudinalAccValues(current_lanes, target_lanes);

  const auto is_goal_in_route = route_handler.isInGoalRouteSection(target_lanes.back());

  const double lane_change_buffer = utils::calcMinimumLaneChangeLength(
    common_parameters, route_handler.getLateralIntervalsToPreferredLane(current_lanes.back()));
  const double next_lane_change_buffer = utils::calcMinimumLaneChangeLength(
    common_parameters, route_handler.getLateralIntervalsToPreferredLane(target_lanes.back()));

  const auto dist_to_end_of_current_lanes =
    utils::getDistanceToEndOfLane(getEgoPose(), current_lanes);

  const auto target_lane_length = lanelet::utils::getLaneletLength2d(target_lanes);

  const auto sorted_lane_ids =
    utils::lane_change::getSortedLaneIds(route_handler, getEgoPose(), current_lanes, target_lanes);

  const auto target_neighbor_preferred_lane_poly_2d =
    utils::lane_change::getTargetNeighborLanesPolygon(route_handler, current_lanes, type_);

  const auto target_objects = getTargetObjects(current_lanes, target_lanes);

  candidate_paths->reserve(longitudinal_acc_sampling_values.size() * lateral_acc_sampling_num);

  const auto prepare_duration = calcPrepareDuration(current_lanes, target_lanes);

  for (const auto & sampled_longitudinal_acc : longitudinal_acc_sampling_values) {
    // get path on original lanes
    const auto prepare_velocity = std::max(
      current_velocity + sampled_longitudinal_acc * prepare_duration,
      minimum_lane_changing_velocity);

    // compute actual longitudinal acceleration
    const double longitudinal_acc_on_prepare =
      (prepare_duration < 1e-3) ? 0.0 : ((prepare_velocity - current_velocity) / prepare_duration);

    const double prepare_length = current_velocity * prepare_duration +
                                  0.5 * longitudinal_acc_on_prepare * std::pow(prepare_duration, 2);

    auto prepare_segment = getPrepareSegment(current_lanes, backward_path_length, prepare_length);

    if (prepare_segment.points.empty()) {
      RCLCPP_DEBUG(logger_, "prepare segment is empty!!");
      continue;
    }

    // lane changing start getEgoPose() is at the end of prepare segment
    const auto & lane_changing_start_pose = prepare_segment.points.back().point.pose;
    const auto target_length_from_lane_change_start_pose = utils::getArcLengthToTargetLanelet(
      current_lanes, target_lanes.front(), lane_changing_start_pose);

    // Check if the lane changing start point is not on the lanes next to target lanes,
    if (target_length_from_lane_change_start_pose > 0.0) {
      RCLCPP_DEBUG(
        logger_, "[only new arch] lane change start getEgoPose() is behind target lanelet!!");
      break;
    }

    const auto shift_length =
      lanelet::utils::getLateralDistanceToClosestLanelet(target_lanes, lane_changing_start_pose);

    const auto initial_lane_changing_velocity = prepare_velocity;
    const auto & max_path_velocity = prepare_segment.points.back().point.longitudinal_velocity_mps;

    // get lateral acceleration range
    const auto [min_lateral_acc, max_lateral_acc] =
      common_parameters.lane_change_lat_acc_map.find(initial_lane_changing_velocity);
    const auto lateral_acc_resolution =
      std::abs(max_lateral_acc - min_lateral_acc) / lateral_acc_sampling_num;
    constexpr double lateral_acc_epsilon = 0.01;

    for (double lateral_acc = min_lateral_acc; lateral_acc < max_lateral_acc + lateral_acc_epsilon;
         lateral_acc += lateral_acc_resolution) {
      const auto lane_changing_time = PathShifter::calcShiftTimeFromJerk(
        shift_length, common_parameters.lane_changing_lateral_jerk, lateral_acc);
      const double longitudinal_acc_on_lane_changing =
        utils::lane_change::calcLaneChangingAcceleration(
          initial_lane_changing_velocity, max_path_velocity, lane_changing_time,
          sampled_longitudinal_acc);
      const auto lane_changing_length =
        initial_lane_changing_velocity * lane_changing_time +
        0.5 * longitudinal_acc_on_lane_changing * lane_changing_time * lane_changing_time;
      const auto terminal_lane_changing_velocity =
        initial_lane_changing_velocity + longitudinal_acc_on_lane_changing * lane_changing_time;
      utils::lane_change::setPrepareVelocity(
        prepare_segment, current_velocity, terminal_lane_changing_velocity);

      if (lane_changing_length + prepare_length > dist_to_end_of_current_lanes) {
        RCLCPP_DEBUG(logger_, "length of lane changing path is longer than length to goal!!");
        continue;
      }

      if (is_goal_in_route) {
        const double s_start =
          lanelet::utils::getArcCoordinates(target_lanes, lane_changing_start_pose).length;
        const double s_goal =
          lanelet::utils::getArcCoordinates(target_lanes, route_handler.getGoalPose()).length;
        const auto num =
          std::abs(route_handler.getNumLaneToPreferredLane(target_lanes.back(), direction));
        const double backward_buffer =
          num == 0 ? 0.0 : common_parameters.backward_length_buffer_for_end_of_lane;
        if (
          s_start + lane_changing_length + finish_judge_buffer + backward_buffer +
            next_lane_change_buffer >
          s_goal) {
          RCLCPP_DEBUG(logger_, "length of lane changing path is longer than length to goal!!");
          continue;
        }
      }

      const auto target_segment = getTargetSegment(
        target_lanes, lane_changing_start_pose, target_lane_length, lane_changing_length,
        initial_lane_changing_velocity, next_lane_change_buffer);

      if (target_segment.points.empty()) {
        RCLCPP_DEBUG(logger_, "target segment is empty!! something wrong...");
        continue;
      }

      const lanelet::BasicPoint2d lc_start_point(
        prepare_segment.points.back().point.pose.position.x,
        prepare_segment.points.back().point.pose.position.y);
      if (!boost::geometry::covered_by(lc_start_point, target_neighbor_preferred_lane_poly_2d)) {
        // lane changing points are not inside of the target preferred lanes or its neighbors
        continue;
      }

      const auto resample_interval = utils::lane_change::calcLaneChangeResampleInterval(
        lane_changing_length, initial_lane_changing_velocity);
      const auto target_lane_reference_path = utils::lane_change::getReferencePathFromTargetLane(
        route_handler, target_lanes, lane_changing_start_pose, target_lane_length,
        lane_changing_length, forward_path_length, resample_interval, is_goal_in_route,
        next_lane_change_buffer);

      if (target_lane_reference_path.points.empty()) {
        RCLCPP_DEBUG(logger_, "target_lane_reference_path is empty!!");
        continue;
      }

      LaneChangeInfo lane_change_info;
      lane_change_info.longitudinal_acceleration =
        LaneChangePhaseInfo{longitudinal_acc_on_prepare, longitudinal_acc_on_lane_changing};
      lane_change_info.duration = LaneChangePhaseInfo{prepare_duration, lane_changing_time};
      lane_change_info.velocity =
        LaneChangePhaseInfo{prepare_velocity, initial_lane_changing_velocity};
      lane_change_info.length = LaneChangePhaseInfo{prepare_length, lane_changing_length};
      lane_change_info.current_lanes = current_lanes;
      lane_change_info.target_lanes = target_lanes;
      lane_change_info.lane_changing_start = prepare_segment.points.back().point.pose;
      lane_change_info.lane_changing_end = target_segment.points.front().point.pose;
      lane_change_info.shift_line = utils::lane_change::getLaneChangingShiftLine(
        prepare_segment, target_segment, target_lane_reference_path, shift_length);
      lane_change_info.lateral_acceleration = lateral_acc;
      lane_change_info.terminal_lane_changing_velocity = terminal_lane_changing_velocity;

      const auto candidate_path = utils::lane_change::constructCandidatePath(
        lane_change_info, prepare_segment, target_segment, target_lane_reference_path,
        sorted_lane_ids);

      if (!candidate_path) {
        RCLCPP_DEBUG(logger_, "no candidate path!!");
        continue;
      }

      const auto is_valid =
        hasEnoughLength(*candidate_path, current_lanes, target_lanes, direction);

      if (!is_valid) {
        RCLCPP_DEBUG(logger_, "invalid candidate path!!");
        continue;
      }

      if (utils::lane_change::passParkedObject(
            route_handler, *candidate_path, target_objects.target_lane, lane_change_buffer,
            is_goal_in_route, *lane_change_parameters_)) {
        return false;
      }
      candidate_paths->push_back(*candidate_path);

      if (!check_safety) {
        return false;
      }

      const auto [is_safe, is_object_coming_from_rear] = isLaneChangePathSafe(
        *candidate_path, target_objects, common_parameters.expected_front_deceleration,
        common_parameters.expected_rear_deceleration, object_debug_);

      if (is_safe) {
        return true;
      }
    }
  }

  return false;
}

PathSafetyStatus NormalLaneChange::isApprovedPathSafe() const
{
  const auto & common_parameters = getCommonParam();
  const auto & path = status_.lane_change_path;
  const auto & current_lanes = status_.current_lanes;
  const auto & target_lanes = status_.target_lanes;

  const auto target_objects = getTargetObjects(current_lanes, target_lanes);

  CollisionCheckDebugMap debug_data;
  const auto safety_status = isLaneChangePathSafe(
    path, target_objects, common_parameters.expected_front_deceleration_for_abort,
    common_parameters.expected_rear_deceleration_for_abort, debug_data);
  {
    // only for debug purpose
    object_debug_.clear();
    object_debug_lifetime_ += (stop_watch_.toc(getModuleTypeStr()) / 1000);
    if (object_debug_lifetime_ > 2.0) {
      stop_watch_.toc(getModuleTypeStr(), true);
      object_debug_lifetime_ = 0.0;
      object_debug_after_approval_.clear();
    }

    if (!safety_status.is_safe) {
      object_debug_after_approval_ = debug_data;
    }
  }

  return safety_status;
}

TurnSignalInfo NormalLaneChange::calcTurnSignalInfo()
{
  const auto get_blinker_pose = [](const PathWithLaneId & path, const double length) {
    double accumulated_length = 0.0;
    for (size_t i = 0; i < path.points.size() - 1; ++i) {
      accumulated_length +=
        tier4_autoware_utils::calcDistance2d(path.points.at(i), path.points.at(i + 1));
      if (accumulated_length > length) {
        return path.points.at(i).point.pose;
      }
    }

    return path.points.front().point.pose;
  };

  const auto & path = status_.lane_change_path;
  const auto & shifted_path = path.shifted_path.path;

  TurnSignalInfo turn_signal_info{};

  // desired start pose = prepare start pose
  turn_signal_info.desired_start_point = std::invoke([&]() {
    const auto blinker_start_duration = planner_data_->parameters.turn_signal_search_time;
    const auto diff_time = path.info.duration.prepare - blinker_start_duration;
    if (diff_time < 1e-5) {
      return path.path.points.front().point.pose;
    }

    const auto current_twist = getEgoTwist();
    const auto diff_length = std::abs(current_twist.linear.x) * diff_time;
    return get_blinker_pose(path.path, diff_length);
  });

  // desired end pose
  const auto length_ratio =
    std::clamp(lane_change_parameters_->length_ratio_for_turn_signal_deactivation, 0.0, 1.0);
  const auto desired_end_length = path.info.length.lane_changing * length_ratio;
  turn_signal_info.desired_end_point = get_blinker_pose(shifted_path, desired_end_length);

  // required start pose = lane changing start pose
  turn_signal_info.required_start_point = path.info.shift_line.start;

  // required end pose = in the middle of the lane change
  const auto mid_lane_change_length = path.info.length.lane_changing / 2;
  turn_signal_info.required_end_point = get_blinker_pose(shifted_path, mid_lane_change_length);

  return turn_signal_info;
}

bool NormalLaneChange::isValidPath(const PathWithLaneId & path) const
{
  const auto & route_handler = planner_data_->route_handler;
  const auto & dp = planner_data_->drivable_area_expansion_parameters;

  // check lane departure
  const auto drivable_lanes = utils::lane_change::generateDrivableLanes(
    *route_handler, utils::extendLanes(route_handler, status_.current_lanes),
    utils::extendLanes(route_handler, status_.target_lanes));
  const auto expanded_lanes = utils::expandLanelets(
    drivable_lanes, dp.drivable_area_left_bound_offset, dp.drivable_area_right_bound_offset,
    dp.drivable_area_types_to_skip);

  const auto lanelets = utils::transformToLanelets(expanded_lanes);

  // check path points are in any lanelets
  for (const auto & point : path.points) {
    bool is_in_lanelet = false;
    for (const auto & lanelet : lanelets) {
      if (lanelet::utils::isInLanelet(point.point.pose, lanelet)) {
        is_in_lanelet = true;
        break;
      }
    }
    if (!is_in_lanelet) {
      return false;
    }
  }

  // check relative angle
  if (!utils::checkPathRelativeAngle(path, M_PI)) {
    return false;
  }

  return true;
}

bool NormalLaneChange::isRequiredStop(const bool is_object_coming_from_rear) const
{
  const auto threshold = planner_data_->parameters.backward_length_buffer_for_end_of_lane;
  return isNearEndOfCurrentLanes(status_.current_lanes, status_.target_lanes, threshold) &&
         isAbleToStopSafely() && is_object_coming_from_rear;
}

bool NormalLaneChange::getAbortPath()
{
  const auto & route_handler = getRouteHandler();
  const auto & common_param = getCommonParam();
  const auto current_velocity =
    std::max(common_param.minimum_lane_changing_velocity, getEgoVelocity());
  const auto current_pose = getEgoPose();
  const auto & selected_path = status_.lane_change_path;
  const auto reference_lanelets = selected_path.info.current_lanes;

  const auto ego_nearest_dist_threshold = common_param.ego_nearest_dist_threshold;
  const auto ego_nearest_yaw_threshold = common_param.ego_nearest_yaw_threshold;

  const auto direction = getDirection();
  const auto shift_intervals = route_handler->getLateralIntervalsToPreferredLane(
    selected_path.info.current_lanes.back(), direction);
  const double minimum_lane_change_length =
    utils::calcMinimumLaneChangeLength(common_param, shift_intervals);

  const auto & lane_changing_path = selected_path.path;
  const auto lane_changing_end_pose_idx = std::invoke([&]() {
    constexpr double s_start = 0.0;
    const double s_end = std::max(
      lanelet::utils::getLaneletLength2d(reference_lanelets) - minimum_lane_change_length, 0.0);

    const auto ref = route_handler->getCenterLinePath(reference_lanelets, s_start, s_end);
    return motion_utils::findFirstNearestIndexWithSoftConstraints(
      lane_changing_path.points, ref.points.back().point.pose, ego_nearest_dist_threshold,
      ego_nearest_yaw_threshold);
  });

  const auto ego_pose_idx = motion_utils::findFirstNearestIndexWithSoftConstraints(
    lane_changing_path.points, current_pose, ego_nearest_dist_threshold, ego_nearest_yaw_threshold);

  const auto get_abort_idx_and_distance = [&](const double param_time) {
    if (ego_pose_idx > lane_changing_end_pose_idx) {
      return std::make_pair(ego_pose_idx, 0.0);
    }

    const auto desired_distance = current_velocity * param_time;
    const auto & points = lane_changing_path.points;

    for (size_t idx = ego_pose_idx; idx < lane_changing_end_pose_idx; ++idx) {
      const double distance =
        utils::getSignedDistance(current_pose, points.at(idx).point.pose, reference_lanelets);
      if (distance > desired_distance) {
        return std::make_pair(idx, distance);
      }
    }

    return std::make_pair(ego_pose_idx, 0.0);
  };

  const auto [abort_start_idx, abort_start_dist] =
    get_abort_idx_and_distance(lane_change_parameters_->cancel.delta_time);
  const auto [abort_return_idx, abort_return_dist] = get_abort_idx_and_distance(
    lane_change_parameters_->cancel.delta_time + lane_change_parameters_->cancel.duration);

  if (abort_start_idx >= abort_return_idx) {
    RCLCPP_ERROR(logger_, "abort start idx and return idx is equal. can't compute abort path.");
    return false;
  }

  if (!utils::lane_change::hasEnoughLengthToLaneChangeAfterAbort(
        *route_handler, reference_lanelets, current_pose, abort_return_dist, common_param,
        direction)) {
    RCLCPP_ERROR(logger_, "insufficient distance to abort.");
    return false;
  }

  const auto abort_start_pose = lane_changing_path.points.at(abort_start_idx).point.pose;
  const auto abort_return_pose = lane_changing_path.points.at(abort_return_idx).point.pose;
  const auto shift_length =
    lanelet::utils::getArcCoordinates(reference_lanelets, abort_return_pose).distance;

  ShiftLine shift_line;
  shift_line.start = abort_start_pose;
  shift_line.end = abort_return_pose;
  shift_line.end_shift_length = -shift_length;
  shift_line.start_idx = abort_start_idx;
  shift_line.end_idx = abort_return_idx;

  PathShifter path_shifter;
  path_shifter.setPath(lane_changing_path);
  path_shifter.addShiftLine(shift_line);
  const auto lateral_jerk = behavior_path_planner::PathShifter::calcJerkFromLatLonDistance(
    shift_line.end_shift_length, abort_start_dist, current_velocity);
  path_shifter.setVelocity(current_velocity);
  const auto lateral_acc_range = common_param.lane_change_lat_acc_map.find(current_velocity);
  const double & max_lateral_acc = lateral_acc_range.second;
  path_shifter.setLateralAccelerationLimit(max_lateral_acc);

  if (lateral_jerk > lane_change_parameters_->cancel.max_lateral_jerk) {
    RCLCPP_ERROR(logger_, "Aborting jerk is too strong. lateral_jerk = %f", lateral_jerk);
    return false;
  }

  ShiftedPath shifted_path;
  // offset front side
  // bool offset_back = false;
  if (!path_shifter.generate(&shifted_path)) {
    RCLCPP_ERROR(logger_, "failed to generate abort shifted path.");
  }

  const auto arc_position = lanelet::utils::getArcCoordinates(
    reference_lanelets, shifted_path.path.points.at(abort_return_idx).point.pose);
  const PathWithLaneId reference_lane_segment = std::invoke([&]() {
    const double s_start = arc_position.length;
    double s_end = std::max(
      lanelet::utils::getLaneletLength2d(reference_lanelets) - minimum_lane_change_length, s_start);

    if (route_handler->isInGoalRouteSection(selected_path.info.target_lanes.back())) {
      const auto goal_arc_coordinates =
        lanelet::utils::getArcCoordinates(reference_lanelets, route_handler->getGoalPose());
      const double forward_length =
        std::max(goal_arc_coordinates.length - minimum_lane_change_length, s_start);
      s_end = std::min(s_end, forward_length);
    }
    PathWithLaneId ref = route_handler->getCenterLinePath(reference_lanelets, s_start, s_end, true);
    ref.points.back().point.longitudinal_velocity_mps = std::min(
      ref.points.back().point.longitudinal_velocity_mps,
      static_cast<float>(common_param.minimum_lane_changing_velocity));
    return ref;
  });

  PathWithLaneId start_to_abort_return_pose;
  start_to_abort_return_pose.points.insert(
    start_to_abort_return_pose.points.end(), shifted_path.path.points.begin(),
    shifted_path.path.points.begin() + abort_return_idx);
  if (reference_lane_segment.points.size() > 1) {
    start_to_abort_return_pose.points.insert(
      start_to_abort_return_pose.points.end(), (reference_lane_segment.points.begin() + 1),
      reference_lane_segment.points.end());
  }

  auto abort_path = selected_path;
  abort_path.shifted_path = shifted_path;
  abort_path.path = start_to_abort_return_pose;
  abort_path.info.shift_line = shift_line;
  abort_path_ = std::make_shared<LaneChangePath>(abort_path);
  return true;
}

PathSafetyStatus NormalLaneChange::isLaneChangePathSafe(
  const LaneChangePath & lane_change_path, const LaneChangeTargetObjects & target_objects,
  const double front_decel, const double rear_decel,
  std::unordered_map<std::string, CollisionCheckDebug> & debug_data) const
{
  PathSafetyStatus path_safety_status;

  const auto & path = lane_change_path.path;
  const auto & common_parameters = planner_data_->parameters;
  const auto current_pose = getEgoPose();
  const auto current_twist = getEgoTwist();

  if (path.points.empty()) {
    path_safety_status.is_safe = false;
    return path_safety_status;
  }

  const double & time_resolution = lane_change_parameters_->prediction_time_resolution;

  const auto ego_predicted_path = utils::lane_change::convertToPredictedPath(
    lane_change_path, current_twist, current_pose, common_parameters, time_resolution);
  const auto debug_predicted_path =
    utils::lane_change::convertToPredictedPath(ego_predicted_path, time_resolution);

  auto collision_check_objects = target_objects.target_lane;

  if (lane_change_parameters_->check_objects_on_current_lanes) {
    collision_check_objects.insert(
      collision_check_objects.end(), target_objects.current_lane.begin(),
      target_objects.current_lane.end());
  }

  if (lane_change_parameters_->check_objects_on_other_lanes) {
    collision_check_objects.insert(
      collision_check_objects.end(), target_objects.other_lane.begin(),
      target_objects.other_lane.end());
  }

  const auto assignDebugData = [](const ExtendedPredictedObject & obj) {
    CollisionCheckDebug debug;
    debug.current_pose = obj.initial_pose.pose;
    debug.current_twist = obj.initial_twist.twist;
    return std::make_pair(tier4_autoware_utils::toHexString(obj.uuid), debug);
  };

  const auto updateDebugInfo =
    [&debug_data](std::pair<std::string, CollisionCheckDebug> & obj, bool is_allowed) {
      const auto & key = obj.first;
      auto & element = obj.second;
      element.allow_lane_change = is_allowed;
      if (debug_data.find(key) != debug_data.end()) {
        debug_data[key] = element;
      } else {
        debug_data.insert(obj);
      }
    };

  for (const auto & obj : collision_check_objects) {
    auto current_debug_data = assignDebugData(obj);
    current_debug_data.second.ego_predicted_path.push_back(debug_predicted_path);
    const auto obj_predicted_paths =
      utils::getPredictedPathFromObj(obj, lane_change_parameters_->use_all_predicted_path);
    for (const auto & obj_path : obj_predicted_paths) {
      if (!utils::safety_check::checkCollision(
            path, ego_predicted_path, obj, obj_path, common_parameters, front_decel, rear_decel,
            current_debug_data.second)) {
        path_safety_status.is_safe = false;
        updateDebugInfo(current_debug_data, path_safety_status.is_safe);
        const auto & obj_pose = obj.initial_pose.pose;
        const auto obj_polygon = tier4_autoware_utils::toPolygon2d(obj_pose, obj.shape);
        path_safety_status.is_object_coming_from_rear |= !utils::safety_check::isTargetObjectFront(
          path, current_pose, common_parameters.vehicle_info, obj_polygon);
      }
    }
    updateDebugInfo(current_debug_data, path_safety_status.is_safe);
  }

  return path_safety_status;
}
}  // namespace behavior_path_planner<|MERGE_RESOLUTION|>--- conflicted
+++ resolved
@@ -727,14 +727,6 @@
   const auto forward_path_length = common_parameters.forward_path_length;
   const auto minimum_lane_changing_velocity = common_parameters.minimum_lane_changing_velocity;
   const auto lateral_acc_sampling_num = lane_change_parameters_->lateral_acc_sampling_num;
-<<<<<<< HEAD
-=======
-  const auto min_longitudinal_acc =
-    std::max(common_parameters.min_acc, lane_change_parameters_->min_longitudinal_acc);
-  const auto max_longitudinal_acc =
-    std::min(common_parameters.max_acc, lane_change_parameters_->max_longitudinal_acc);
-  const auto finish_judge_buffer = common_parameters.lane_change_finish_judge_buffer;
->>>>>>> 6768a29c
 
   // get velocity
   const auto current_velocity = getEgoVelocity();
@@ -842,6 +834,7 @@
           std::abs(route_handler.getNumLaneToPreferredLane(target_lanes.back(), direction));
         const double backward_buffer =
           num == 0 ? 0.0 : common_parameters.backward_length_buffer_for_end_of_lane;
+        const double finish_judge_buffer = common_parameters.lane_change_finish_judge_buffer;
         if (
           s_start + lane_changing_length + finish_judge_buffer + backward_buffer +
             next_lane_change_buffer >
