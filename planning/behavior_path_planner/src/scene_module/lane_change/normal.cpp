--- conflicted
+++ resolved
@@ -504,7 +504,6 @@
     // we assume constant velocity during lane change
     const auto lane_changing_velocity = prepare_velocity;
 
-<<<<<<< HEAD
     // get lateral acceleration range
     const auto [min_lateral_acc, max_lateral_acc] =
       common_parameter.lane_change_lat_acc_map.find(lane_changing_velocity);
@@ -514,24 +513,11 @@
       const auto lane_changing_length = utils::lane_change::calcLaneChangingLength(
         lane_changing_velocity, shift_length, lateral_acc,
         common_parameter.lane_changing_lateral_jerk);
-=======
-    if (lane_changing_length + prepare_length > dist_to_end_of_current_lanes) {
-      RCLCPP_DEBUG(
-        rclcpp::get_logger("lane_change").get_child(getModuleTypeStr()),
-        "lane changing path too long");
-      continue;
-    }
->>>>>>> 14b183f7
 
       if (lane_changing_length + prepare_length > dist_to_end_of_current_lanes) {
         RCLCPP_DEBUG(
-<<<<<<< HEAD
-          rclcpp::get_logger("behavior_path_planner").get_child("util").get_child("lane_change"),
-          "lane changing path too long");
-=======
           rclcpp::get_logger("lane_change").get_child(getModuleTypeStr()),
           "length of lane changing path is longer than length to goal!!");
->>>>>>> 14b183f7
         continue;
       }
 
@@ -551,18 +537,9 @@
         }
       }
 
-<<<<<<< HEAD
       const auto target_segment = utils::lane_change::getTargetSegment(
         route_handler, target_lanelets, forward_path_length, lane_changing_start_pose,
         target_lane_length, lane_changing_length, lane_changing_velocity, next_lane_change_buffer);
-=======
-    if (target_segment.points.empty()) {
-      RCLCPP_DEBUG(
-        rclcpp::get_logger("lane_change").get_child(getModuleTypeStr()),
-        "target segment is empty!! something wrong...");
-      continue;
-    }
->>>>>>> 14b183f7
 
       if (target_segment.points.empty()) {
         RCLCPP_DEBUG(
@@ -574,7 +551,6 @@
       const auto resample_interval = utils::lane_change::calcLaneChangeResampleInterval(
         lane_changing_length, lane_changing_velocity);
 
-<<<<<<< HEAD
       const auto lc_length = LaneChangePhaseInfo{prepare_length, lane_changing_length};
       const auto target_lane_reference_path = utils::lane_change::getReferencePathFromTargetLane(
         route_handler, target_lanelets, lane_changing_start_pose, target_lane_length,
@@ -587,14 +563,6 @@
           "target_lane_reference_path is empty!!");
         continue;
       }
-=======
-    if (target_lane_reference_path.points.empty()) {
-      RCLCPP_DEBUG(
-        rclcpp::get_logger("lane_change").get_child(getModuleTypeStr()),
-        "target_lane_reference_path is empty!!");
-      continue;
-    }
->>>>>>> 14b183f7
 
       const auto shift_line = utils::lane_change::getLaneChangingShiftLine(
         prepare_segment, target_segment, target_lane_reference_path, shift_length);
@@ -606,26 +574,17 @@
         target_lanelets, sorted_lane_ids, longitudinal_acc, lateral_acc, lc_length, lc_velocity,
         common_parameter, *lane_change_parameters_);
 
-<<<<<<< HEAD
       if (!candidate_path) {
         RCLCPP_DEBUG(
           rclcpp::get_logger("behavior_path_planner").get_child("util").get_child("lane_change"),
           "no candidate path!!");
         continue;
       }
-=======
-    if (!candidate_path) {
-      RCLCPP_DEBUG(
-        rclcpp::get_logger("lane_change").get_child(getModuleTypeStr()), "no candidate path!!");
-      continue;
-    }
->>>>>>> 14b183f7
 
       const auto is_valid = utils::lane_change::hasEnoughLength(
         *candidate_path, original_lanelets, target_lanelets, getEgoPose(), route_handler,
         minimum_lane_changing_velocity, common_parameter, direction);
 
-<<<<<<< HEAD
       if (!is_valid) {
         RCLCPP_DEBUG(
           rclcpp::get_logger("behavior_path_planner").get_child("util").get_child("lane_change"),
@@ -635,9 +594,10 @@
 
       if (candidate_paths->empty()) {
         // only compute dynamic object indices once
+        const auto backward_length = lane_change_parameters_->backward_lane_length;
         const auto backward_target_lanes_for_object_filtering =
           utils::lane_change::getBackwardLanelets(
-            route_handler, target_lanelets, getEgoPose(), check_length_);
+            route_handler, target_lanelets, getEgoPose(), backward_length);
         dynamic_object_indices = utils::lane_change::filterObjectIndices(
           {*candidate_path}, *dynamic_objects, backward_target_lanes_for_object_filtering,
           getEgoPose(), common_parameter.forward_path_length, *lane_change_parameters_,
@@ -645,37 +605,10 @@
       }
       candidate_paths->push_back(*candidate_path);
 
-      const auto is_safe = utils::lane_change::isLaneChangePathSafe(
+      const auto [is_safe, is_object_coming_from_rear] = utils::lane_change::isLaneChangePathSafe(
         *candidate_path, dynamic_objects, dynamic_object_indices, getEgoPose(), getEgoTwist(),
         common_parameter, *lane_change_parameters_, common_parameter.expected_front_deceleration,
-        common_parameter.expected_rear_deceleration, ego_pose_before_collision, object_debug_,
-        longitudinal_acc);
-=======
-    if (!is_valid) {
-      RCLCPP_DEBUG(
-        rclcpp::get_logger("lane_change").get_child(getModuleTypeStr()),
-        "invalid candidate path!!");
-      continue;
-    }
-
-    if (candidate_paths->empty()) {
-      // only compute dynamic object indices once
-      const auto backward_length = lane_change_parameters_->backward_lane_length;
-      const auto backward_target_lanes_for_object_filtering =
-        utils::lane_change::getBackwardLanelets(
-          route_handler, target_lanelets, getEgoPose(), backward_length);
-      dynamic_object_indices = utils::lane_change::filterObjectIndices(
-        {*candidate_path}, *dynamic_objects, backward_target_lanes_for_object_filtering,
-        getEgoPose(), common_parameter.forward_path_length, *lane_change_parameters_,
-        lateral_buffer);
-    }
-    candidate_paths->push_back(*candidate_path);
-
-    const auto [is_safe, is_object_coming_from_rear] = utils::lane_change::isLaneChangePathSafe(
-      *candidate_path, dynamic_objects, dynamic_object_indices, getEgoPose(), getEgoTwist(),
-      common_parameter, *lane_change_parameters_, common_parameter.expected_front_deceleration,
-      common_parameter.expected_rear_deceleration, object_debug_, acceleration);
->>>>>>> 14b183f7
+        common_parameter.expected_rear_deceleration, object_debug_, longitudinal_acc);
 
       if (is_safe) {
         return true;
