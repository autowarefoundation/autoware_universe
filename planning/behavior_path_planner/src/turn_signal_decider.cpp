// Copyright 2021 Tier IV, Inc.
//
// Licensed under the Apache License, Version 2.0 (the "License");
// you may not use this file except in compliance with the License.
// You may obtain a copy of the License at
//
//     http://www.apache.org/licenses/LICENSE-2.0
//
// Unless required by applicable law or agreed to in writing, software
// distributed under the License is distributed on an "AS IS" BASIS,
// WITHOUT WARRANTIES OR CONDITIONS OF ANY KIND, either express or implied.
// See the License for the specific language governing permissions and
// limitations under the License.

#include "behavior_path_planner/turn_signal_decider.hpp"

#include "behavior_path_planner/utilities.hpp"

#include <lanelet2_extension/utility/message_conversion.hpp>
#include <lanelet2_extension/utility/utilities.hpp>
#include <motion_utils/resample/resample.hpp>
#include <tier4_autoware_utils/tier4_autoware_utils.hpp>

#include <limits>
#include <string>
#include <utility>

namespace behavior_path_planner
{
TurnIndicatorsCommand TurnSignalDecider::getTurnSignal(
<<<<<<< HEAD
  const PathWithLaneId & path, const Pose & current_pose, const double current_vel,
  const size_t current_seg_idx, const RouteHandler & route_handler,
  const TurnSignalInfo & turn_signal_info)
=======
  const PathWithLaneId & path, const Pose & current_pose, const size_t current_seg_idx,
  const RouteHandler & route_handler, const TurnIndicatorsCommand & turn_signal_plan,
  const double plan_distance) const
>>>>>>> 10c60429
{
  // Guard
  if (path.points.empty()) {
    return turn_signal_info.turn_signal;
  }

<<<<<<< HEAD
  // Get closest intersection turn signal if exists
  const auto intersection_turn_signal_info =
    getIntersectionTurnSignalInfo(path, current_pose, current_vel, current_seg_idx, route_handler);

  if (!intersection_turn_signal_info) {
    initialize_intersection_info();
    return turn_signal_info.turn_signal;
  } else if (
    turn_signal_info.turn_signal.command == TurnIndicatorsCommand::NO_COMMAND ||
    turn_signal_info.turn_signal.command == TurnIndicatorsCommand::DISABLE) {
    set_intersection_info(path, current_pose, current_seg_idx, *intersection_turn_signal_info);
    return intersection_turn_signal_info->turn_signal;
=======
  // If the distance to intersection is nearer than path change point,
  // use turn signal for turning at the intersection
  const auto intersection_result =
    getIntersectionTurnSignal(path, current_pose, current_seg_idx, route_handler);
  const auto intersection_turn_signal = intersection_result.first;
  const auto intersection_distance = intersection_result.second;

  if (
    intersection_distance < plan_distance ||
    turn_signal_plan.command == TurnIndicatorsCommand::NO_COMMAND ||
    turn_signal_plan.command == TurnIndicatorsCommand::DISABLE) {
    turn_signal.command = intersection_turn_signal.command;
>>>>>>> 10c60429
  }

  return resolve_turn_signal(
    path, current_pose, current_seg_idx, *intersection_turn_signal_info, turn_signal_info);
}

<<<<<<< HEAD
std::pair<bool, bool> TurnSignalDecider::getIntersectionTurnSignalFlag()
=======
std::pair<TurnIndicatorsCommand, double> TurnSignalDecider::getIntersectionTurnSignal(
  const PathWithLaneId & path, const Pose & current_pose, const size_t current_seg_idx,
  const RouteHandler & route_handler) const
>>>>>>> 10c60429
{
  return std::make_pair(intersection_turn_signal_, approaching_intersection_turn_signal_);
}

std::pair<Pose, double> TurnSignalDecider::getIntersectionPoseAndDistance()
{
  return std::make_pair(intersection_pose_point_, intersection_distance_);
}

boost::optional<TurnSignalInfo> TurnSignalDecider::getIntersectionTurnSignalInfo(
  const PathWithLaneId & path, const Pose & current_pose, const double current_vel,
  const size_t current_seg_idx, const RouteHandler & route_handler)
{
  // search distance
  const double search_distance = 3.0 * current_vel + intersection_search_distance_;

<<<<<<< HEAD
  // unique lane ids
  std::vector<lanelet::Id> unique_lane_ids;
  for (size_t i = 0; i < path.points.size(); ++i) {
    for (const auto & lane_id : path.points.at(i).lane_ids) {
      if (
        std::find(unique_lane_ids.begin(), unique_lane_ids.end(), lane_id) ==
        unique_lane_ids.end()) {
        unique_lane_ids.push_back(lane_id);
      }
    }
  }
=======
  // Get frenet coordinate of current_pose on path
  const auto vehicle_pose_frenet =
    util::convertToFrenetCoordinate3d(path, current_pose.position, current_seg_idx);
>>>>>>> 10c60429

  std::queue<TurnSignalInfo> signal_queue;
  for (const auto & lane_id : unique_lane_ids) {
    const auto lane = route_handler.getLaneletsFromId(lane_id);

    // lane front and back point
    const geometry_msgs::msg::Point lane_front_point =
      lanelet::utils::conversion::toGeomMsgPt(lane.centerline3d().front());
    const geometry_msgs::msg::Point lane_terminal_point =
      lanelet::utils::conversion::toGeomMsgPt(lane.centerline3d().back());

    const size_t front_nearest_seg_idx =
      motion_utils::findNearestSegmentIndex(path.points, lane_front_point);
    const size_t terminal_nearest_seg_idx =
      motion_utils::findNearestSegmentIndex(path.points, lane_terminal_point);

<<<<<<< HEAD
    // Distance from ego vehicle front pose to front point of the lane
    const double dist_to_front_point = motion_utils::calcSignedArcLength(
                                         path.points, current_pose.position, current_seg_idx,
                                         lane_front_point, front_nearest_seg_idx) -
                                       base_link2front_;

    // Distance from ego vehicle base link to the terminal point of the lane
    const double dist_to_terminal_point = motion_utils::calcSignedArcLength(
      path.points, current_pose.position, current_seg_idx, lane_terminal_point,
      terminal_nearest_seg_idx);

    if (dist_to_terminal_point < 0.0) {
      // Vehicle is already passed this lane
      if (desired_start_point_map_.find(lane_id) != desired_start_point_map_.end()) {
        desired_start_point_map_.erase(lane_id);
      }
      continue;
    } else if (search_distance < dist_to_front_point) {
      break;
    }
    const std::string lane_attribute = lane.attributeOr("turn_direction", std::string("none"));
    if (
      (lane_attribute == "right" || lane_attribute == "left") &&
      dist_to_front_point < lane.attributeOr("turn_signal_distance", search_distance)) {
      // update map if necessary
      if (desired_start_point_map_.find(lane_id) == desired_start_point_map_.end()) {
        desired_start_point_map_.emplace(lane_id, current_pose.position);
      }

      TurnSignalInfo turn_signal_info{};
      turn_signal_info.desired_start_point = desired_start_point_map_.at(lane_id);
      turn_signal_info.required_start_point = lane_front_point;
      turn_signal_info.required_end_point = get_required_end_point(lane.centerline3d());
      turn_signal_info.desired_end_point = lane_terminal_point;
      turn_signal_info.turn_signal.command = signal_map.at(lane_attribute);
      signal_queue.push(turn_signal_info);
    }
  }

  // Resolve the conflict between several turn signal requirements
  while (!signal_queue.empty()) {
    if (signal_queue.size() == 1) {
      return signal_queue.front();
    }

    const auto & turn_signal_info = signal_queue.front();
    const auto & required_end_point = turn_signal_info.required_end_point;
    const size_t nearest_seg_idx =
      motion_utils::findNearestSegmentIndex(path.points, required_end_point);
    const double dist_to_end_point = motion_utils::calcSignedArcLength(
      path.points, current_pose.position, current_seg_idx, required_end_point, nearest_seg_idx);

    if (dist_to_end_point >= 0.0) {
      // we haven't finished the current mandatory turn signal
      return turn_signal_info;
    }

    signal_queue.pop();
  }

  return {};
}

TurnIndicatorsCommand TurnSignalDecider::resolve_turn_signal(
  const PathWithLaneId & path, const Pose & current_pose, const size_t current_seg_idx,
  const TurnSignalInfo & intersection_signal_info, const TurnSignalInfo & behavior_signal_info)
{
  const auto get_distance = [&](const auto & input_point) {
    const size_t nearest_seg_idx = motion_utils::findNearestSegmentIndex(path.points, input_point);
    return motion_utils::calcSignedArcLength(
      path.points, current_pose.position, current_seg_idx, input_point, nearest_seg_idx);
  };

  const auto & inter_desired_start_point = intersection_signal_info.desired_start_point;
  const auto & inter_desired_end_point = intersection_signal_info.desired_end_point;
  const auto & inter_required_start_point = intersection_signal_info.required_start_point;
  const auto & inter_required_end_point = intersection_signal_info.required_end_point;
  const auto & behavior_desired_start_point = behavior_signal_info.desired_start_point;
  const auto & behavior_desired_end_point = behavior_signal_info.desired_end_point;
  const auto & behavior_required_start_point = behavior_signal_info.required_start_point;
  const auto & behavior_required_end_point = behavior_signal_info.required_end_point;

  const double dist_to_intersection_desired_start =
    get_distance(inter_desired_start_point) - base_link2front_;
  const double dist_to_intersection_desired_end = get_distance(inter_desired_end_point);
  const double dist_to_intersection_required_start =
    get_distance(inter_required_start_point) - base_link2front_;
  const double dist_to_intersection_required_end = get_distance(inter_required_end_point);
  const double dist_to_behavior_desired_start =
    get_distance(behavior_desired_start_point) - base_link2front_;
  const double dist_to_behavior_desired_end = get_distance(behavior_desired_end_point);
  const double dist_to_behavior_required_start =
    get_distance(behavior_required_start_point) - base_link2front_;
  const double dist_to_behavior_required_end = get_distance(behavior_required_end_point);

  // If we still do not reach the desired front point we ignore it
  if (dist_to_intersection_desired_start > 0.0 && dist_to_behavior_desired_start > 0.0) {
    TurnIndicatorsCommand empty_signal_command;
    empty_signal_command.command = TurnIndicatorsCommand::DISABLE;
    initialize_intersection_info();
    return empty_signal_command;
  } else if (dist_to_intersection_desired_start > 0.0) {
    initialize_intersection_info();
    return behavior_signal_info.turn_signal;
  } else if (dist_to_behavior_desired_start > 0.0) {
    set_intersection_info(path, current_pose, current_seg_idx, intersection_signal_info);
    return intersection_signal_info.turn_signal;
  }

  // If we already passed the desired end point, return the other signal
  if (dist_to_intersection_desired_end < 0.0 && dist_to_behavior_desired_end < 0.0) {
    TurnIndicatorsCommand empty_signal_command;
    empty_signal_command.command = TurnIndicatorsCommand::DISABLE;
    initialize_intersection_info();
    return empty_signal_command;
  } else if (dist_to_intersection_desired_end < 0.0) {
    initialize_intersection_info();
    return behavior_signal_info.turn_signal;
  } else if (dist_to_behavior_desired_end < 0.0) {
    set_intersection_info(path, current_pose, current_seg_idx, intersection_signal_info);
    return intersection_signal_info.turn_signal;
  }

  if (dist_to_intersection_desired_start <= dist_to_behavior_desired_start) {
    // intersection signal is prior than behavior signal
    const auto enable_prior = use_prior_turn_signal(
      dist_to_intersection_required_start, dist_to_intersection_required_end,
      dist_to_behavior_required_start, dist_to_behavior_required_end);

    if (enable_prior) {
      set_intersection_info(path, current_pose, current_seg_idx, intersection_signal_info);
      return intersection_signal_info.turn_signal;
=======
  auto prev_point = path.points.front();
  auto lane_attribute = std::string("none");
  for (const auto & path_point : path.points) {
    const double path_point_distance =
      tier4_autoware_utils::calcDistance3d(prev_point.point, path_point.point);
    accumulated_distance += path_point_distance;
    prev_point = path_point;
    const double distance_from_vehicle_front =
      accumulated_distance - vehicle_pose_frenet.length - base_link2front_;
    if (distance_from_vehicle_front > intersection_search_distance_) {
      if (turn_signal.command == TurnIndicatorsCommand::DISABLE) {
        distance = std::numeric_limits<double>::max();
        approaching_intersection_turn_signal_ = false;
      } else {
        intersection_distance_ = distance;
        approaching_intersection_turn_signal_ = true;
      }
      return std::make_pair(turn_signal, distance);
    }
    // TODO(Horibe): Route Handler should be a library.
    for (const auto & lane : route_handler.getLaneletsFromIds(path_point.lane_ids)) {
      // judgement of lighting of turn_signal
      bool lighting_turn_signal = false;
      if (lane.attributeOr("turn_direction", std::string("none")) != lane_attribute) {
        if (
          distance_from_vehicle_front >= 0.0 &&
          distance_from_vehicle_front <
            lane.attributeOr("turn_signal_distance", intersection_search_distance_) &&
          path_point_distance > 0.0) {
          lighting_turn_signal = true;
        }
      } else {
        if (
          lane.hasAttribute("turn_direction") &&
          distance_from_vehicle_front < path_point_distance && distance_from_vehicle_front > 0) {
          lighting_turn_signal = true;
        }
      }
      lane_attribute = lane.attributeOr("turn_direction", std::string("none"));

      if (lighting_turn_signal) {
        if (lane_attribute == std::string("left")) {
          turn_signal.command = TurnIndicatorsCommand::ENABLE_LEFT;
          distance = distance_from_vehicle_front;
        } else if (lane_attribute == std::string("right")) {
          turn_signal.command = TurnIndicatorsCommand::ENABLE_RIGHT;
          distance = distance_from_vehicle_front;
        }
        intersection_pose_point_ = path_point.point.pose;
      }
>>>>>>> 10c60429
    }
    initialize_intersection_info();
    return behavior_signal_info.turn_signal;
  }
<<<<<<< HEAD

  // behavior signal is prior than intersection signal
  const auto enable_prior = use_prior_turn_signal(
    dist_to_behavior_required_start, dist_to_behavior_required_end,
    dist_to_intersection_required_start, dist_to_intersection_required_end);
  if (enable_prior) {
    initialize_intersection_info();
    return behavior_signal_info.turn_signal;
  }
  set_intersection_info(path, current_pose, current_seg_idx, intersection_signal_info);
  return intersection_signal_info.turn_signal;
}

bool TurnSignalDecider::use_prior_turn_signal(
  const double dist_to_prior_required_start, const double dist_to_prior_required_end,
  const double dist_to_subsequent_required_start, const double dist_to_subsequent_required_end)
{
  const bool before_prior_required = dist_to_prior_required_start > 0.0;
  const bool before_subsequent_required = dist_to_subsequent_required_start > 0.0;
  const bool inside_prior_required =
    dist_to_prior_required_start < 0.0 && 0.0 <= dist_to_prior_required_end;

  if (dist_to_prior_required_start < dist_to_subsequent_required_start) {
    // subsequent signal required section is completely overlapped the prior signal required section
    if (dist_to_subsequent_required_end < dist_to_prior_required_end) {
      return true;
    }

    // Vehicle is inside or in front of the prior required section
    if (before_prior_required || inside_prior_required) {
      return true;
    }

    // passed prior required section but in front of the subsequent required section
    if (before_subsequent_required) {
      return true;
    }

    // within or passed subsequent required section and completely passed prior required section
    return false;
  }

  // Subsequent required section starts faster than prior required starts section

  // If the prior section is inside of the subsequent required section
  if (dist_to_prior_required_end < dist_to_subsequent_required_end) {
    if (before_prior_required || inside_prior_required) {
      return true;
    }
    return false;
  }

  // inside or passed the intersection required
  if (before_prior_required) {
    return false;
  }

  return true;
}

geometry_msgs::msg::Point TurnSignalDecider::get_required_end_point(
  const lanelet::ConstLineString3d & centerline)
{
  std::vector<geometry_msgs::msg::Pose> converted_centerline(centerline.size());
  for (size_t i = 0; i < centerline.size(); ++i) {
    converted_centerline.at(i).position = lanelet::utils::conversion::toGeomMsgPt(centerline[i]);
  }
  motion_utils::insertOrientation(converted_centerline, true);

  const double length = motion_utils::calcArcLength(converted_centerline);

  // Create resampling intervals
  const double resampling_interval = 1.0;
  std::vector<double> resampling_arclength;
  for (double s = 0.0; s < length; s += resampling_interval) {
    resampling_arclength.push_back(s);
  }

  // Insert terminal point
  if (length - resampling_arclength.back() < motion_utils::overlap_threshold) {
    resampling_arclength.back() = length;
  } else {
    resampling_arclength.push_back(length);
  }

  const auto resampled_centerline =
    motion_utils::resamplePath(converted_centerline, resampling_arclength);

  const double terminal_yaw = tf2::getYaw(resampled_centerline.back().orientation);
  for (size_t i = 0; i < resampled_centerline.size(); ++i) {
    const double yaw = tf2::getYaw(resampled_centerline.at(i).orientation);
    const double yaw_diff = tier4_autoware_utils::normalizeRadian(yaw - terminal_yaw);
    if (std::fabs(yaw_diff) < tier4_autoware_utils::deg2rad(15)) {
      return resampled_centerline.at(i).position;
    }
  }

  return resampled_centerline.back().position;
}

void TurnSignalDecider::set_intersection_info(
  const PathWithLaneId & path, const Pose & current_pose, const size_t current_seg_idx,
  const TurnSignalInfo & intersection_turn_signal_info)
{
  const auto get_distance = [&](const auto & input_point) {
    const size_t nearest_seg_idx = motion_utils::findNearestSegmentIndex(path.points, input_point);
    return motion_utils::calcSignedArcLength(
      path.points, current_pose.position, current_seg_idx, input_point, nearest_seg_idx);
  };

  const auto & inter_desired_start_point = intersection_turn_signal_info.desired_start_point;
  const auto & inter_desired_end_point = intersection_turn_signal_info.desired_end_point;
  const auto & inter_required_start_point = intersection_turn_signal_info.required_start_point;

  const double dist_to_intersection_desired_start =
    get_distance(inter_desired_start_point) - base_link2front_;
  const double dist_to_intersection_desired_end = get_distance(inter_desired_end_point);
  const double dist_to_intersection_required_start =
    get_distance(inter_required_start_point) - base_link2front_;

  if (dist_to_intersection_desired_start < 0.0 && dist_to_intersection_desired_end > 0.0) {
    if (dist_to_intersection_required_start > 0.0) {
      intersection_turn_signal_ = false;
      approaching_intersection_turn_signal_ = true;
    } else {
      intersection_turn_signal_ = true;
      approaching_intersection_turn_signal_ = false;
    }
    intersection_distance_ = dist_to_intersection_required_start;
    const size_t required_start_nearest_seg_idx =
      motion_utils::findNearestSegmentIndex(path.points, inter_required_start_point);
    intersection_pose_point_ = path.points.at(required_start_nearest_seg_idx).point.pose;
  }

  initialize_intersection_info();
}

void TurnSignalDecider::initialize_intersection_info()
{
  intersection_turn_signal_ = false;
  approaching_intersection_turn_signal_ = false;
  intersection_pose_point_ = Pose();
  intersection_distance_ = std::numeric_limits<double>::max();
=======
  if (turn_signal.command == TurnIndicatorsCommand::DISABLE) {
    distance = std::numeric_limits<double>::max();
    intersection_turn_signal_ = false;
    approaching_intersection_turn_signal_ = false;
  } else {
    intersection_turn_signal_ = true;
  }
  intersection_distance_ = distance;
  return std::make_pair(turn_signal, distance);
>>>>>>> 10c60429
}

std::pair<bool, bool> TurnSignalDecider::getIntersectionTurnSignalFlag()
{
  return std::make_pair(intersection_turn_signal_, approaching_intersection_turn_signal_);
}

std::pair<Pose, double> TurnSignalDecider::getIntersectionPoseAndDistance()
{
  return std::make_pair(intersection_pose_point_, intersection_distance_);
}

}  // namespace behavior_path_planner<|MERGE_RESOLUTION|>--- conflicted
+++ resolved
@@ -16,9 +16,6 @@
 
 #include "behavior_path_planner/utilities.hpp"
 
-#include <lanelet2_extension/utility/message_conversion.hpp>
-#include <lanelet2_extension/utility/utilities.hpp>
-#include <motion_utils/resample/resample.hpp>
 #include <tier4_autoware_utils/tier4_autoware_utils.hpp>
 
 #include <limits>
@@ -28,35 +25,12 @@
 namespace behavior_path_planner
 {
 TurnIndicatorsCommand TurnSignalDecider::getTurnSignal(
-<<<<<<< HEAD
-  const PathWithLaneId & path, const Pose & current_pose, const double current_vel,
-  const size_t current_seg_idx, const RouteHandler & route_handler,
-  const TurnSignalInfo & turn_signal_info)
-=======
   const PathWithLaneId & path, const Pose & current_pose, const size_t current_seg_idx,
   const RouteHandler & route_handler, const TurnIndicatorsCommand & turn_signal_plan,
   const double plan_distance) const
->>>>>>> 10c60429
 {
-  // Guard
-  if (path.points.empty()) {
-    return turn_signal_info.turn_signal;
-  }
+  auto turn_signal = turn_signal_plan;
 
-<<<<<<< HEAD
-  // Get closest intersection turn signal if exists
-  const auto intersection_turn_signal_info =
-    getIntersectionTurnSignalInfo(path, current_pose, current_vel, current_seg_idx, route_handler);
-
-  if (!intersection_turn_signal_info) {
-    initialize_intersection_info();
-    return turn_signal_info.turn_signal;
-  } else if (
-    turn_signal_info.turn_signal.command == TurnIndicatorsCommand::NO_COMMAND ||
-    turn_signal_info.turn_signal.command == TurnIndicatorsCommand::DISABLE) {
-    set_intersection_info(path, current_pose, current_seg_idx, *intersection_turn_signal_info);
-    return intersection_turn_signal_info->turn_signal;
-=======
   // If the distance to intersection is nearer than path change point,
   // use turn signal for turning at the intersection
   const auto intersection_result =
@@ -69,203 +43,31 @@
     turn_signal_plan.command == TurnIndicatorsCommand::NO_COMMAND ||
     turn_signal_plan.command == TurnIndicatorsCommand::DISABLE) {
     turn_signal.command = intersection_turn_signal.command;
->>>>>>> 10c60429
   }
 
-  return resolve_turn_signal(
-    path, current_pose, current_seg_idx, *intersection_turn_signal_info, turn_signal_info);
+  return turn_signal;
 }
 
-<<<<<<< HEAD
-std::pair<bool, bool> TurnSignalDecider::getIntersectionTurnSignalFlag()
-=======
 std::pair<TurnIndicatorsCommand, double> TurnSignalDecider::getIntersectionTurnSignal(
   const PathWithLaneId & path, const Pose & current_pose, const size_t current_seg_idx,
   const RouteHandler & route_handler) const
->>>>>>> 10c60429
 {
-  return std::make_pair(intersection_turn_signal_, approaching_intersection_turn_signal_);
-}
+  TurnIndicatorsCommand turn_signal{};
+  turn_signal.command = TurnIndicatorsCommand::DISABLE;
+  double distance = std::numeric_limits<double>::max();
+  auto clock{rclcpp::Clock{RCL_ROS_TIME}};
 
-std::pair<Pose, double> TurnSignalDecider::getIntersectionPoseAndDistance()
-{
-  return std::make_pair(intersection_pose_point_, intersection_distance_);
-}
+  if (path.points.empty()) {
+    return std::make_pair(turn_signal, distance);
+  }
 
-boost::optional<TurnSignalInfo> TurnSignalDecider::getIntersectionTurnSignalInfo(
-  const PathWithLaneId & path, const Pose & current_pose, const double current_vel,
-  const size_t current_seg_idx, const RouteHandler & route_handler)
-{
-  // search distance
-  const double search_distance = 3.0 * current_vel + intersection_search_distance_;
-
-<<<<<<< HEAD
-  // unique lane ids
-  std::vector<lanelet::Id> unique_lane_ids;
-  for (size_t i = 0; i < path.points.size(); ++i) {
-    for (const auto & lane_id : path.points.at(i).lane_ids) {
-      if (
-        std::find(unique_lane_ids.begin(), unique_lane_ids.end(), lane_id) ==
-        unique_lane_ids.end()) {
-        unique_lane_ids.push_back(lane_id);
-      }
-    }
-  }
-=======
   // Get frenet coordinate of current_pose on path
   const auto vehicle_pose_frenet =
     util::convertToFrenetCoordinate3d(path, current_pose.position, current_seg_idx);
->>>>>>> 10c60429
 
-  std::queue<TurnSignalInfo> signal_queue;
-  for (const auto & lane_id : unique_lane_ids) {
-    const auto lane = route_handler.getLaneletsFromId(lane_id);
+  // Get nearest intersection and decide turn signal
+  double accumulated_distance = 0;
 
-    // lane front and back point
-    const geometry_msgs::msg::Point lane_front_point =
-      lanelet::utils::conversion::toGeomMsgPt(lane.centerline3d().front());
-    const geometry_msgs::msg::Point lane_terminal_point =
-      lanelet::utils::conversion::toGeomMsgPt(lane.centerline3d().back());
-
-    const size_t front_nearest_seg_idx =
-      motion_utils::findNearestSegmentIndex(path.points, lane_front_point);
-    const size_t terminal_nearest_seg_idx =
-      motion_utils::findNearestSegmentIndex(path.points, lane_terminal_point);
-
-<<<<<<< HEAD
-    // Distance from ego vehicle front pose to front point of the lane
-    const double dist_to_front_point = motion_utils::calcSignedArcLength(
-                                         path.points, current_pose.position, current_seg_idx,
-                                         lane_front_point, front_nearest_seg_idx) -
-                                       base_link2front_;
-
-    // Distance from ego vehicle base link to the terminal point of the lane
-    const double dist_to_terminal_point = motion_utils::calcSignedArcLength(
-      path.points, current_pose.position, current_seg_idx, lane_terminal_point,
-      terminal_nearest_seg_idx);
-
-    if (dist_to_terminal_point < 0.0) {
-      // Vehicle is already passed this lane
-      if (desired_start_point_map_.find(lane_id) != desired_start_point_map_.end()) {
-        desired_start_point_map_.erase(lane_id);
-      }
-      continue;
-    } else if (search_distance < dist_to_front_point) {
-      break;
-    }
-    const std::string lane_attribute = lane.attributeOr("turn_direction", std::string("none"));
-    if (
-      (lane_attribute == "right" || lane_attribute == "left") &&
-      dist_to_front_point < lane.attributeOr("turn_signal_distance", search_distance)) {
-      // update map if necessary
-      if (desired_start_point_map_.find(lane_id) == desired_start_point_map_.end()) {
-        desired_start_point_map_.emplace(lane_id, current_pose.position);
-      }
-
-      TurnSignalInfo turn_signal_info{};
-      turn_signal_info.desired_start_point = desired_start_point_map_.at(lane_id);
-      turn_signal_info.required_start_point = lane_front_point;
-      turn_signal_info.required_end_point = get_required_end_point(lane.centerline3d());
-      turn_signal_info.desired_end_point = lane_terminal_point;
-      turn_signal_info.turn_signal.command = signal_map.at(lane_attribute);
-      signal_queue.push(turn_signal_info);
-    }
-  }
-
-  // Resolve the conflict between several turn signal requirements
-  while (!signal_queue.empty()) {
-    if (signal_queue.size() == 1) {
-      return signal_queue.front();
-    }
-
-    const auto & turn_signal_info = signal_queue.front();
-    const auto & required_end_point = turn_signal_info.required_end_point;
-    const size_t nearest_seg_idx =
-      motion_utils::findNearestSegmentIndex(path.points, required_end_point);
-    const double dist_to_end_point = motion_utils::calcSignedArcLength(
-      path.points, current_pose.position, current_seg_idx, required_end_point, nearest_seg_idx);
-
-    if (dist_to_end_point >= 0.0) {
-      // we haven't finished the current mandatory turn signal
-      return turn_signal_info;
-    }
-
-    signal_queue.pop();
-  }
-
-  return {};
-}
-
-TurnIndicatorsCommand TurnSignalDecider::resolve_turn_signal(
-  const PathWithLaneId & path, const Pose & current_pose, const size_t current_seg_idx,
-  const TurnSignalInfo & intersection_signal_info, const TurnSignalInfo & behavior_signal_info)
-{
-  const auto get_distance = [&](const auto & input_point) {
-    const size_t nearest_seg_idx = motion_utils::findNearestSegmentIndex(path.points, input_point);
-    return motion_utils::calcSignedArcLength(
-      path.points, current_pose.position, current_seg_idx, input_point, nearest_seg_idx);
-  };
-
-  const auto & inter_desired_start_point = intersection_signal_info.desired_start_point;
-  const auto & inter_desired_end_point = intersection_signal_info.desired_end_point;
-  const auto & inter_required_start_point = intersection_signal_info.required_start_point;
-  const auto & inter_required_end_point = intersection_signal_info.required_end_point;
-  const auto & behavior_desired_start_point = behavior_signal_info.desired_start_point;
-  const auto & behavior_desired_end_point = behavior_signal_info.desired_end_point;
-  const auto & behavior_required_start_point = behavior_signal_info.required_start_point;
-  const auto & behavior_required_end_point = behavior_signal_info.required_end_point;
-
-  const double dist_to_intersection_desired_start =
-    get_distance(inter_desired_start_point) - base_link2front_;
-  const double dist_to_intersection_desired_end = get_distance(inter_desired_end_point);
-  const double dist_to_intersection_required_start =
-    get_distance(inter_required_start_point) - base_link2front_;
-  const double dist_to_intersection_required_end = get_distance(inter_required_end_point);
-  const double dist_to_behavior_desired_start =
-    get_distance(behavior_desired_start_point) - base_link2front_;
-  const double dist_to_behavior_desired_end = get_distance(behavior_desired_end_point);
-  const double dist_to_behavior_required_start =
-    get_distance(behavior_required_start_point) - base_link2front_;
-  const double dist_to_behavior_required_end = get_distance(behavior_required_end_point);
-
-  // If we still do not reach the desired front point we ignore it
-  if (dist_to_intersection_desired_start > 0.0 && dist_to_behavior_desired_start > 0.0) {
-    TurnIndicatorsCommand empty_signal_command;
-    empty_signal_command.command = TurnIndicatorsCommand::DISABLE;
-    initialize_intersection_info();
-    return empty_signal_command;
-  } else if (dist_to_intersection_desired_start > 0.0) {
-    initialize_intersection_info();
-    return behavior_signal_info.turn_signal;
-  } else if (dist_to_behavior_desired_start > 0.0) {
-    set_intersection_info(path, current_pose, current_seg_idx, intersection_signal_info);
-    return intersection_signal_info.turn_signal;
-  }
-
-  // If we already passed the desired end point, return the other signal
-  if (dist_to_intersection_desired_end < 0.0 && dist_to_behavior_desired_end < 0.0) {
-    TurnIndicatorsCommand empty_signal_command;
-    empty_signal_command.command = TurnIndicatorsCommand::DISABLE;
-    initialize_intersection_info();
-    return empty_signal_command;
-  } else if (dist_to_intersection_desired_end < 0.0) {
-    initialize_intersection_info();
-    return behavior_signal_info.turn_signal;
-  } else if (dist_to_behavior_desired_end < 0.0) {
-    set_intersection_info(path, current_pose, current_seg_idx, intersection_signal_info);
-    return intersection_signal_info.turn_signal;
-  }
-
-  if (dist_to_intersection_desired_start <= dist_to_behavior_desired_start) {
-    // intersection signal is prior than behavior signal
-    const auto enable_prior = use_prior_turn_signal(
-      dist_to_intersection_required_start, dist_to_intersection_required_end,
-      dist_to_behavior_required_start, dist_to_behavior_required_end);
-
-    if (enable_prior) {
-      set_intersection_info(path, current_pose, current_seg_idx, intersection_signal_info);
-      return intersection_signal_info.turn_signal;
-=======
   auto prev_point = path.points.front();
   auto lane_attribute = std::string("none");
   for (const auto & path_point : path.points) {
@@ -316,156 +118,8 @@
         }
         intersection_pose_point_ = path_point.point.pose;
       }
->>>>>>> 10c60429
-    }
-    initialize_intersection_info();
-    return behavior_signal_info.turn_signal;
-  }
-<<<<<<< HEAD
-
-  // behavior signal is prior than intersection signal
-  const auto enable_prior = use_prior_turn_signal(
-    dist_to_behavior_required_start, dist_to_behavior_required_end,
-    dist_to_intersection_required_start, dist_to_intersection_required_end);
-  if (enable_prior) {
-    initialize_intersection_info();
-    return behavior_signal_info.turn_signal;
-  }
-  set_intersection_info(path, current_pose, current_seg_idx, intersection_signal_info);
-  return intersection_signal_info.turn_signal;
-}
-
-bool TurnSignalDecider::use_prior_turn_signal(
-  const double dist_to_prior_required_start, const double dist_to_prior_required_end,
-  const double dist_to_subsequent_required_start, const double dist_to_subsequent_required_end)
-{
-  const bool before_prior_required = dist_to_prior_required_start > 0.0;
-  const bool before_subsequent_required = dist_to_subsequent_required_start > 0.0;
-  const bool inside_prior_required =
-    dist_to_prior_required_start < 0.0 && 0.0 <= dist_to_prior_required_end;
-
-  if (dist_to_prior_required_start < dist_to_subsequent_required_start) {
-    // subsequent signal required section is completely overlapped the prior signal required section
-    if (dist_to_subsequent_required_end < dist_to_prior_required_end) {
-      return true;
-    }
-
-    // Vehicle is inside or in front of the prior required section
-    if (before_prior_required || inside_prior_required) {
-      return true;
-    }
-
-    // passed prior required section but in front of the subsequent required section
-    if (before_subsequent_required) {
-      return true;
-    }
-
-    // within or passed subsequent required section and completely passed prior required section
-    return false;
-  }
-
-  // Subsequent required section starts faster than prior required starts section
-
-  // If the prior section is inside of the subsequent required section
-  if (dist_to_prior_required_end < dist_to_subsequent_required_end) {
-    if (before_prior_required || inside_prior_required) {
-      return true;
-    }
-    return false;
-  }
-
-  // inside or passed the intersection required
-  if (before_prior_required) {
-    return false;
-  }
-
-  return true;
-}
-
-geometry_msgs::msg::Point TurnSignalDecider::get_required_end_point(
-  const lanelet::ConstLineString3d & centerline)
-{
-  std::vector<geometry_msgs::msg::Pose> converted_centerline(centerline.size());
-  for (size_t i = 0; i < centerline.size(); ++i) {
-    converted_centerline.at(i).position = lanelet::utils::conversion::toGeomMsgPt(centerline[i]);
-  }
-  motion_utils::insertOrientation(converted_centerline, true);
-
-  const double length = motion_utils::calcArcLength(converted_centerline);
-
-  // Create resampling intervals
-  const double resampling_interval = 1.0;
-  std::vector<double> resampling_arclength;
-  for (double s = 0.0; s < length; s += resampling_interval) {
-    resampling_arclength.push_back(s);
-  }
-
-  // Insert terminal point
-  if (length - resampling_arclength.back() < motion_utils::overlap_threshold) {
-    resampling_arclength.back() = length;
-  } else {
-    resampling_arclength.push_back(length);
-  }
-
-  const auto resampled_centerline =
-    motion_utils::resamplePath(converted_centerline, resampling_arclength);
-
-  const double terminal_yaw = tf2::getYaw(resampled_centerline.back().orientation);
-  for (size_t i = 0; i < resampled_centerline.size(); ++i) {
-    const double yaw = tf2::getYaw(resampled_centerline.at(i).orientation);
-    const double yaw_diff = tier4_autoware_utils::normalizeRadian(yaw - terminal_yaw);
-    if (std::fabs(yaw_diff) < tier4_autoware_utils::deg2rad(15)) {
-      return resampled_centerline.at(i).position;
     }
   }
-
-  return resampled_centerline.back().position;
-}
-
-void TurnSignalDecider::set_intersection_info(
-  const PathWithLaneId & path, const Pose & current_pose, const size_t current_seg_idx,
-  const TurnSignalInfo & intersection_turn_signal_info)
-{
-  const auto get_distance = [&](const auto & input_point) {
-    const size_t nearest_seg_idx = motion_utils::findNearestSegmentIndex(path.points, input_point);
-    return motion_utils::calcSignedArcLength(
-      path.points, current_pose.position, current_seg_idx, input_point, nearest_seg_idx);
-  };
-
-  const auto & inter_desired_start_point = intersection_turn_signal_info.desired_start_point;
-  const auto & inter_desired_end_point = intersection_turn_signal_info.desired_end_point;
-  const auto & inter_required_start_point = intersection_turn_signal_info.required_start_point;
-
-  const double dist_to_intersection_desired_start =
-    get_distance(inter_desired_start_point) - base_link2front_;
-  const double dist_to_intersection_desired_end = get_distance(inter_desired_end_point);
-  const double dist_to_intersection_required_start =
-    get_distance(inter_required_start_point) - base_link2front_;
-
-  if (dist_to_intersection_desired_start < 0.0 && dist_to_intersection_desired_end > 0.0) {
-    if (dist_to_intersection_required_start > 0.0) {
-      intersection_turn_signal_ = false;
-      approaching_intersection_turn_signal_ = true;
-    } else {
-      intersection_turn_signal_ = true;
-      approaching_intersection_turn_signal_ = false;
-    }
-    intersection_distance_ = dist_to_intersection_required_start;
-    const size_t required_start_nearest_seg_idx =
-      motion_utils::findNearestSegmentIndex(path.points, inter_required_start_point);
-    intersection_pose_point_ = path.points.at(required_start_nearest_seg_idx).point.pose;
-  }
-
-  initialize_intersection_info();
-}
-
-void TurnSignalDecider::initialize_intersection_info()
-{
-  intersection_turn_signal_ = false;
-  approaching_intersection_turn_signal_ = false;
-  intersection_pose_point_ = Pose();
-  intersection_distance_ = std::numeric_limits<double>::max();
-=======
   if (turn_signal.command == TurnIndicatorsCommand::DISABLE) {
     distance = std::numeric_limits<double>::max();
     intersection_turn_signal_ = false;
@@ -475,7 +129,6 @@
   }
   intersection_distance_ = distance;
   return std::make_pair(turn_signal, distance);
->>>>>>> 10c60429
 }
 
 std::pair<bool, bool> TurnSignalDecider::getIntersectionTurnSignalFlag()
