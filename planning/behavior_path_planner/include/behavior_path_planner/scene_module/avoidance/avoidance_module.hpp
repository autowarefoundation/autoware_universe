// Copyright 2021 Tier IV, Inc.
//
// Licensed under the Apache License, Version 2.0 (the "License");
// you may not use this file except in compliance with the License.
// You may obtain a copy of the License at
//
//     http://www.apache.org/licenses/LICENSE-2.0
//
// Unless required by applicable law or agreed to in writing, software
// distributed under the License is distributed on an "AS IS" BASIS,
// WITHOUT WARRANTIES OR CONDITIONS OF ANY KIND, either express or implied.
// See the License for the specific language governing permissions and
// limitations under the License.

#ifndef BEHAVIOR_PATH_PLANNER__SCENE_MODULE__AVOIDANCE__AVOIDANCE_MODULE_HPP_
#define BEHAVIOR_PATH_PLANNER__SCENE_MODULE__AVOIDANCE__AVOIDANCE_MODULE_HPP_

#include "behavior_path_planner/scene_module/avoidance/avoidance_module_data.hpp"
#include "behavior_path_planner/scene_module/scene_module_interface.hpp"
#include "behavior_path_planner/scene_module/scene_module_visitor.hpp"
#include "behavior_path_planner/scene_module/utils/path_shifter.hpp"

#include <rclcpp/rclcpp.hpp>

#include <autoware_auto_perception_msgs/msg/predicted_object.hpp>
#include <autoware_auto_planning_msgs/msg/path_with_lane_id.hpp>
#include <autoware_auto_vehicle_msgs/msg/turn_indicators_command.hpp>
#include <tier4_planning_msgs/msg/avoidance_debug_msg.hpp>
#include <tier4_planning_msgs/msg/avoidance_debug_msg_array.hpp>

#include <algorithm>
#include <memory>
#include <string>
#include <utility>
#include <vector>

namespace behavior_path_planner
{

using motion_utils::calcSignedArcLength;
using motion_utils::findNearestIndex;

using tier4_planning_msgs::msg::AvoidanceDebugMsg;

class AvoidanceModule : public SceneModuleInterface
{
public:
  AvoidanceModule(
    const std::string & name, rclcpp::Node & node, std::shared_ptr<AvoidanceParameters> parameters);

  bool isExecutionRequested() const override;
  bool isExecutionReady() const override;
  BT::NodeStatus updateState() override;
  BehaviorModuleOutput plan() override;
  CandidateOutput planCandidate() const override;
  BehaviorModuleOutput planWaitingApproval() override;
  void onEntry() override;
  void onExit() override;
  void updateData() override;
  void acceptVisitor(const std::shared_ptr<SceneModuleVisitor> & visitor) const override;

  void publishRTCStatus() override
  {
    rtc_interface_left_.publishCooperateStatus(clock_->now());
    rtc_interface_right_.publishCooperateStatus(clock_->now());
  }

  bool isActivated() override
  {
    if (rtc_interface_left_.isRegistered(uuid_left_)) {
      return rtc_interface_left_.isActivated(uuid_left_);
    }
    if (rtc_interface_right_.isRegistered(uuid_right_)) {
      return rtc_interface_right_.isActivated(uuid_right_);
    }
    return false;
  }

  void lockRTCCommand() override
  {
    rtc_interface_left_.lockCommandUpdate();
    rtc_interface_right_.lockCommandUpdate();
  }

  void unlockRTCCommand() override
  {
    rtc_interface_left_.unlockCommandUpdate();
    rtc_interface_right_.unlockCommandUpdate();
  }
  std::shared_ptr<AvoidanceDebugMsgArray> get_debug_msg_array() const;

private:
  struct RegisteredShiftLine
  {
    UUID uuid;
    Pose start_pose;
    Pose finish_pose;
  };
  using RegisteredShiftLineArray = std::vector<RegisteredShiftLine>;

  std::shared_ptr<AvoidanceParameters> parameters_;

  AvoidancePlanningData avoidance_data_;

  PathShifter path_shifter_;

  RTCInterface rtc_interface_left_;
  RTCInterface rtc_interface_right_;

  RegisteredShiftLineArray left_shift_array_;
  RegisteredShiftLineArray right_shift_array_;
  UUID candidate_uuid_;
  UUID uuid_left_;
  UUID uuid_right_;

  void updateCandidateRTCStatus(const CandidateOutput & candidate)
  {
    if (candidate.lateral_shift > 0.0) {
      rtc_interface_left_.updateCooperateStatus(
        uuid_left_, isExecutionReady(), candidate.start_distance_to_path_change,
        candidate.finish_distance_to_path_change, clock_->now());
      candidate_uuid_ = uuid_left_;
      return;
    }
    if (candidate.lateral_shift < 0.0) {
      rtc_interface_right_.updateCooperateStatus(
        uuid_right_, isExecutionReady(), candidate.start_distance_to_path_change,
        candidate.finish_distance_to_path_change, clock_->now());
      candidate_uuid_ = uuid_right_;
      return;
    }

    RCLCPP_WARN_STREAM(
      getLogger(),
      "Direction is UNKNOWN, start_distance = " << candidate.start_distance_to_path_change);
  }

  void updateRegisteredRTCStatus(const PathWithLaneId & path)
  {
    const Point ego_position = planner_data_->self_odometry->pose.pose.position;

    for (const auto & left_shift : left_shift_array_) {
      const double start_distance =
        calcSignedArcLength(path.points, ego_position, left_shift.start_pose.position);
      const double finish_distance =
        calcSignedArcLength(path.points, ego_position, left_shift.finish_pose.position);
      rtc_interface_left_.updateCooperateStatus(
        left_shift.uuid, true, start_distance, finish_distance, clock_->now());
      if (finish_distance > -1.0e-03) {
        steering_factor_interface_ptr_->updateSteeringFactor(
          {left_shift.start_pose, left_shift.finish_pose}, {start_distance, finish_distance},
          SteeringFactor::AVOIDANCE_PATH_CHANGE, SteeringFactor::LEFT, SteeringFactor::TURNING, "");
      }
    }

    for (const auto & right_shift : right_shift_array_) {
      const double start_distance =
        calcSignedArcLength(path.points, ego_position, right_shift.start_pose.position);
      const double finish_distance =
        calcSignedArcLength(path.points, ego_position, right_shift.finish_pose.position);
      rtc_interface_right_.updateCooperateStatus(
        right_shift.uuid, true, start_distance, finish_distance, clock_->now());
      if (finish_distance > -1.0e-03) {
        steering_factor_interface_ptr_->updateSteeringFactor(
          {right_shift.start_pose, right_shift.finish_pose}, {start_distance, finish_distance},
          SteeringFactor::AVOIDANCE_PATH_CHANGE, SteeringFactor::RIGHT, SteeringFactor::TURNING,
          "");
      }
    }
  }

  void removeRTCStatus() override
  {
    rtc_interface_left_.clearCooperateStatus();
    rtc_interface_right_.clearCooperateStatus();
  }

  void removeCandidateRTCStatus()
  {
    if (rtc_interface_left_.isRegistered(candidate_uuid_)) {
      rtc_interface_left_.removeCooperateStatus(candidate_uuid_);
    } else if (rtc_interface_right_.isRegistered(candidate_uuid_)) {
      rtc_interface_right_.removeCooperateStatus(candidate_uuid_);
    }
  }

  void removePreviousRTCStatusLeft()
  {
    if (rtc_interface_left_.isRegistered(uuid_left_)) {
      rtc_interface_left_.removeCooperateStatus(uuid_left_);
    }
  }

  void removePreviousRTCStatusRight()
  {
    if (rtc_interface_right_.isRegistered(uuid_right_)) {
      rtc_interface_right_.removeCooperateStatus(uuid_right_);
    }
  }

  /**
   * object pre-process
   */
  void fillAvoidanceTargetObjects(AvoidancePlanningData & data, DebugData & debug) const;
  void fillObjectEnvelopePolygon(const Pose & closest_pose, ObjectData & object_data) const;
  void fillObjectMovingTime(ObjectData & object_data) const;
  void compensateDetectionLost(
    ObjectDataArray & target_objects, ObjectDataArray & other_objects) const;
  void fillShiftLine(AvoidancePlanningData & data, DebugData & debug) const;

  // data used in previous planning
  ShiftedPath prev_output_;
  ShiftedPath prev_linear_shift_path_;  // used for shift point check
  PathWithLaneId prev_reference_;

  // for raw_shift_line registration
  AvoidLineArray registered_raw_shift_lines_;
  AvoidLineArray current_raw_shift_lines_;
  void registerRawShiftLines(const AvoidLineArray & future_registered);
  void updateRegisteredRawShiftLines();

  // -- for state management --
  bool is_avoidance_maneuver_starts;
  bool isAvoidanceManeuverRunning();
  bool isAvoidancePlanRunning() const;

  // -- for pre-processing --
  void initVariables();
  AvoidancePlanningData calcAvoidancePlanningData(DebugData & debug) const;

  ObjectDataArray registered_objects_;
  void updateRegisteredObject(const ObjectDataArray & objects);

  // -- for shift point generation --
  AvoidLineArray applyPreProcessToRawShiftLines(
    AvoidLineArray & current_raw_shift_points, DebugData & debug) const;

  // shift point generation: generator
  double getShiftLength(
    const ObjectData & object, const bool & is_object_on_right, const double & avoid_margin) const;

  AvoidLineArray calcRawShiftLinesFromObjects(
    const AvoidancePlanningData & data, DebugData & debug) const;

  // shift point generation: combiner
  AvoidLineArray combineRawShiftLinesWithUniqueCheck(
    const AvoidLineArray & base_lines, const AvoidLineArray & added_lines) const;

  // shift point generation: merger
  AvoidLineArray mergeShiftLines(const AvoidLineArray & raw_shift_lines, DebugData & debug) const;
  void generateTotalShiftLine(
    const AvoidLineArray & avoid_points, ShiftLineData & shift_line_data) const;
  AvoidLineArray extractShiftLinesFromLine(ShiftLineData & shift_line_data) const;
  std::vector<size_t> calcParentIds(
    const AvoidLineArray & parent_candidates, const AvoidLine & child) const;

  // shift point generation: trimmers
  AvoidLineArray trimShiftLine(const AvoidLineArray & shift_lines, DebugData & debug) const;
  void quantizeShiftLine(AvoidLineArray & shift_lines, const double interval) const;
  void trimSmallShiftLine(AvoidLineArray & shift_lines, const double shift_diff_thres) const;
  void trimSimilarGradShiftLine(AvoidLineArray & shift_lines, const double threshold) const;
  void trimMomentaryReturn(AvoidLineArray & shift_lines) const;
  void trimTooSharpShift(AvoidLineArray & shift_lines) const;
  void trimSharpReturn(AvoidLineArray & shift_lines) const;

  // shift point generation: return-shift generator
  void addReturnShiftLineFromEgo(
    AvoidLineArray & sl_candidates, AvoidLineArray & current_raw_shift_lines) const;

  // -- for shift point operations --
  void alignShiftLinesOrder(
    AvoidLineArray & shift_lines, const bool recalculate_start_length = true) const;
  AvoidLineArray fillAdditionalInfo(const AvoidLineArray & shift_lines) const;
  AvoidLine fillAdditionalInfo(const AvoidLine & shift_line) const;
  void fillAdditionalInfoFromPoint(AvoidLineArray & shift_lines) const;
  void fillAdditionalInfoFromLongitudinal(AvoidLineArray & shift_lines) const;

  // -- for new shift point approval --
  AvoidLineArray findNewShiftLine(
    const AvoidLineArray & shift_lines, const PathShifter & shifter) const;
  void addShiftLineIfApproved(const AvoidLineArray & point);
  void addNewShiftLines(PathShifter & path_shifter, const AvoidLineArray & shift_lines) const;

  // -- path generation --
  ShiftedPath generateAvoidancePath(PathShifter & shifter) const;
  void generateExtendedDrivableArea(PathWithLaneId & path) const;

  // -- velocity planning --
  std::shared_ptr<double> ego_velocity_starting_avoidance_ptr_;
  void modifyPathVelocityToPreventAccelerationOnAvoidance(ShiftedPath & shifted_path);

  // clean up shifter
  void postProcess(PathShifter & shifter) const;

  // turn signal
  TurnSignalInfo calcTurnSignalInfo(const ShiftedPath & path) const;

  // intersection (old)
  boost::optional<AvoidLine> calcIntersectionShiftLine(const AvoidancePlanningData & data) const;

  bool isTargetObjectType(const PredictedObject & object) const;

  // debug
  mutable DebugData debug_data_;
  mutable std::shared_ptr<AvoidanceDebugMsgArray> debug_msg_ptr_;
  void setDebugData(
    const AvoidancePlanningData & data, const PathShifter & shifter, const DebugData & debug) const;
  void updateAvoidanceDebugData(std::vector<AvoidanceDebugMsg> & avoidance_debug_msg_array) const;
  mutable std::vector<AvoidanceDebugMsg> debug_avoidance_initializer_for_shift_line_;
  mutable rclcpp::Time debug_avoidance_initializer_for_shift_line_time_;

  double getLateralMarginFromVelocity(const double velocity) const;

  double getRSSLongitudinalDistance(
    const double v_ego, const double v_obj, const bool is_front_object) const;

  ObjectDataArray getAdjacentLaneObjects(const lanelet::ConstLanelets & adjacent_lanes) const;

  // ========= safety check ==============

  lanelet::ConstLanelets getAdjacentLane(
    const PathShifter & path_shifter, const double forward_distance,
    const double backward_distance) const;

  bool isSafePath(
    const PathShifter & path_shifter, ShiftedPath & shifted_path, DebugData & debug) const;

  bool isSafePath(
    const PathWithLaneId & path, const lanelet::ConstLanelets & check_lanes,
    DebugData & debug) const;

  bool isEnoughMargin(
    const PathPointWithLaneId & p_ego, const double t, const ObjectData & object,
    MarginData & margin_data) const;

  // ========= helper functions ==========

  double getEgoSpeed() const
  {
    return std::abs(planner_data_->self_odometry->twist.twist.linear.x);
  }

  double getNominalAvoidanceEgoSpeed() const
  {
    return std::max(getEgoSpeed(), parameters_->min_nominal_avoidance_speed);
  }

  double getSharpAvoidanceEgoSpeed() const
  {
    return std::max(getEgoSpeed(), parameters_->min_sharp_avoidance_speed);
  }

  double getNominalPrepareDistance() const
  {
    const auto & p = parameters_;
    const auto epsilon_m = 0.01;  // for floating error to pass "has_enough_distance" check.
    const auto nominal_distance =
      std::max(getEgoSpeed() * p->prepare_time, p->min_prepare_distance);
    return nominal_distance + epsilon_m;
  }

  double getNominalAvoidanceDistance(const double shift_length) const
  {
    const auto & p = parameters_;
    const auto distance_by_jerk = PathShifter::calcLongitudinalDistFromJerk(
      shift_length, parameters_->nominal_lateral_jerk, getNominalAvoidanceEgoSpeed());

    return std::max(p->min_avoidance_distance, distance_by_jerk);
  }

  double getSharpAvoidanceDistance(const double shift_length) const
  {
    const auto & p = parameters_;
    const auto distance_by_jerk = PathShifter::calcLongitudinalDistFromJerk(
      shift_length, parameters_->max_lateral_jerk, getSharpAvoidanceEgoSpeed());

    return std::max(p->min_avoidance_distance, distance_by_jerk);
  }

  double getRightShiftBound() const
  {
    // TODO(Horibe) write me. Real lane boundary must be considered here.
    return -parameters_->max_right_shift_length;
  }

  double getLeftShiftBound() const
  {
    // TODO(Horibe) write me. Real lane boundary must be considered here.
    return parameters_->max_left_shift_length;
  }

  double getCurrentShift() const
  {
    return prev_output_.shift_length.at(
      findNearestIndex(prev_output_.path.points, getEgoPosition()));
  }

  double getCurrentLinearShift() const
  {
    return prev_linear_shift_path_.shift_length.at(
      findNearestIndex(prev_linear_shift_path_.path.points, getEgoPosition()));
  }

  double getCurrentBaseShift() const { return path_shifter_.getBaseOffset(); }

  Point getEgoPosition() const { return planner_data_->self_pose->pose.position; }

  Pose getEgoPose() const { return planner_data_->self_pose->pose; }

  Pose getUnshiftedEgoPose(const ShiftedPath & prev_path) const;

  PathWithLaneId calcCenterLinePath(
    const std::shared_ptr<const PlannerData> & planner_data, const Pose & pose) const;

  // TODO(Horibe): think later.
  // for unique ID
  mutable uint64_t original_unique_id = 0;  // TODO(Horibe) remove mutable
  uint64_t getOriginalShiftLineUniqueId() const { return original_unique_id++; }

<<<<<<< HEAD
  double getNominalAvoidanceDistance(const double shift_length) const;
  double getNominalPrepareDistance() const;
  double getNominalAvoidanceEgoSpeed() const;

  double getSharpAvoidanceDistance(const double shift_length) const;
  double getSharpAvoidanceEgoSpeed() const;

  double getEgoSpeed() const;
  Point getEgoPosition() const;
  Pose getEgoPose() const;
  Pose getUnshiftedEgoPose(const ShiftedPath & prev_path) const;
  double getCurrentBaseShift() const { return path_shifter_.getBaseOffset(); }
  double getCurrentShift() const;
  double getCurrentLinearShift() const;

=======
>>>>>>> a5420c5b
  /**
   * avoidance module misc data
   */
  mutable ObjectDataArray stopped_objects_;
};

}  // namespace behavior_path_planner

#endif  // BEHAVIOR_PATH_PLANNER__SCENE_MODULE__AVOIDANCE__AVOIDANCE_MODULE_HPP_<|MERGE_RESOLUTION|>--- conflicted
+++ resolved
@@ -403,9 +403,9 @@
 
   double getCurrentBaseShift() const { return path_shifter_.getBaseOffset(); }
 
-  Point getEgoPosition() const { return planner_data_->self_pose->pose.position; }
-
-  Pose getEgoPose() const { return planner_data_->self_pose->pose; }
+  Point getEgoPosition() const { return planner_data_->self_odometry->pose.pose.position; }
+
+  Pose getEgoPose() const { return planner_data_->self_odometry->pose.pose; }
 
   Pose getUnshiftedEgoPose(const ShiftedPath & prev_path) const;
 
@@ -417,24 +417,6 @@
   mutable uint64_t original_unique_id = 0;  // TODO(Horibe) remove mutable
   uint64_t getOriginalShiftLineUniqueId() const { return original_unique_id++; }
 
-<<<<<<< HEAD
-  double getNominalAvoidanceDistance(const double shift_length) const;
-  double getNominalPrepareDistance() const;
-  double getNominalAvoidanceEgoSpeed() const;
-
-  double getSharpAvoidanceDistance(const double shift_length) const;
-  double getSharpAvoidanceEgoSpeed() const;
-
-  double getEgoSpeed() const;
-  Point getEgoPosition() const;
-  Pose getEgoPose() const;
-  Pose getUnshiftedEgoPose(const ShiftedPath & prev_path) const;
-  double getCurrentBaseShift() const { return path_shifter_.getBaseOffset(); }
-  double getCurrentShift() const;
-  double getCurrentLinearShift() const;
-
-=======
->>>>>>> a5420c5b
   /**
    * avoidance module misc data
    */
