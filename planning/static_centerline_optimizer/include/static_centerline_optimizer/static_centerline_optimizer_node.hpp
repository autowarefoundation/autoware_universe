--- conflicted
+++ resolved
@@ -63,12 +63,8 @@
     const std::string & lanelet2_output_file_path, const std::vector<lanelet::Id> & route_lane_ids,
     const std::vector<TrajectoryPoint> & optimized_traj_points);
 
-<<<<<<< HEAD
+  lanelet::LaneletMapPtr original_map_ptr_{nullptr};
   LaneletMapBin::ConstSharedPtr map_bin_ptr_{nullptr};
-=======
-  lanelet::LaneletMapPtr original_map_ptr_{nullptr};
-  HADMapBin::ConstSharedPtr map_bin_ptr_{nullptr};
->>>>>>> be5663c2
   std::shared_ptr<RouteHandler> route_handler_ptr_{nullptr};
 
   // publisher
