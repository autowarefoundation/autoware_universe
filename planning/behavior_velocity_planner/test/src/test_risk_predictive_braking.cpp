--- conflicted
+++ resolved
@@ -62,8 +62,6 @@
     utils::SafeMotion sm = utils::calculateSafeMotion(v, ttc);
     EXPECT_NEAR(sm.safe_velocity, 9, eps);
     EXPECT_NEAR(std::round(sm.stop_dist * 100.0) / 100.0, 13.92, eps);
-<<<<<<< HEAD
-=======
   }
 }
 
@@ -107,7 +105,6 @@
       else
         break;
     }
->>>>>>> 3b196711
   }
 }
 
