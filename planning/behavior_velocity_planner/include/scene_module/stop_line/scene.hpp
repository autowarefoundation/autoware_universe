--- conflicted
+++ resolved
@@ -83,10 +83,7 @@
     const PlannerParam & planner_param, const rclcpp::Logger logger,
     const rclcpp::Clock::SharedPtr clock);
 
-  bool modifyPathVelocity(
-    autoware_auto_planning_msgs::msg::PathWithLaneId * path,
-    tier4_planning_msgs::msg::StopReason * stop_reason,
-    autoware_ad_api_msgs::msg::MotionFactor * motion_factor) override;
+  bool modifyPathVelocity(PathWithLaneId * path, StopReason * stop_reason) override;
 
   visualization_msgs::msg::MarkerArray createDebugMarkerArray() override;
   visualization_msgs::msg::MarkerArray createVirtualWallMarkerArray() override;
@@ -96,27 +93,7 @@
 
   geometry_msgs::msg::Point getCenterOfStopLine(const lanelet::ConstLineString3d & stop_line);
 
-<<<<<<< HEAD
-  boost::optional<StopLineModule::SegmentIndexWithPoint2d> findCollision(
-    const autoware_auto_planning_msgs::msg::PathWithLaneId & path, const LineString2d & stop_line,
-    const SearchRangeIndex & search_index);
-
-  boost::optional<StopLineModule::SegmentIndexWithOffset> findOffsetSegment(
-    const autoware_auto_planning_msgs::msg::PathWithLaneId & path,
-    const StopLineModule::SegmentIndexWithPoint2d & collision);
-
-  boost::optional<StopLineModule::SegmentIndexWithPose> calcStopPose(
-    const autoware_auto_planning_msgs::msg::PathWithLaneId & path,
-    const boost::optional<StopLineModule::SegmentIndexWithOffset> & offset_segment);
-
-  autoware_auto_planning_msgs::msg::PathWithLaneId insertStopPose(
-    const autoware_auto_planning_msgs::msg::PathWithLaneId & path,
-    const StopLineModule::SegmentIndexWithPose & insert_index_with_pose,
-    tier4_planning_msgs::msg::StopReason * stop_reason,
-    autoware_ad_api_msgs::msg::MotionFactor * motion_factor);
-=======
   int64_t lane_id_;
->>>>>>> 48726447
 
   lanelet::ConstLineString3d stop_line_;
 
