// Copyright 2020 Tier IV, Inc.
//
// Licensed under the Apache License, Version 2.0 (the "License");
// you may not use this file except in compliance with the License.
// You may obtain a copy of the License at
//
//     http://www.apache.org/licenses/LICENSE-2.0
//
// Unless required by applicable law or agreed to in writing, software
// distributed under the License is distributed on an "AS IS" BASIS,
// WITHOUT WARRANTIES OR CONDITIONS OF ANY KIND, either express or implied.
// See the License for the specific language governing permissions and
// limitations under the License.

#ifndef SCENE_MODULE__SCENE_MODULE_INTERFACE_HPP_
#define SCENE_MODULE__SCENE_MODULE_INTERFACE_HPP_

#include "behavior_velocity_planner/planner_data.hpp"

#include <autoware_auto_planning_msgs/msg/path.hpp>
#include <autoware_auto_planning_msgs/msg/path_with_lane_id.hpp>
// #include <tier4_planning_msgs/msg/motion_factor.hpp>
// #include <tier4_planning_msgs/msg/motion_factor_array.hpp>
#include <autoware_ad_api_msgs/msg/motion_factor.hpp>
#include <autoware_ad_api_msgs/msg/motion_factor_array.hpp>
#include <tier4_planning_msgs/msg/stop_reason.hpp>
#include <tier4_planning_msgs/msg/stop_reason_array.hpp>
#include <tier4_v2x_msgs/msg/infrastructure_command_array.hpp>

#include <memory>
#include <set>
#include <string>

// Debug
#include <rclcpp/rclcpp.hpp>

#include <visualization_msgs/msg/marker_array.hpp>

namespace behavior_velocity_planner
{
class SceneModuleInterface
{
public:
  explicit SceneModuleInterface(
    const int64_t module_id, rclcpp::Logger logger, rclcpp::Clock::SharedPtr clock)
  : module_id_(module_id), logger_(logger), clock_(clock)
  {
  }
  virtual ~SceneModuleInterface() = default;

  virtual bool modifyPathVelocity(
    autoware_auto_planning_msgs::msg::PathWithLaneId * path,
    tier4_planning_msgs::msg::StopReason * stop_reason,
    autoware_ad_api_msgs::msg::MotionFactor * motion_factor) = 0;
  virtual visualization_msgs::msg::MarkerArray createDebugMarkerArray() = 0;
  virtual visualization_msgs::msg::MarkerArray createVirtualWallMarkerArray() = 0;

  int64_t getModuleId() const { return module_id_; }
  void setPlannerData(const std::shared_ptr<const PlannerData> & planner_data)
  {
    planner_data_ = planner_data;
  }

  boost::optional<tier4_v2x_msgs::msg::InfrastructureCommand> getInfrastructureCommand()
  {
    return infrastructure_command_;
  }

  void setInfrastructureCommand(
    const boost::optional<tier4_v2x_msgs::msg::InfrastructureCommand> & command)
  {
    infrastructure_command_ = command;
  }

  boost::optional<int> getFirstStopPathPointIndex() { return first_stop_path_point_index_; }

protected:
  const int64_t module_id_;
  rclcpp::Logger logger_;
  rclcpp::Clock::SharedPtr clock_;
  std::shared_ptr<const PlannerData> planner_data_;
  boost::optional<tier4_v2x_msgs::msg::InfrastructureCommand> infrastructure_command_;
  boost::optional<int> first_stop_path_point_index_;
};

class SceneModuleManagerInterface
{
public:
  SceneModuleManagerInterface(rclcpp::Node & node, const char * module_name)
  : clock_(node.get_clock()), logger_(node.get_logger())
  {
    const auto ns = std::string("~/debug/") + module_name;
    pub_debug_ = node.create_publisher<visualization_msgs::msg::MarkerArray>(ns, 20);
    pub_virtual_wall_ = node.create_publisher<visualization_msgs::msg::MarkerArray>(
      std::string("~/virtual_wall/") + module_name, 20);
    pub_stop_reason_ =
      node.create_publisher<tier4_planning_msgs::msg::StopReasonArray>("~/output/stop_reasons", 20);
    pub_infrastructure_commands_ =
      node.create_publisher<tier4_v2x_msgs::msg::InfrastructureCommandArray>(
        "~/output/infrastructure_commands", 20);
    pub_motion_factor_ = node.create_publisher<autoware_ad_api_msgs::msg::MotionFactorArray>(
      "~/output/motion_factors", 20);
  }

  virtual ~SceneModuleManagerInterface() = default;

  virtual const char * getModuleName() = 0;

  boost::optional<int> getFirstStopPathPointIndex() { return first_stop_path_point_index_; }

  void updateSceneModuleInstances(
    const std::shared_ptr<const PlannerData> & planner_data,
    const autoware_auto_planning_msgs::msg::PathWithLaneId & path)
  {
    planner_data_ = planner_data;

    launchNewModules(path);
    deleteExpiredModules(path);
  }

  virtual void modifyPathVelocity(autoware_auto_planning_msgs::msg::PathWithLaneId * path)
  {
    visualization_msgs::msg::MarkerArray debug_marker_array;
    visualization_msgs::msg::MarkerArray virtual_wall_marker_array;
    tier4_planning_msgs::msg::StopReasonArray stop_reason_array;
    autoware_ad_api_msgs::msg::MotionFactorArray motion_factor_array;
    stop_reason_array.header.frame_id = "map";
    stop_reason_array.header.stamp = clock_->now();
    motion_factor_array.header.frame_id = "map";
    motion_factor_array.header.stamp = clock_->now();

    tier4_v2x_msgs::msg::InfrastructureCommandArray infrastructure_command_array;
    infrastructure_command_array.stamp = clock_->now();

    first_stop_path_point_index_ = static_cast<int>(path->points.size()) - 1;
    for (const auto & scene_module : scene_modules_) {
      tier4_planning_msgs::msg::StopReason stop_reason;
      autoware_ad_api_msgs::msg::MotionFactor motion_factor;
      scene_module->setPlannerData(planner_data_);
<<<<<<< HEAD
      scene_module->modifyPathVelocity(path, &stop_reason, &motion_factor);
      if (stop_reason.reason != "") {
        stop_reason_array.stop_reasons.emplace_back(stop_reason);
      }
      if (motion_factor.reason != 0) {
        motion_factor_array.motion_factors.emplace_back(motion_factor);
      }
=======
      scene_module->modifyPathVelocity(path, &stop_reason);

      if (stop_reason.reason != "") {
        stop_reason_array.stop_reasons.emplace_back(stop_reason);
      }
>>>>>>> d0490630

      if (const auto command = scene_module->getInfrastructureCommand()) {
        infrastructure_command_array.commands.push_back(*command);
      }

      if (scene_module->getFirstStopPathPointIndex() < first_stop_path_point_index_) {
        first_stop_path_point_index_ = scene_module->getFirstStopPathPointIndex();
      }

      for (const auto & marker : scene_module->createDebugMarkerArray().markers) {
        debug_marker_array.markers.push_back(marker);
      }

      for (const auto & marker : scene_module->createVirtualWallMarkerArray().markers) {
        virtual_wall_marker_array.markers.push_back(marker);
      }
    }

    if (!stop_reason_array.stop_reasons.empty()) {
      pub_stop_reason_->publish(stop_reason_array);
    }
    if (!motion_factor_array.motion_factors.empty()) {
      pub_motion_factor_->publish(motion_factor_array);
    }
    pub_infrastructure_commands_->publish(infrastructure_command_array);
    pub_debug_->publish(debug_marker_array);
    pub_virtual_wall_->publish(virtual_wall_marker_array);
  }

protected:
  virtual void launchNewModules(const autoware_auto_planning_msgs::msg::PathWithLaneId & path) = 0;

  virtual std::function<bool(const std::shared_ptr<SceneModuleInterface> &)>
  getModuleExpiredFunction(const autoware_auto_planning_msgs::msg::PathWithLaneId & path) = 0;

  void deleteExpiredModules(const autoware_auto_planning_msgs::msg::PathWithLaneId & path)
  {
    const auto isModuleExpired = getModuleExpiredFunction(path);

    // Copy container to avoid iterator corruption
    // due to scene_modules_.erase() in unregisterModule()
    const auto copied_scene_modules = scene_modules_;

    for (const auto & scene_module : copied_scene_modules) {
      if (isModuleExpired(scene_module)) {
        unregisterModule(scene_module);
      }
    }
  }

  bool isModuleRegistered(const int64_t module_id)
  {
    return registered_module_id_set_.count(module_id) != 0;
  }

  void registerModule(const std::shared_ptr<SceneModuleInterface> & scene_module)
  {
    RCLCPP_INFO(
      logger_, "register task: module = %s, id = %lu", getModuleName(),
      scene_module->getModuleId());
    registered_module_id_set_.emplace(scene_module->getModuleId());
    scene_modules_.insert(scene_module);
  }

  void unregisterModule(const std::shared_ptr<SceneModuleInterface> & scene_module)
  {
    RCLCPP_INFO(
      logger_, "unregister task: module = %s, id = %lu", getModuleName(),
      scene_module->getModuleId());
    registered_module_id_set_.erase(scene_module->getModuleId());
    scene_modules_.erase(scene_module);
  }

  std::set<std::shared_ptr<SceneModuleInterface>> scene_modules_;
  std::set<int64_t> registered_module_id_set_;

  std::shared_ptr<const PlannerData> planner_data_;

  boost::optional<int> first_stop_path_point_index_;
  rclcpp::Clock::SharedPtr clock_;
  // Debug
  rclcpp::Logger logger_;
  rclcpp::Publisher<visualization_msgs::msg::MarkerArray>::SharedPtr pub_virtual_wall_;
  rclcpp::Publisher<visualization_msgs::msg::MarkerArray>::SharedPtr pub_debug_;
  rclcpp::Publisher<tier4_planning_msgs::msg::StopReasonArray>::SharedPtr pub_stop_reason_;
  rclcpp::Publisher<autoware_ad_api_msgs::msg::MotionFactorArray>::SharedPtr pub_motion_factor_;
  rclcpp::Publisher<tier4_v2x_msgs::msg::InfrastructureCommandArray>::SharedPtr
    pub_infrastructure_commands_;
};
}  // namespace behavior_velocity_planner

#endif  // SCENE_MODULE__SCENE_MODULE_INTERFACE_HPP_<|MERGE_RESOLUTION|>--- conflicted
+++ resolved
@@ -137,7 +137,6 @@
       tier4_planning_msgs::msg::StopReason stop_reason;
       autoware_ad_api_msgs::msg::MotionFactor motion_factor;
       scene_module->setPlannerData(planner_data_);
-<<<<<<< HEAD
       scene_module->modifyPathVelocity(path, &stop_reason, &motion_factor);
       if (stop_reason.reason != "") {
         stop_reason_array.stop_reasons.emplace_back(stop_reason);
@@ -145,13 +144,6 @@
       if (motion_factor.reason != 0) {
         motion_factor_array.motion_factors.emplace_back(motion_factor);
       }
-=======
-      scene_module->modifyPathVelocity(path, &stop_reason);
-
-      if (stop_reason.reason != "") {
-        stop_reason_array.stop_reasons.emplace_back(stop_reason);
-      }
->>>>>>> d0490630
 
       if (const auto command = scene_module->getInfrastructureCommand()) {
         infrastructure_command_array.commands.push_back(*command);
