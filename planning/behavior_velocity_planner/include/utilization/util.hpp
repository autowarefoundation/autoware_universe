// Copyright 2015-2019 Autoware Foundation
//
// Licensed under the Apache License, Version 2.0 (the "License");
// you may not use this file except in compliance with the License.
// You may obtain a copy of the License at
//
//     http://www.apache.org/licenses/LICENSE-2.0
//
// Unless required by applicable law or agreed to in writing, software
// distributed under the License is distributed on an "AS IS" BASIS,
// WITHOUT WARRANTIES OR CONDITIONS OF ANY KIND, either express or implied.
// See the License for the specific language governing permissions and
// limitations under the License.

#ifndef UTILIZATION__UTIL_HPP_
#define UTILIZATION__UTIL_HPP_

#include <lanelet2_extension/utility/query.hpp>
#include <motion_utils/motion_utils.hpp>
#include <tier4_autoware_utils/tier4_autoware_utils.hpp>
#include <utilization/boost_geometry_helper.hpp>

#include <autoware_auto_perception_msgs/msg/predicted_object.hpp>
#include <autoware_auto_perception_msgs/msg/predicted_objects.hpp>
#include <autoware_auto_planning_msgs/msg/path.hpp>
#include <autoware_auto_planning_msgs/msg/path_point.hpp>
#include <autoware_auto_planning_msgs/msg/path_with_lane_id.hpp>
#include <autoware_auto_planning_msgs/msg/trajectory.hpp>
#include <autoware_auto_planning_msgs/msg/trajectory_point.hpp>
#include <geometry_msgs/msg/point.hpp>
#include <geometry_msgs/msg/pose_stamped.hpp>
#include <geometry_msgs/msg/quaternion.hpp>
#include <tier4_planning_msgs/msg/stop_reason.hpp>
#include <visualization_msgs/msg/marker.hpp>

#include <boost/geometry.hpp>
#include <boost/geometry/geometries/linestring.hpp>
#include <boost/geometry/geometries/point_xy.hpp>

#include <lanelet2_core/LaneletMap.h>
#include <lanelet2_core/geometry/Lanelet.h>
#include <lanelet2_core/geometry/Point.h>
#include <lanelet2_routing/RoutingGraph.h>
#include <pcl/point_types.h>
#include <tf2/utils.h>

#include <algorithm>
#include <limits>
#include <memory>
#include <set>
#include <string>
#include <unordered_map>
#include <utility>
#include <vector>

namespace behavior_velocity_planner
{
struct SearchRangeIndex
{
  size_t min_idx;
  size_t max_idx;
};
struct DetectionRange
{
  bool use_right = true;
  bool use_left = true;
  double interval;
  double min_longitudinal_distance;
  double max_longitudinal_distance;
  double min_lateral_distance;
  double max_lateral_distance;
};
struct PointWithSearchRangeIndex
{
  geometry_msgs::msg::Point point;
  SearchRangeIndex index;
};

using Point2d = boost::geometry::model::d2::point_xy<double>;
using autoware_auto_planning_msgs::msg::PathPoint;
using autoware_auto_planning_msgs::msg::PathPointWithLaneId;
using autoware_auto_planning_msgs::msg::PathWithLaneId;
using BasicPolygons2d = std::vector<lanelet::BasicPolygon2d>;
using Polygons2d = std::vector<Polygon2d>;
namespace planning_utils
{
using geometry_msgs::msg::Pose;
inline geometry_msgs::msg::Point getPoint(const geometry_msgs::msg::Point & p) { return p; }
inline geometry_msgs::msg::Point getPoint(const geometry_msgs::msg::Pose & p) { return p.position; }
inline geometry_msgs::msg::Point getPoint(const geometry_msgs::msg::PoseStamped & p)
{
  return p.pose.position;
}
inline geometry_msgs::msg::Point getPoint(const autoware_auto_planning_msgs::msg::PathPoint & p)
{
  return p.pose.position;
}
inline geometry_msgs::msg::Point getPoint(
  const autoware_auto_planning_msgs::msg::PathPointWithLaneId & p)
{
  return p.point.pose.position;
}
inline geometry_msgs::msg::Point getPoint(
  const autoware_auto_planning_msgs::msg::TrajectoryPoint & p)
{
  return p.pose.position;
}
inline geometry_msgs::msg::Pose getPose(
  const autoware_auto_planning_msgs::msg::Path & path, int idx)
{
  return path.points.at(idx).pose;
}
inline geometry_msgs::msg::Pose getPose(
  const autoware_auto_planning_msgs::msg::PathWithLaneId & path, int idx)
{
  return path.points.at(idx).point.pose;
}
inline geometry_msgs::msg::Pose getPose(
  const autoware_auto_planning_msgs::msg::Trajectory & traj, int idx)
{
  return traj.points.at(idx).pose;
}

// create detection area from given range return false if creation failure
bool createDetectionAreaPolygons(
  Polygons2d & slices, const PathWithLaneId & path, const geometry_msgs::msg::Pose & current_pose,
  const DetectionRange & da_range, const double obstacle_vel_mps, const double min_velocity = 1.0);
PathPoint getLerpPathPointWithLaneId(const PathPoint p0, const PathPoint p1, const double ratio);
Point2d calculateOffsetPoint2d(const Pose & pose, const double offset_x, const double offset_y);
void extractClosePartition(
  const geometry_msgs::msg::Point position, const BasicPolygons2d & all_partitions,
  BasicPolygons2d & close_partition, const double distance_thresh = 30.0);
void getAllPartitionLanelets(const lanelet::LaneletMapConstPtr ll, BasicPolygons2d & polys);
void setVelocityFrom(const size_t idx, const double vel, PathWithLaneId * input);
void insertVelocity(
  PathWithLaneId & path, const PathPointWithLaneId & path_point, const double v,
  size_t & insert_index, const double min_distance = 0.001);
inline int64_t bitShift(int64_t original_id) { return original_id << (sizeof(int32_t) * 8 / 2); }

inline double square(const double & a) { return a * a; }
double normalizeEulerAngle(double euler);
geometry_msgs::msg::Quaternion getQuaternionFromYaw(double yaw);

template <class T1, class T2>
double calcSquaredDist2d(const T1 & a, const T2 & b)
{
  return square(getPoint(a).x - getPoint(b).x) + square(getPoint(a).y - getPoint(b).y);
}

template <class T1, class T2>
double calcDist2d(const T1 & a, const T2 & b)
{
  return std::sqrt(calcSquaredDist2d<T1, T2>(a, b));
}

template <class T>
bool calcClosestIndex(
  const T & path, const geometry_msgs::msg::Pose & pose, int & closest, double dist_thr = 3.0,
  double angle_thr = M_PI_4);

template <class T>
bool calcClosestIndex(
  const T & path, const geometry_msgs::msg::Point & point, int & closest, double dist_thr = 3.0);

geometry_msgs::msg::Pose transformRelCoordinate2D(
  const geometry_msgs::msg::Pose & target, const geometry_msgs::msg::Pose & origin);
geometry_msgs::msg::Pose transformAbsCoordinate2D(
  const geometry_msgs::msg::Pose & relative, const geometry_msgs::msg::Pose & origin);
SearchRangeIndex getPathIndexRangeIncludeLaneId(
  const autoware_auto_planning_msgs::msg::PathWithLaneId & path, const int64_t lane_id);
/**
 * @brief find nearest segment index with search range
 */
template <class T>
size_t findNearestSegmentIndex(const T & points, const PointWithSearchRangeIndex & point_with_index)
{
  const auto & index = point_with_index.index;
  const auto point = point_with_index.point;

  motion_utils::validateNonEmpty(points);

  double min_dist = std::numeric_limits<double>::max();
  size_t nearest_idx = 0;

  for (size_t i = index.min_idx; i <= index.max_idx; ++i) {
    const auto dist = tier4_autoware_utils::calcSquaredDistance2d(points.at(i), point);
    if (dist < min_dist) {
      min_dist = dist;
      nearest_idx = i;
    }
  }

  if (nearest_idx == 0) {
    return 0;
  }
  if (nearest_idx == points.size() - 1) {
    return points.size() - 2;
  }

  const double signed_length =
    motion_utils::calcLongitudinalOffsetToSegment(points, nearest_idx, point);

  if (signed_length <= 0) {
    return nearest_idx - 1;
  }

  return nearest_idx;
}
/**
 * @brief find nearest segment index within distance threshold
 */
template <class T>
PointWithSearchRangeIndex findFirstNearSearchRangeIndex(
  const T & points, const geometry_msgs::msg::Point & point, const double distance_thresh = 9.0)
{
  motion_utils::validateNonEmpty(points);

  bool min_idx_found = false;
  bool max_idx_found = false;
  PointWithSearchRangeIndex point_with_range = {point, {static_cast<size_t>(0), points.size() - 1}};
  for (size_t i = 0; i < points.size(); i++) {
    const auto & p = points.at(i).point.pose.position;
    const double dist = std::hypot(point.x - p.x, point.y - p.y);
    if (dist < distance_thresh) {
      if (!min_idx_found) {
        point_with_range.index.min_idx = i;
        min_idx_found = true;
      }
      if (!max_idx_found) point_with_range.index.max_idx = i;
    } else if (min_idx_found) {
      // found close index and farther than distance_thresh, stop update max index
      max_idx_found = true;
    }
  }
  return point_with_range;
}
/**
 * @brief calcSignedArcLength from point to point with search range
 */
template <class T>
double calcSignedArcLengthWithSearchIndex(
  const T & points, const PointWithSearchRangeIndex & src_point_with_range,
  const PointWithSearchRangeIndex & dst_point_with_range)
{
  motion_utils::validateNonEmpty(points);
  const size_t src_idx = planning_utils::findNearestSegmentIndex(points, src_point_with_range);
  const size_t dst_idx = planning_utils::findNearestSegmentIndex(points, dst_point_with_range);
  const double signed_length = motion_utils::calcSignedArcLength(points, src_idx, dst_idx);
  const double signed_length_src_offset =
    motion_utils::calcLongitudinalOffsetToSegment(points, src_idx, src_point_with_range.point);
  const double signed_length_dst_offset =
    motion_utils::calcLongitudinalOffsetToSegment(points, dst_idx, dst_point_with_range.point);
  return signed_length - signed_length_src_offset + signed_length_dst_offset;
}
Polygon2d toFootprintPolygon(const autoware_auto_perception_msgs::msg::PredictedObject & object);
bool isAheadOf(const geometry_msgs::msg::Pose & target, const geometry_msgs::msg::Pose & origin);
Polygon2d generatePathPolygon(
  const autoware_auto_planning_msgs::msg::PathWithLaneId & path, const size_t start_idx,
  const size_t end_idx, const double width);

double calcJudgeLineDistWithAccLimit(
  const double velocity, const double max_stop_acceleration, const double delay_response_time);

double calcJudgeLineDistWithJerkLimit(
  const double velocity, const double acceleration, const double max_stop_acceleration,
  const double max_stop_jerk, const double delay_response_time);

double calcDecelerationVelocityFromDistanceToTarget(
  const double max_slowdown_jerk, const double max_slowdown_accel, const double current_accel,
  const double current_velocity, const double distance_to_target);

double findReachTime(
  const double jerk, const double accel, const double velocity, const double distance,
  const double t_min, const double t_max);

tier4_planning_msgs::msg::StopReason initializeStopReason(const std::string & stop_reason);

void appendStopReason(
  const tier4_planning_msgs::msg::StopFactor stop_factor,
  tier4_planning_msgs::msg::StopReason * stop_reason);

std::vector<geometry_msgs::msg::Point> toRosPoints(
  const autoware_auto_perception_msgs::msg::PredictedObjects & object);

geometry_msgs::msg::Point toRosPoint(const pcl::PointXYZ & pcl_point);
geometry_msgs::msg::Point toRosPoint(const Point2d & boost_point, const double z);

LineString2d extendLine(
  const lanelet::ConstPoint3d & lanelet_point1, const lanelet::ConstPoint3d & lanelet_point2,
  const double & length);

template <class T>
std::vector<T> concatVector(const std::vector<T> & vec1, const std::vector<T> & vec2)
{
  auto concat_vec = vec1;
  concat_vec.insert(std::end(concat_vec), std::begin(vec2), std::end(vec2));
  return concat_vec;
}

boost::optional<int64_t> getNearestLaneId(
  const autoware_auto_planning_msgs::msg::PathWithLaneId & path,
  const lanelet::LaneletMapPtr lanelet_map, const geometry_msgs::msg::Pose & current_pose,
  boost::optional<size_t> & nearest_segment_idx);

template <class T>
std::unordered_map<typename std::shared_ptr<const T>, lanelet::ConstLanelet> getRegElemMapOnPath(
  const autoware_auto_planning_msgs::msg::PathWithLaneId & path,
  const lanelet::LaneletMapPtr lanelet_map, const geometry_msgs::msg::Pose & current_pose)
{
  std::unordered_map<typename std::shared_ptr<const T>, lanelet::ConstLanelet> reg_elem_map_on_path;
<<<<<<< HEAD
  std::set<int64_t> unique_lane_ids;
  auto nearest_segment_idx = motion_utils::findNearestSegmentIndex(
    path.points, current_pose, std::numeric_limits<double>::max(), M_PI_2);
=======
>>>>>>> 0e72730f

  // Add current lane id
  boost::optional<size_t> nearest_segment_idx;
  const auto nearest_lane_id =
    getNearestLaneId(path, lanelet_map, current_pose, nearest_segment_idx);

  std::vector<int64_t> unique_lane_ids;
  if (nearest_lane_id) {
    unique_lane_ids.emplace_back(*nearest_lane_id);
  }

  // Add forward path lane_id
  const size_t start_idx = nearest_segment_idx ? *nearest_segment_idx + 1 : 0;
  for (size_t i = start_idx; i < path.points.size(); i++) {
    const int64_t lane_id = path.points.at(i).lane_ids.at(0);
    if (
      std::find(unique_lane_ids.begin(), unique_lane_ids.end(), lane_id) == unique_lane_ids.end()) {
      unique_lane_ids.emplace_back(lane_id);
    }
  }

  for (const auto lane_id : unique_lane_ids) {
    const auto ll = lanelet_map->laneletLayer.get(lane_id);

    for (const auto & reg_elem : ll.regulatoryElementsAs<const T>()) {
      reg_elem_map_on_path.insert(std::make_pair(reg_elem, ll));
    }
  }

  return reg_elem_map_on_path;
}

template <class T>
std::set<int64_t> getRegElemIdSetOnPath(
  const autoware_auto_planning_msgs::msg::PathWithLaneId & path,
  const lanelet::LaneletMapPtr lanelet_map, const geometry_msgs::msg::Pose & current_pose)
{
  std::set<int64_t> reg_elem_id_set;
  for (const auto & m : getRegElemMapOnPath<const T>(path, lanelet_map, current_pose)) {
    reg_elem_id_set.insert(m.first->id());
  }
  return reg_elem_id_set;
}

template <class T>
std::set<int64_t> getLaneletIdSetOnPath(
  const autoware_auto_planning_msgs::msg::PathWithLaneId & path,
  const lanelet::LaneletMapPtr lanelet_map, const geometry_msgs::msg::Pose & current_pose)
{
  std::set<int64_t> id_set;
  for (const auto & m : getRegElemMapOnPath<const T>(path, lanelet_map, current_pose)) {
    id_set.insert(m.second.id());
  }
  return id_set;
}

std::vector<lanelet::ConstLanelet> getLaneletsOnPath(
  const autoware_auto_planning_msgs::msg::PathWithLaneId & path,
  const lanelet::LaneletMapPtr lanelet_map, const geometry_msgs::msg::Pose & current_pose);

std::set<int64_t> getLaneIdSetOnPath(
  const autoware_auto_planning_msgs::msg::PathWithLaneId & path,
  const lanelet::LaneletMapPtr lanelet_map, const geometry_msgs::msg::Pose & current_pose);
}  // namespace planning_utils
}  // namespace behavior_velocity_planner

#endif  // UTILIZATION__UTIL_HPP_<|MERGE_RESOLUTION|>--- conflicted
+++ resolved
@@ -308,12 +308,6 @@
   const lanelet::LaneletMapPtr lanelet_map, const geometry_msgs::msg::Pose & current_pose)
 {
   std::unordered_map<typename std::shared_ptr<const T>, lanelet::ConstLanelet> reg_elem_map_on_path;
-<<<<<<< HEAD
-  std::set<int64_t> unique_lane_ids;
-  auto nearest_segment_idx = motion_utils::findNearestSegmentIndex(
-    path.points, current_pose, std::numeric_limits<double>::max(), M_PI_2);
-=======
->>>>>>> 0e72730f
 
   // Add current lane id
   boost::optional<size_t> nearest_segment_idx;
