// Copyright 2020 Tier IV, Inc.
//
// Licensed under the Apache License, Version 2.0 (the "License");
// you may not use this file except in compliance with the License.
// You may obtain a copy of the License at
//
//     http://www.apache.org/licenses/LICENSE-2.0
//
// Unless required by applicable law or agreed to in writing, software
// distributed under the License is distributed on an "AS IS" BASIS,
// WITHOUT WARRANTIES OR CONDITIONS OF ANY KIND, either express or implied.
// See the License for the specific language governing permissions and
// limitations under the License.

#include <motion_utils/motion_utils.hpp>
#include <scene_module/intersection/scene_intersection.hpp>
#include <scene_module/intersection/scene_merge_from_private_road.hpp>
#include <utilization/debug.hpp>
#include <utilization/util.hpp>

#include <string>
#include <vector>

namespace behavior_velocity_planner
{
namespace
{
using tier4_autoware_utils::appendMarkerArray;
using tier4_autoware_utils::createMarkerColor;
using tier4_autoware_utils::createMarkerOrientation;
using tier4_autoware_utils::createMarkerScale;

static visualization_msgs::msg::MarkerArray createLaneletPolygonsMarkerArray(
  const std::vector<lanelet::CompoundPolygon3d> & polygons, const std::string & ns,
  const int64_t lane_id, const double r, const double g, const double b)
{
  visualization_msgs::msg::MarkerArray msg;

  int32_t i = 0;
  int32_t uid = planning_utils::bitShift(lane_id);
  for (const auto & polygon : polygons) {
    visualization_msgs::msg::Marker marker{};
    marker.header.frame_id = "map";

    marker.ns = ns;
    marker.id = uid + i++;
    marker.lifetime = rclcpp::Duration::from_seconds(0.3);
    marker.type = visualization_msgs::msg::Marker::LINE_STRIP;
    marker.action = visualization_msgs::msg::Marker::ADD;
    marker.pose.orientation = createMarkerOrientation(0, 0, 0, 1.0);
    marker.scale = createMarkerScale(0.1, 0.0, 0.0);
    marker.color = createMarkerColor(r, g, b, 0.999);
    for (const auto & p : polygon) {
      geometry_msgs::msg::Point point;
      point.x = p.x();
      point.y = p.y();
      point.z = p.z();
      marker.points.push_back(point);
    }
    if (!marker.points.empty()) {
      marker.points.push_back(marker.points.front());
    }
    msg.markers.push_back(marker);
  }

  return msg;
}

visualization_msgs::msg::MarkerArray createPoseMarkerArray(
  const geometry_msgs::msg::Pose & pose, const std::string & ns, const int64_t id, const double r,
  const double g, const double b)
{
  visualization_msgs::msg::MarkerArray msg;

  visualization_msgs::msg::Marker marker_line{};
  marker_line.header.frame_id = "map";
  marker_line.ns = ns + "_line";
  marker_line.id = id;
  marker_line.lifetime = rclcpp::Duration::from_seconds(0.3);
  marker_line.type = visualization_msgs::msg::Marker::LINE_STRIP;
  marker_line.action = visualization_msgs::msg::Marker::ADD;
  marker_line.pose.orientation = createMarkerOrientation(0, 0, 0, 1.0);
  marker_line.scale = createMarkerScale(0.1, 0.0, 0.0);
  marker_line.color = createMarkerColor(r, g, b, 0.999);

  const double yaw = tf2::getYaw(pose.orientation);

  const double a = 3.0;
  geometry_msgs::msg::Point p0;
  p0.x = pose.position.x - a * std::sin(yaw);
  p0.y = pose.position.y + a * std::cos(yaw);
  p0.z = pose.position.z;
  marker_line.points.push_back(p0);

  geometry_msgs::msg::Point p1;
  p1.x = pose.position.x + a * std::sin(yaw);
  p1.y = pose.position.y - a * std::cos(yaw);
  p1.z = pose.position.z;
  marker_line.points.push_back(p1);

  msg.markers.push_back(marker_line);

  return msg;
}

visualization_msgs::msg::Marker createPointMarkerArray(
  const geometry_msgs::msg::Point & point, const std::string & ns, const int64_t id, const double r,
  const double g, const double b)
{
  visualization_msgs::msg::Marker marker_point{};
  marker_point.header.frame_id = "map";
  marker_point.ns = ns + "_point";
  marker_point.id = id;
  marker_point.lifetime = rclcpp::Duration::from_seconds(0.3);
  marker_point.type = visualization_msgs::msg::Marker::SPHERE;
  marker_point.action = visualization_msgs::msg::Marker::ADD;
  marker_point.scale = createMarkerScale(2.0, 2.0, 2.0);
  marker_point.color = createMarkerColor(r, g, b, 0.999);

  marker_point.pose.position = point;

  return marker_point;
}

}  // namespace

visualization_msgs::msg::MarkerArray IntersectionModule::createDebugMarkerArray()
{
  visualization_msgs::msg::MarkerArray debug_marker_array;

  const auto now = this->clock_->now();

  appendMarkerArray(
    createLaneletPolygonsMarkerArray(
      debug_data_.detection_area, "detection_area", lane_id_, 0.0, 1.0, 0.0),
    &debug_marker_array);

  appendMarkerArray(
    createLaneletPolygonsMarkerArray(
      debug_data_.adjacent_area, "adjacent_area", lane_id_, 0.913, 0.639, 0.149),
    &debug_marker_array);

  appendMarkerArray(
    debug::createPolygonMarkerArray(
      debug_data_.intersection_area, "intersection_area", lane_id_, now, 0.3, 0.0, 0.0, 0.0, 1.0,
      0.0),
    &debug_marker_array);

  appendMarkerArray(
    debug::createPolygonMarkerArray(
      debug_data_.stuck_vehicle_detect_area, "stuck_vehicle_detect_area", lane_id_, now, 0.3, 0.0,
      0.0, 0.0, 0.5, 0.5),
    &debug_marker_array, now);

  appendMarkerArray(
    createLaneletPolygonsMarkerArray({debug_data_.ego_lane}, "ego_lane", lane_id_, 1, 0.647, 0.0),
    &debug_marker_array, now);

  appendMarkerArray(
    debug::createPolygonMarkerArray(
      debug_data_.candidate_collision_ego_lane_polygon, "candidate_collision_ego_lane_polygon",
      module_id_, now, 0.3, 0.0, 0.0, 0.5, 0.0, 0.0),
    &debug_marker_array, now);

  if (!occlusion_safety_) {
    debug_marker_array.markers.push_back(createPointMarkerArray(
      debug_data_.nearest_occlusion_point, "nearest_occlusion", module_id_, 0.5, 0.5, 0.0));
    debug_marker_array.markers.push_back(createPointMarkerArray(
      debug_data_.nearest_occlusion_projection_point, "nearest_occluison_projection", module_id_,
      0.5, 0.5, 0.0));
  }

  size_t i{0};
  for (const auto & p : debug_data_.candidate_collision_object_polygons) {
    appendMarkerArray(
      debug::createPolygonMarkerArray(
        p, "candidate_collision_object_polygons", lane_id_ + i++, now, 0.3, 0.0, 0.0, 0.0, 0.5,
        0.5),
      &debug_marker_array, now);
  }

  appendMarkerArray(
    debug::createObjectsMarkerArray(
      debug_data_.conflicting_targets, "conflicting_targets", module_id_, now, 0.99, 0.4, 0.0),
    &debug_marker_array, now);

  appendMarkerArray(
    debug::createObjectsMarkerArray(
      debug_data_.stuck_targets, "stuck_targets", module_id_, now, 0.99, 0.99, 0.2),
    &debug_marker_array, now);

  appendMarkerArray(
    createPoseMarkerArray(
      debug_data_.predicted_obj_pose, "predicted_obj_pose", module_id_, 0.7, 0.85, 0.9),
    &debug_marker_array, now);

  return debug_marker_array;
}

visualization_msgs::msg::MarkerArray IntersectionModule::createVirtualWallMarkerArray()
{
  visualization_msgs::msg::MarkerArray wall_marker;

  const auto now = this->clock_->now();

  int32_t uid = planning_utils::bitShift(module_id_);
  // TODO(Mamoru Sobue): collision stop pose depends on before/after occlusion clearance
  if (!activated_) {
    appendMarkerArray(
      virtual_wall_marker_creator_->createStopVirtualWallMarker(
        {debug_data_.collision_stop_wall_pose}, "intersection", now, uid),
      &wall_marker, now);
  }
  if (!occlusion_first_stop_activated_) {
    appendMarkerArray(
      virtual_wall_marker_creator_->createStopVirtualWallMarker(
        {debug_data_.occlusion_first_stop_wall_pose}, "intersection", now, uid),
      &wall_marker, now);
  }
  if (!occlusion_activated_) {
    appendMarkerArray(
      virtual_wall_marker_creator_->createStopVirtualWallMarker(
<<<<<<< HEAD
        {debug_data_.occlusion_stop_wall_pose}, "intersection_occlusion", now, uid + 1),
=======
        {debug_data_.stop_wall_pose}, "intersection", now),
>>>>>>> 27fa6191
      &wall_marker, now);
  }
  return wall_marker;
}

visualization_msgs::msg::MarkerArray MergeFromPrivateRoadModule::createDebugMarkerArray()
{
  visualization_msgs::msg::MarkerArray debug_marker_array;

  const auto state = state_machine_.getState();

  int32_t uid = planning_utils::bitShift(module_id_);
  const auto now = this->clock_->now();
  if (state == StateMachine::State::STOP) {
    appendMarkerArray(
      createPoseMarkerArray(debug_data_.stop_point_pose, "stop_point_pose", uid, 1.0, 0.0, 0.0),
      &debug_marker_array, now);
  }

  return debug_marker_array;
}

visualization_msgs::msg::MarkerArray MergeFromPrivateRoadModule::createVirtualWallMarkerArray()
{
  visualization_msgs::msg::MarkerArray wall_marker;

  const auto state = state_machine_.getState();
  const auto now = this->clock_->now();
  if (state == StateMachine::State::STOP) {
    const std::vector<Pose> & pose = {debug_data_.virtual_wall_pose};
    appendMarkerArray(
      virtual_wall_marker_creator_->createStopVirtualWallMarker(
        pose, "merge_from_private_road", now),
      &wall_marker, now);
  }

  return wall_marker;
}
}  // namespace behavior_velocity_planner<|MERGE_RESOLUTION|>--- conflicted
+++ resolved
@@ -220,11 +220,7 @@
   if (!occlusion_activated_) {
     appendMarkerArray(
       virtual_wall_marker_creator_->createStopVirtualWallMarker(
-<<<<<<< HEAD
         {debug_data_.occlusion_stop_wall_pose}, "intersection_occlusion", now, uid + 1),
-=======
-        {debug_data_.stop_wall_pose}, "intersection", now),
->>>>>>> 27fa6191
       &wall_marker, now);
   }
   return wall_marker;
