// Copyright 2015-2019 Autoware Foundation
//
// Licensed under the Apache License, Version 2.0 (the "License");
// you may not use this file except in compliance with the License.
// You may obtain a copy of the License at
//
//     http://www.apache.org/licenses/LICENSE-2.0
//
// Unless required by applicable law or agreed to in writing, software
// distributed under the License is distributed on an "AS IS" BASIS,
// WITHOUT WARRANTIES OR CONDITIONS OF ANY KIND, either express or implied.
// See the License for the specific language governing permissions and
// limitations under the License.

#include <utilization/util.hpp>

#include <algorithm>
#include <limits>
#include <string>
#include <vector>

namespace behavior_velocity_planner
{
namespace planning_utils
{
Point2d calculateOffsetPoint2d(const Pose & pose, const double offset_x, const double offset_y)
{
  using tier4_autoware_utils::calcOffsetPose;
  return to_bg2d(calcOffsetPose(pose, offset_x, offset_y, 0.0));
}

PathPoint getLerpPathPointWithLaneId(const PathPoint p0, const PathPoint p1, const double ratio)
{
  auto lerp = [](const double a, const double b, const double t) { return a + t * (b - a); };
  PathPoint p;
  Pose pose;
  const auto pp0 = p0.pose.position;
  const auto pp1 = p1.pose.position;
  pose.position.x = lerp(pp0.x, pp1.x, ratio);
  pose.position.y = lerp(pp0.y, pp1.y, ratio);
  pose.position.z = lerp(pp0.z, pp1.z, ratio);
  const double yaw = tier4_autoware_utils::calcAzimuthAngle(pp0, pp1);
  pose.orientation = tier4_autoware_utils::createQuaternionFromYaw(yaw);
  p.pose = pose;
  const double v = lerp(p0.longitudinal_velocity_mps, p1.longitudinal_velocity_mps, ratio);
  p.longitudinal_velocity_mps = v;
  return p;
}

bool createDetectionAreaPolygons(
  Polygons2d & da_polys, const PathWithLaneId & path, const geometry_msgs::msg::Pose & pose,
  const DetectionRange & da_range, const double obstacle_vel_mps, const double min_velocity)
{
  /**
   * @brief relationships for interpolated polygon
   *
   * +(min_length,max_distance)-+ - +---+(max_length,max_distance) = outer_polygons
   * |                                  |
   * +--------------------------+ - +---+(max_length,min_distance) = inner_polygons
   */
  const double min_len = da_range.min_longitudinal_distance;
  const double max_len = da_range.max_longitudinal_distance;
  const double min_dst = da_range.min_lateral_distance;
  const double max_dst = da_range.max_lateral_distance;
  const double interval = da_range.interval;

  //! max index is the last index of path point
  const size_t max_index = static_cast<size_t>(path.points.size() - 1);
  //! avoid bug with same point polygon
  const double eps = 1e-3;
  auto nearest_idx = motion_utils::findNearestIndex(path.points, pose.position);
  if (max_index == nearest_idx) return false;  // case of path point is not enough size
  auto p0 = path.points.at(nearest_idx).point;
  auto first_idx = nearest_idx + 1;

  // use ego point as start point if same point as ego is not in the path
  const auto dist_to_nearest =
    std::fabs(motion_utils::calcSignedArcLength(path.points, pose.position, nearest_idx));
  if (dist_to_nearest > eps) {
    const auto nearest_seg_idx = motion_utils::findNearestSegmentIndex(path.points, pose.position);

    // interpolate ego point
    const auto & pp = path.points;
    const double ds =
      tier4_autoware_utils::calcDistance2d(pp.at(nearest_seg_idx), pp.at(nearest_seg_idx + 1));
    const double dist_to_nearest_seg =
      motion_utils::calcSignedArcLength(path.points, nearest_seg_idx, pose.position);
    const double ratio = dist_to_nearest_seg / ds;
    p0 = getLerpPathPointWithLaneId(
      pp.at(nearest_seg_idx).point, pp.at(nearest_seg_idx + 1).point, ratio);

    // new first index should be ahead of p0
    first_idx = nearest_seg_idx + 1;
  }

  double ttc = 0.0;
  double dist_sum = 0.0;
  double length = 0;
  // initial point of detection area polygon
  LineString2d left_inner_bound = {calculateOffsetPoint2d(p0.pose, min_len, min_dst)};
  LineString2d left_outer_bound = {calculateOffsetPoint2d(p0.pose, min_len, min_dst + eps)};
  LineString2d right_inner_bound = {calculateOffsetPoint2d(p0.pose, min_len, -min_dst)};
  LineString2d right_outer_bound = {calculateOffsetPoint2d(p0.pose, min_len, -min_dst - eps)};
  for (size_t s = first_idx; s <= max_index; s++) {
    const auto p1 = path.points.at(s).point;
    const double ds = tier4_autoware_utils::calcDistance2d(p0, p1);
    dist_sum += ds;
    length += ds;
    // calculate the distance that obstacles can move until ego reach the trajectory point
    const double v_average = 0.5 * (p0.longitudinal_velocity_mps + p1.longitudinal_velocity_mps);
    const double v = std::max(v_average, min_velocity);
    const double dt = ds / v;
    ttc += dt;
    // for offset calculation
    const double max_lateral_distance = std::min(max_dst, min_dst + ttc * obstacle_vel_mps + eps);
    // left bound
    if (da_range.use_left) {
      left_inner_bound.emplace_back(calculateOffsetPoint2d(p1.pose, min_len, min_dst));
      left_outer_bound.emplace_back(calculateOffsetPoint2d(p1.pose, min_len, max_lateral_distance));
    }
    // right bound
    if (da_range.use_right) {
      right_inner_bound.emplace_back(calculateOffsetPoint2d(p1.pose, min_len, -min_dst));
      right_outer_bound.emplace_back(
        calculateOffsetPoint2d(p1.pose, min_len, -max_lateral_distance));
    }
    // replace previous point with next point
    p0 = p1;
    // separate detection area polygon with fixed interval or at the end of detection max length
    if (length > interval || max_len < dist_sum || s == max_index) {
      if (left_inner_bound.size() > 1)
        da_polys.emplace_back(lines2polygon(left_inner_bound, left_outer_bound));
      if (right_inner_bound.size() > 1)
        da_polys.emplace_back(lines2polygon(right_outer_bound, right_inner_bound));
      left_inner_bound = {left_inner_bound.back()};
      left_outer_bound = {left_outer_bound.back()};
      right_inner_bound = {right_inner_bound.back()};
      right_outer_bound = {right_outer_bound.back()};
      length = 0;
      if (max_len < dist_sum || s == max_index) return true;
    }
  }
  return true;
}

void extractClosePartition(
  const geometry_msgs::msg::Point position, const BasicPolygons2d & all_partitions,
  BasicPolygons2d & close_partition, const double distance_thresh)
{
  close_partition.clear();
  for (const auto & p : all_partitions) {
    if (boost::geometry::distance(Point2d(position.x, position.y), p) < distance_thresh) {
      close_partition.emplace_back(p);
    }
  }
  return;
}

void getAllPartitionLanelets(const lanelet::LaneletMapConstPtr ll, BasicPolygons2d & polys)
{
  const lanelet::ConstLineStrings3d partitions = lanelet::utils::query::getAllPartitions(ll);
  for (const auto & partition : partitions) {
    lanelet::BasicLineString2d line;
    for (const auto & p : partition) {
      line.emplace_back(lanelet::BasicPoint2d{p.x(), p.y()});
    }
    // corect line to calculate distance accuratry
    boost::geometry::correct(line);
    polys.emplace_back(lanelet::BasicPolygon2d(line));
  }
}

SearchRangeIndex getPathIndexRangeIncludeLaneId(
  const autoware_auto_planning_msgs::msg::PathWithLaneId & path, const int64_t lane_id)
{
  /**
   * @brief find path index range include given lane_id
   *        |<-min_idx       |<-max_idx
   *  ------|oooooooooooooooo|-------
   */
  SearchRangeIndex search_range = {0, path.points.size() - 1};
  bool found_first_idx = false;
  for (size_t i = 0; i < path.points.size(); i++) {
    const auto & p = path.points.at(i);
    for (const auto & id : p.lane_ids) {
      if (id == lane_id) {
        if (!found_first_idx) {
          search_range.min_idx = i;
          found_first_idx = true;
        }
        search_range.max_idx = i;
      }
    }
  }
  return search_range;
}

void setVelocityFromIndex(const size_t begin_idx, const double vel, PathWithLaneId * input)
{
  for (size_t i = begin_idx; i < input->points.size(); ++i) {
    input->points.at(i).point.longitudinal_velocity_mps =
      std::min(static_cast<float>(vel), input->points.at(i).point.longitudinal_velocity_mps);
  }
  return;
}

void insertVelocity(
  PathWithLaneId & path, const PathPointWithLaneId & path_point, const double v,
  size_t & insert_index, const double min_distance)
{
  bool already_has_path_point = false;
  // consider front/back point is near to insert point or not
  int min_idx = std::max(0, static_cast<int>(insert_index - 1));
  int max_idx =
    std::min(static_cast<int>(insert_index + 1), static_cast<int>(path.points.size() - 1));
  for (int i = min_idx; i <= max_idx; i++) {
    if (
      tier4_autoware_utils::calcDistance2d(path.points.at(static_cast<size_t>(i)), path_point) <
      min_distance) {
      path.points.at(i).point.longitudinal_velocity_mps = 0;
      already_has_path_point = true;
      insert_index = static_cast<size_t>(i);
      // set velocity from is going to insert min velocity later
      break;
    }
  }
  //! insert velocity point only if there is no close point on path
  if (!already_has_path_point) {
    path.points.insert(path.points.begin() + insert_index, path_point);
  }
  // set zero velocity from insert index
  setVelocityFromIndex(insert_index, v, &path);
}

Polygon2d toFootprintPolygon(const autoware_auto_perception_msgs::msg::PredictedObject & object)
{
  Polygon2d obj_footprint;
  if (object.shape.type == autoware_auto_perception_msgs::msg::Shape::POLYGON) {
    obj_footprint = toBoostPoly(object.shape.footprint);
  } else {
    // cylinder type is treated as square-polygon
    obj_footprint =
      obj2polygon(object.kinematics.initial_pose_with_covariance.pose, object.shape.dimensions);
  }
  return obj_footprint;
}

bool isAheadOf(const geometry_msgs::msg::Pose & target, const geometry_msgs::msg::Pose & origin)
{
  geometry_msgs::msg::Pose p = planning_utils::transformRelCoordinate2D(target, origin);
  const bool is_target_ahead = (p.position.x > 0.0);
  return is_target_ahead;
}

Polygon2d generatePathPolygon(
  const autoware_auto_planning_msgs::msg::PathWithLaneId & path, const size_t start_idx,
  const size_t end_idx, const double width)
{
  Polygon2d ego_area;  // open polygon
  for (size_t i = start_idx; i <= end_idx; ++i) {
    const double yaw = tf2::getYaw(path.points.at(i).point.pose.orientation);
    const double x = path.points.at(i).point.pose.position.x + width * std::sin(yaw);
    const double y = path.points.at(i).point.pose.position.y - width * std::cos(yaw);
    ego_area.outer().push_back(Point2d(x, y));
  }
  for (size_t i = end_idx; i >= start_idx; --i) {
    const double yaw = tf2::getYaw(path.points.at(i).point.pose.orientation);
    const double x = path.points.at(i).point.pose.position.x - width * std::sin(yaw);
    const double y = path.points.at(i).point.pose.position.y + width * std::cos(yaw);
    ego_area.outer().push_back(Point2d(x, y));
  }
  return ego_area;
}

double normalizeEulerAngle(double euler)
{
  double res = euler;
  while (res > M_PI) {
    res -= (2.0 * M_PI);
  }
  while (res < -M_PI) {
    res += 2.0 * M_PI;
  }

  return res;
}

geometry_msgs::msg::Quaternion getQuaternionFromYaw(double yaw)
{
  tf2::Quaternion q;
  q.setRPY(0, 0, yaw);
  return tf2::toMsg(q);
}

template <class T>
bool calcClosestIndex(
  const T & path, const geometry_msgs::msg::Pose & pose, int & closest, double dist_thr,
  double angle_thr)
{
  double dist_squared_min = std::numeric_limits<double>::max();
  double yaw_pose = tf2::getYaw(pose.orientation);
  closest = -1;

  for (int i = 0; i < static_cast<int>(path.points.size()); ++i) {
    const double dist_squared = calcSquaredDist2d(getPose(path, i), pose);

    /* check distance threshold */
    if (dist_squared > dist_thr * dist_thr) {
      continue;
    }

    /* check angle threshold */
    double yaw_i = tf2::getYaw(getPose(path, i).orientation);
    double yaw_diff = normalizeEulerAngle(yaw_pose - yaw_i);

    if (std::fabs(yaw_diff) > angle_thr) {
      continue;
    }

    if (dist_squared < dist_squared_min) {
      dist_squared_min = dist_squared;
      closest = i;
    }
  }

  return closest == -1 ? false : true;
}

template bool calcClosestIndex<autoware_auto_planning_msgs::msg::Trajectory>(
  const autoware_auto_planning_msgs::msg::Trajectory & path, const geometry_msgs::msg::Pose & pose,
  int & closest, double dist_thr, double angle_thr);
template bool calcClosestIndex<autoware_auto_planning_msgs::msg::PathWithLaneId>(
  const autoware_auto_planning_msgs::msg::PathWithLaneId & path,
  const geometry_msgs::msg::Pose & pose, int & closest, double dist_thr, double angle_thr);
template bool calcClosestIndex<autoware_auto_planning_msgs::msg::Path>(
  const autoware_auto_planning_msgs::msg::Path & path, const geometry_msgs::msg::Pose & pose,
  int & closest, double dist_thr, double angle_thr);

template <class T>
bool calcClosestIndex(
  const T & path, const geometry_msgs::msg::Point & point, int & closest, double dist_thr)
{
  double dist_squared_min = std::numeric_limits<double>::max();
  closest = -1;

  for (int i = 0; i < static_cast<int>(path.points.size()); ++i) {
    const double dist_squared = calcSquaredDist2d(getPose(path, i), point);

    /* check distance threshold */
    if (dist_squared > dist_thr * dist_thr) {
      continue;
    }

    if (dist_squared < dist_squared_min) {
      dist_squared_min = dist_squared;
      closest = i;
    }
  }

  return closest == -1 ? false : true;
}
template bool calcClosestIndex<autoware_auto_planning_msgs::msg::Trajectory>(
  const autoware_auto_planning_msgs::msg::Trajectory & path,
  const geometry_msgs::msg::Point & point, int & closest, double dist_thr);
template bool calcClosestIndex<autoware_auto_planning_msgs::msg::PathWithLaneId>(
  const autoware_auto_planning_msgs::msg::PathWithLaneId & path,
  const geometry_msgs::msg::Point & point, int & closest, double dist_thr);
template bool calcClosestIndex<autoware_auto_planning_msgs::msg::Path>(
  const autoware_auto_planning_msgs::msg::Path & path, const geometry_msgs::msg::Point & point,
  int & closest, double dist_thr);

geometry_msgs::msg::Pose transformRelCoordinate2D(
  const geometry_msgs::msg::Pose & target, const geometry_msgs::msg::Pose & origin)
{
  // translation
  geometry_msgs::msg::Point trans_p;
  trans_p.x = target.position.x - origin.position.x;
  trans_p.y = target.position.y - origin.position.y;

  // rotation (use inverse matrix of rotation)
  double yaw = tf2::getYaw(origin.orientation);

  geometry_msgs::msg::Pose res;
  res.position.x = (std::cos(yaw) * trans_p.x) + (std::sin(yaw) * trans_p.y);
  res.position.y = ((-1.0) * std::sin(yaw) * trans_p.x) + (std::cos(yaw) * trans_p.y);
  res.position.z = target.position.z - origin.position.z;
  res.orientation = getQuaternionFromYaw(tf2::getYaw(target.orientation) - yaw);

  return res;
}

geometry_msgs::msg::Pose transformAbsCoordinate2D(
  const geometry_msgs::msg::Pose & relative, const geometry_msgs::msg::Pose & origin)
{
  // rotation
  geometry_msgs::msg::Point rot_p;
  double yaw = tf2::getYaw(origin.orientation);
  rot_p.x = (std::cos(yaw) * relative.position.x) + (-std::sin(yaw) * relative.position.y);
  rot_p.y = (std::sin(yaw) * relative.position.x) + (std::cos(yaw) * relative.position.y);

  // translation
  geometry_msgs::msg::Pose absolute;
  absolute.position.x = rot_p.x + origin.position.x;
  absolute.position.y = rot_p.y + origin.position.y;
  absolute.position.z = relative.position.z + origin.position.z;
  absolute.orientation = getQuaternionFromYaw(tf2::getYaw(relative.orientation) + yaw);

  return absolute;
}

double calcJudgeLineDistWithAccLimit(
  const double velocity, const double max_stop_acceleration, const double delay_response_time)
{
  double judge_line_dist =
    (velocity * velocity) / (2.0 * (-max_stop_acceleration)) + delay_response_time * velocity;
  return judge_line_dist;
}

double calcJudgeLineDistWithJerkLimit(
  const double velocity, const double acceleration, const double max_stop_acceleration,
  const double max_stop_jerk, const double delay_response_time)
{
  if (velocity <= 0.0) {
    return 0.0;
  }

  /* t0: subscribe traffic light state and decide to stop */
  /* t1: braking start (with jerk limitation) */
  /* t2: reach max stop acceleration */
  /* t3: stop */

  const double t1 = delay_response_time;
  const double x1 = velocity * t1;

  const double v2 = velocity + (std::pow(max_stop_acceleration, 2) - std::pow(acceleration, 2)) /
                                 (2.0 * max_stop_jerk);

  if (v2 <= 0.0) {
    const double t2 = -1.0 *
                      (max_stop_acceleration +
                       std::sqrt(acceleration * acceleration - 2.0 * max_stop_jerk * velocity)) /
                      max_stop_jerk;
    const double x2 =
      velocity * t2 + acceleration * std::pow(t2, 2) / 2.0 + max_stop_jerk * std::pow(t2, 3) / 6.0;
    return std::max(0.0, x1 + x2);
  }

  const double t2 = (max_stop_acceleration - acceleration) / max_stop_jerk;
  const double x2 =
    velocity * t2 + acceleration * std::pow(t2, 2) / 2.0 + max_stop_jerk * std::pow(t2, 3) / 6.0;

  const double x3 = -1.0 * std::pow(v2, 2) / (2.0 * max_stop_acceleration);
  return std::max(0.0, x1 + x2 + x3);
}

double findReachTime(
  const double jerk, const double accel, const double velocity, const double distance,
  const double t_min, const double t_max)
{
  const double j = jerk;
  const double a = accel;
  const double v = velocity;
  const double d = distance;
  const double min = t_min;
  const double max = t_max;
  auto f = [](const double t, const double j, const double a, const double v, const double d) {
    return j * t * t * t / 6.0 + a * t * t / 2.0 + v * t - d;
  };
  if (f(min, j, a, v, d) > 0 || f(max, j, a, v, d) < 0) {
    std::logic_error("[behavior_velocity](findReachTime): search range is invalid");
  }
  const double eps = 1e-5;
  const int warn_iter = 100;
  double lower = min;
  double upper = max;
  double t;
  int iter = 0;
  for (int i = 0;; i++) {
    t = 0.5 * (lower + upper);
    const double fx = f(t, j, a, v, d);
    // std::cout<<"fx: "<<fx<<" up: "<<upper<<" lo: "<<lower<<" t: "<<t<<std::endl;
    if (std::abs(fx) < eps) {
      break;
    } else if (fx > 0.0) {
      upper = t;
    } else {
      lower = t;
    }
    iter++;
    if (iter > warn_iter)
      std::cerr << "[behavior_velocity](findReachTime): current iter is over warning" << std::endl;
  }
  // std::cout<<"iter: "<<iter<<std::endl;
  return t;
}

double calcDecelerationVelocityFromDistanceToTarget(
  const double max_slowdown_jerk, const double max_slowdown_accel, const double current_accel,
  const double current_velocity, const double distance_to_target)
{
  if (max_slowdown_jerk > 0 || max_slowdown_accel > 0) {
    std::logic_error("max_slowdown_jerk and max_slowdown_accel should be negative");
  }
  // case0: distance to target is behind ego
  if (distance_to_target <= 0) return current_velocity;
  auto ft = [](const double t, const double j, const double a, const double v, const double d) {
    return j * t * t * t / 6.0 + a * t * t / 2.0 + v * t - d;
  };
  auto vt = [](const double t, const double j, const double a, const double v) {
    return j * t * t / 2.0 + a * t + v;
  };
  const double j_max = max_slowdown_jerk;
  const double a0 = current_accel;
  const double a_max = max_slowdown_accel;
  const double v0 = current_velocity;
  const double l = distance_to_target;
  const double t_const_jerk = (a_max - a0) / j_max;
  const double d_const_jerk_stop = ft(t_const_jerk, j_max, a0, v0, 0.0);
  const double d_const_acc_stop = l - d_const_jerk_stop;

  if (d_const_acc_stop < 0) {
    // case0: distance to target is within constant jerk deceleration
    // use binary search instead of solving cubic equation
    const double t_jerk = findReachTime(j_max, a0, v0, l, 0, t_const_jerk);
    const double velocity = vt(t_jerk, j_max, a0, v0);
    return velocity;
  } else {
    const double v1 = vt(t_const_jerk, j_max, a0, v0);
    const double discriminant_of_stop = 2.0 * a_max * d_const_acc_stop + v1 * v1;
    // case3: distance to target is farther than distance to stop
    if (discriminant_of_stop <= 0) {
      return 0.0;
    }
    // case2: distance to target is within constant accel deceleration
    // solve d = 0.5*a^2+v*t by t
    const double t_acc = (-v1 + std::sqrt(discriminant_of_stop)) / a_max;
    return vt(t_acc, 0.0, a_max, v1);
  }
  return current_velocity;
}

tier4_planning_msgs::msg::StopReason initializeStopReason(const std::string & stop_reason)
{
  tier4_planning_msgs::msg::StopReason stop_reason_msg;
  stop_reason_msg.reason = stop_reason;
  return stop_reason_msg;
}

void appendStopReason(
  const tier4_planning_msgs::msg::StopFactor stop_factor,
  tier4_planning_msgs::msg::StopReason * stop_reason)
{
  stop_reason->stop_factors.emplace_back(stop_factor);
}

std::vector<geometry_msgs::msg::Point> toRosPoints(
  const autoware_auto_perception_msgs::msg::PredictedObjects & object)
{
  std::vector<geometry_msgs::msg::Point> points;
  for (const auto & obj : object.objects) {
    points.emplace_back(obj.kinematics.initial_pose_with_covariance.pose.position);
  }
  return points;
}

geometry_msgs::msg::Point toRosPoint(const pcl::PointXYZ & pcl_point)
{
  geometry_msgs::msg::Point point;
  point.x = pcl_point.x;
  point.y = pcl_point.y;
  point.z = pcl_point.z;
  return point;
}

geometry_msgs::msg::Point toRosPoint(const Point2d & boost_point, const double z)
{
  geometry_msgs::msg::Point point;
  point.x = boost_point.x();
  point.y = boost_point.y();
  point.z = z;
  return point;
}

LineString2d extendLine(
  const lanelet::ConstPoint3d & lanelet_point1, const lanelet::ConstPoint3d & lanelet_point2,
  const double & length)
{
  const Eigen::Vector2d p1(lanelet_point1.x(), lanelet_point1.y());
  const Eigen::Vector2d p2(lanelet_point2.x(), lanelet_point2.y());
  const Eigen::Vector2d t = (p2 - p1).normalized();
  return {
    {(p1 - length * t).x(), (p1 - length * t).y()}, {(p2 + length * t).x(), (p2 + length * t).y()}};
}

boost::optional<int64_t> getNearestLaneId(
  const autoware_auto_planning_msgs::msg::PathWithLaneId & path,
  const lanelet::LaneletMapPtr lanelet_map, const geometry_msgs::msg::Pose & current_pose,
  boost::optional<size_t> & nearest_segment_idx)
{
<<<<<<< HEAD
  std::set<int64_t> unique_lane_ids;
  auto nearest_segment_idx = motion_utils::findNearestSegmentIndex(
=======
  boost::optional<int64_t> nearest_lane_id;

  nearest_segment_idx = tier4_autoware_utils::findNearestSegmentIndex(
>>>>>>> 0e72730f
    path.points, current_pose, std::numeric_limits<double>::max(), M_PI_2);

  if (!nearest_segment_idx) {
    return boost::none;
  }

  lanelet::ConstLanelets current_lanes;
  if (
    lanelet::utils::query::getCurrentLanelets(
      lanelet::utils::query::laneletLayer(lanelet_map), current_pose, &current_lanes) &&
    nearest_segment_idx) {
    for (const auto & ll : current_lanes) {
      if (ll.id() == path.points.at(*nearest_segment_idx).lane_ids.at(0)) {
        nearest_lane_id = ll.id();
        return nearest_lane_id;
      }
    }

    // if the lane_id of nearest_segment_idx does not involved in current_lanes,
    // search the lane_id of nearest_segment_idx + 1
    *nearest_segment_idx += 1;
    for (const auto & ll : current_lanes) {
      if (ll.id() == path.points.at(*nearest_segment_idx).lane_ids.at(0)) {
        nearest_lane_id = ll.id();
        return nearest_lane_id;
      }
    }
  }
  return boost::none;
}

std::vector<lanelet::ConstLanelet> getLaneletsOnPath(
  const autoware_auto_planning_msgs::msg::PathWithLaneId & path,
  const lanelet::LaneletMapPtr lanelet_map, const geometry_msgs::msg::Pose & current_pose)
{
  boost::optional<size_t> nearest_segment_idx;
  const auto nearest_lane_id =
    getNearestLaneId(path, lanelet_map, current_pose, nearest_segment_idx);

  std::vector<int64_t> unique_lane_ids;
  if (nearest_lane_id) {
    unique_lane_ids.emplace_back(*nearest_lane_id);
  }

  // Add forward path lane_id
  const size_t start_idx = nearest_segment_idx ? *nearest_segment_idx + 1 : 0;
  for (size_t i = start_idx; i < path.points.size(); i++) {
    const int64_t lane_id = path.points.at(i).lane_ids.at(0);
    if (
      std::find(unique_lane_ids.begin(), unique_lane_ids.end(), lane_id) == unique_lane_ids.end()) {
      unique_lane_ids.emplace_back(lane_id);
    }
  }

  std::vector<lanelet::ConstLanelet> lanelets;
  for (const auto lane_id : unique_lane_ids) {
    lanelets.push_back(lanelet_map->laneletLayer.get(lane_id));
  }

  return lanelets;
}

std::set<int64_t> getLaneIdSetOnPath(
  const autoware_auto_planning_msgs::msg::PathWithLaneId & path,
  const lanelet::LaneletMapPtr lanelet_map, const geometry_msgs::msg::Pose & current_pose)
{
  std::set<int64_t> lane_id_set;
  for (const auto & lane : getLaneletsOnPath(path, lanelet_map, current_pose)) {
    lane_id_set.insert(lane.id());
  }

  return lane_id_set;
}
}  // namespace planning_utils
}  // namespace behavior_velocity_planner<|MERGE_RESOLUTION|>--- conflicted
+++ resolved
@@ -597,14 +597,9 @@
   const lanelet::LaneletMapPtr lanelet_map, const geometry_msgs::msg::Pose & current_pose,
   boost::optional<size_t> & nearest_segment_idx)
 {
-<<<<<<< HEAD
-  std::set<int64_t> unique_lane_ids;
-  auto nearest_segment_idx = motion_utils::findNearestSegmentIndex(
-=======
   boost::optional<int64_t> nearest_lane_id;
 
-  nearest_segment_idx = tier4_autoware_utils::findNearestSegmentIndex(
->>>>>>> 0e72730f
+  nearest_segment_idx = motion_utils::findNearestSegmentIndex(
     path.points, current_pose, std::numeric_limits<double>::max(), M_PI_2);
 
   if (!nearest_segment_idx) {
