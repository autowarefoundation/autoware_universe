// Copyright 2025 TIER IV, Inc.
//
// Licensed under the Apache License, Version 2.0 (the "License");
// you may not use this file except in compliance with the License.
// You may obtain a copy of the License at
//
//     http://www.apache.org/licenses/LICENSE-2.0
//
// Unless required by applicable law or agreed to in writing, software
// distributed under the License is distributed on an "AS IS" BASIS,
// WITHOUT WARRANTIES OR CONDITIONS OF ANY KIND, either express or implied.
// See the License for the specific language governing permissions and
// limitations under the License.

#include "autoware/diffusion_planner/preprocessing/lane_segments.hpp"

#include "autoware/diffusion_planner/dimensions.hpp"

#include <autoware_lanelet2_extension/regulatory_elements/road_marking.hpp>  // for lanelet::autoware::RoadMarking
#include <autoware_lanelet2_extension/utility/query.hpp>
#include <autoware_lanelet2_extension/utility/utilities.hpp>

#include <Eigen/src/Core/Matrix.h>
#include <lanelet2_core/Forward.h>

#include <algorithm>
#include <cmath>
#include <iostream>
#include <map>
#include <memory>
#include <tuple>
#include <utility>
#include <vector>

namespace autoware::diffusion_planner::preprocess
{

// Internal functions declaration
namespace
{
Eigen::MatrixXf process_segments_to_matrix(
  const std::vector<LaneSegment> & lane_segments, ColLaneIDMaps & col_id_mapping);
Eigen::MatrixXf process_segment_to_matrix(const LaneSegment & segment);
Eigen::Matrix<float, 1, TRAFFIC_LIGHT_ONE_HOT_DIM> get_traffic_signal_row_vector(
  const autoware_perception_msgs::msg::TrafficLightGroup & signal);
void transform_selected_rows(
  const Eigen::Matrix4f & transform_matrix, Eigen::MatrixXf & output_matrix, int64_t num_segments,
  int64_t row_idx, bool do_translation = true);
<<<<<<< HEAD
=======
}  // namespace
>>>>>>> d1556779

// LaneSegmentContext implementation
LaneSegmentContext::LaneSegmentContext(const std::shared_ptr<lanelet::LaneletMap> & lanelet_map_ptr)
: lanelet_map_ptr_(lanelet_map_ptr)
{
  auto lanelet_converter = std::make_unique<LaneletConverter>(lanelet_map_ptr_);
  const std::vector<autoware::diffusion_planner::LaneSegment> lane_segments =
    lanelet_converter->convert_to_lane_segments(POINTS_PER_SEGMENT);

  if (lane_segments.empty()) {
    throw std::runtime_error("No lane segments found in the map");
  }

  map_lane_segments_matrix_ = process_segments_to_matrix(lane_segments, col_id_mapping_);
}

std::pair<std::vector<float>, std::vector<float>> LaneSegmentContext::get_route_segments(
  const Eigen::Matrix4f & transform_matrix,
  const std::map<lanelet::Id, TrafficSignalStamped> & traffic_light_id_map,
  const lanelet::ConstLanelets & current_lanes) const
{
  const auto total_route_points = ROUTE_LANES_SHAPE[1] * POINTS_PER_SEGMENT;
  Eigen::MatrixXf full_route_segment_matrix(SEGMENT_POINT_DIM, total_route_points);
  full_route_segment_matrix.setZero();
  int64_t added_route_segments = 0;

  std::vector<float> speed_limit_vector(ROUTE_LANES_SHAPE[1]);

  // Add traffic light one-hot encoding to the route segments
  for (const auto & route_segment : current_lanes) {
    if (added_route_segments >= ROUTE_LANES_SHAPE[1]) {
      break;
    }
    auto route_segment_row_itr = col_id_mapping_.lane_id_to_matrix_col.find(route_segment.id());
    if (route_segment_row_itr == col_id_mapping_.lane_id_to_matrix_col.end()) {
      continue;
    }

    const auto row_idx = route_segment_row_itr->second;
    full_route_segment_matrix.block(
      0, added_route_segments * POINTS_PER_SEGMENT, SEGMENT_POINT_DIM, POINTS_PER_SEGMENT) =
      map_lane_segments_matrix_.block(0, row_idx, SEGMENT_POINT_DIM, POINTS_PER_SEGMENT);

    add_traffic_light_one_hot_encoding_to_segment(
      traffic_light_id_map, full_route_segment_matrix, row_idx, added_route_segments);

    speed_limit_vector[added_route_segments] = map_lane_segments_matrix_(SPEED_LIMIT, row_idx);
    ++added_route_segments;
  }
  // Transform the route segments.
  apply_transforms(transform_matrix, full_route_segment_matrix, added_route_segments);
  return {
    {full_route_segment_matrix.data(),
     full_route_segment_matrix.data() + full_route_segment_matrix.size()},
    speed_limit_vector};
}

std::pair<std::vector<float>, std::vector<float>> LaneSegmentContext::get_lane_segments(
  const Eigen::Matrix4f & transform_matrix,
  const std::map<lanelet::Id, TrafficSignalStamped> & traffic_light_id_map, const float center_x,
  const float center_y, const int64_t m) const
{
  if (map_lane_segments_matrix_.rows() != FULL_MATRIX_ROWS || m <= 0) {
    throw std::invalid_argument(
      "Input matrix must have at least FULL_MATRIX_ROWS rows and m must be greater than 0.");
  }
  std::vector<ColWithDistance> distances;
  // Step 1: Compute distances
  compute_distances(transform_matrix, distances, center_x, center_y, 100.0f);
  // Step 2: Sort indices by distance
  std::sort(distances.begin(), distances.end(), [](const auto & a, const auto & b) {
    return a.distance_squared < b.distance_squared;
  });
  // Step 3: Apply transformation to selected rows
<<<<<<< HEAD
  const auto [ego_centric_lane_segments, _] =
=======
  const Eigen::MatrixXf ego_centric_lane_segments =
>>>>>>> d1556779
    transform_points_and_add_traffic_info(transform_matrix, traffic_light_id_map, distances, m);

  // Extract lane tensor data
  const auto total_lane_points = LANES_SHAPE[1] * POINTS_PER_SEGMENT;
  Eigen::MatrixXf lane_matrix(SEGMENT_POINT_DIM, total_lane_points);
  lane_matrix.block(0, 0, SEGMENT_POINT_DIM, total_lane_points) =
    ego_centric_lane_segments.block(0, 0, SEGMENT_POINT_DIM, total_lane_points);
  std::vector<float> lane_tensor_data(lane_matrix.data(), lane_matrix.data() + lane_matrix.size());

  // Extract lane speed tensor data
  const auto total_speed_points = LANES_SPEED_LIMIT_SHAPE[1];
  std::vector<float> lane_speed_vector(total_speed_points);
  for (int64_t i = 0; i < total_speed_points; ++i) {
    lane_speed_vector[i] = ego_centric_lane_segments(SPEED_LIMIT, i * POINTS_PER_SEGMENT);
  }

  return {lane_tensor_data, lane_speed_vector};
}

void LaneSegmentContext::add_traffic_light_one_hot_encoding_to_segment(
  const std::map<lanelet::Id, TrafficSignalStamped> & traffic_light_id_map,
  Eigen::MatrixXf & segment_matrix, const int64_t row_idx, const int64_t col_counter) const
{
  const auto lane_id_itr = col_id_mapping_.matrix_col_to_lane_id.find(row_idx);
  if (lane_id_itr == col_id_mapping_.matrix_col_to_lane_id.end()) {
    throw std::invalid_argument("Invalid lane row to lane id mapping");
  }
  const auto assigned_lanelet = lanelet_map_ptr_->laneletLayer.get(lane_id_itr->second);
  auto tl_reg_elems = assigned_lanelet.regulatoryElementsAs<const lanelet::TrafficLight>();

  const Eigen::Matrix<float, TRAFFIC_LIGHT_ONE_HOT_DIM, 1> traffic_light_one_hot_encoding = [&]() {
    Eigen::Matrix<float, TRAFFIC_LIGHT_ONE_HOT_DIM, 1> encoding =
      Eigen::Matrix<float, TRAFFIC_LIGHT_ONE_HOT_DIM, 1>::Zero();
    if (tl_reg_elems.empty()) {
      encoding[TRAFFIC_LIGHT_NO_TRAFFIC_LIGHT - TRAFFIC_LIGHT] = 1.0f;
      return encoding;
    }

    const auto & tl_reg_elem = tl_reg_elems.front();
    const auto traffic_light_stamped_info_itr = traffic_light_id_map.find(tl_reg_elem->id());
    if (traffic_light_stamped_info_itr == traffic_light_id_map.end()) {
      encoding[TRAFFIC_LIGHT_WHITE - TRAFFIC_LIGHT] = 1.0f;
      return encoding;
    }

    const auto & signal = traffic_light_stamped_info_itr->second.signal;
    return Eigen::Matrix<float, TRAFFIC_LIGHT_ONE_HOT_DIM, 1>(
      get_traffic_signal_row_vector(signal).transpose());
  }();

  Eigen::MatrixXf one_hot_encoding_matrix =
    traffic_light_one_hot_encoding.replicate(1, POINTS_PER_SEGMENT);
  segment_matrix.block<TRAFFIC_LIGHT_ONE_HOT_DIM, POINTS_PER_SEGMENT>(
    TRAFFIC_LIGHT, col_counter * POINTS_PER_SEGMENT) =
    one_hot_encoding_matrix.block<TRAFFIC_LIGHT_ONE_HOT_DIM, POINTS_PER_SEGMENT>(0, 0);
}

void LaneSegmentContext::apply_transforms(
  const Eigen::Matrix4f & transform_matrix, Eigen::MatrixXf & output_matrix,
  int64_t num_segments) const
{
  // transform the x and y coordinates
  transform_selected_rows(transform_matrix, output_matrix, num_segments, X);
  // the dx and dy coordinates do not require translation
  transform_selected_rows(transform_matrix, output_matrix, num_segments, dX, false);
  transform_selected_rows(transform_matrix, output_matrix, num_segments, LB_X);
  transform_selected_rows(transform_matrix, output_matrix, num_segments, RB_X);

  // subtract center from boundaries
  output_matrix.row(LB_X) = output_matrix.row(LB_X) - output_matrix.row(X);
  output_matrix.row(LB_Y) = output_matrix.row(LB_Y) - output_matrix.row(Y);
  output_matrix.row(RB_X) = output_matrix.row(RB_X) - output_matrix.row(X);
  output_matrix.row(RB_Y) = output_matrix.row(RB_Y) - output_matrix.row(Y);
}

void LaneSegmentContext::compute_distances(
  const Eigen::Matrix4f & transform_matrix, std::vector<ColWithDistance> & distances,
  const float center_x, const float center_y, const float mask_range) const
{
  const auto cols = map_lane_segments_matrix_.cols();
  if (cols % POINTS_PER_SEGMENT != 0) {
    throw std::runtime_error("input matrix cols are not divisible by POINTS_PER_SEGMENT");
  }

  auto compute_squared_distance = [](float x, float y, const Eigen::Matrix4f & transform_matrix) {
    Eigen::Vector4f p(x, y, 0.0f, 1.0f);
    Eigen::Vector4f p_transformed = transform_matrix * p;
    return p_transformed.head<2>().squaredNorm();
  };

  distances.clear();
  distances.reserve(cols / POINTS_PER_SEGMENT);
  for (int64_t i = 0; i < cols; i += POINTS_PER_SEGMENT) {
    // Directly access input matrix as raw memory
    float x = map_lane_segments_matrix_.block(X, i, 1, POINTS_PER_SEGMENT).mean();
    float y = map_lane_segments_matrix_.block(Y, i, 1, POINTS_PER_SEGMENT).mean();
    bool inside =
      (x > center_x - mask_range * 1.1 && x < center_x + mask_range * 1.1 &&
       y > center_y - mask_range * 1.1 && y < center_y + mask_range * 1.1);

    const auto distance_squared = [&]() {
      float x_first = map_lane_segments_matrix_.block(X, i, 1, 1).mean();
      float y_first = map_lane_segments_matrix_.block(Y, i, 1, 1).mean();
      float x_last = map_lane_segments_matrix_.block(X, i + POINTS_PER_SEGMENT - 1, 1, 1).mean();
      float y_last = map_lane_segments_matrix_.block(Y, i + POINTS_PER_SEGMENT - 1, 1, 1).mean();
      float distance_squared_first = compute_squared_distance(x_first, y_first, transform_matrix);
      float distance_squared_last = compute_squared_distance(x_last, y_last, transform_matrix);
      return std::min(distance_squared_last, distance_squared_first);
    }();

    distances.push_back({static_cast<int64_t>(i), distance_squared, inside});
  }
}

Eigen::MatrixXf LaneSegmentContext::transform_points_and_add_traffic_info(
  const Eigen::Matrix4f & transform_matrix,
  const std::map<lanelet::Id, TrafficSignalStamped> & traffic_light_id_map,
  const std::vector<ColWithDistance> & distances, int64_t m) const
{
  if (
    map_lane_segments_matrix_.rows() != FULL_MATRIX_ROWS ||
    map_lane_segments_matrix_.cols() % POINTS_PER_SEGMENT != 0) {
    throw std::invalid_argument("input_matrix size mismatch");
  }

  const int64_t n_total_segments =
    static_cast<int64_t>(map_lane_segments_matrix_.cols() / POINTS_PER_SEGMENT);
  const int64_t num_segments = std::min(m, n_total_segments);

  Eigen::MatrixXf output_matrix(FULL_MATRIX_ROWS, m * POINTS_PER_SEGMENT);
  output_matrix.setZero();

  int64_t added_segments = 0;
  for (auto distance : distances) {
    if (!distance.inside) {
      continue;
    }
    const auto col_idx_in_original_map = distance.index;
    const auto lane_id = col_id_mapping_.matrix_col_to_lane_id.find(col_idx_in_original_map);

    if (lane_id == col_id_mapping_.matrix_col_to_lane_id.end()) {
      throw std::invalid_argument("input_matrix size mismatch");
    }

    // get POINTS_PER_SEGMENT rows corresponding to a single segment
    output_matrix.block<FULL_MATRIX_ROWS, POINTS_PER_SEGMENT>(
      0, added_segments * POINTS_PER_SEGMENT) =
      map_lane_segments_matrix_.block<FULL_MATRIX_ROWS, POINTS_PER_SEGMENT>(
        0, col_idx_in_original_map);

    add_traffic_light_one_hot_encoding_to_segment(
      traffic_light_id_map, output_matrix, col_idx_in_original_map, added_segments);

    ++added_segments;
    if (added_segments >= num_segments) {
      break;
    }
  }

  apply_transforms(transform_matrix, output_matrix, added_segments);
  return output_matrix;
}

// Internal functions implementation
namespace
{

void transform_selected_rows(
  const Eigen::Matrix4f & transform_matrix, Eigen::MatrixXf & output_matrix, int64_t num_segments,
  int64_t row_idx, bool do_translation)
{
  Eigen::MatrixXf xy_block(4, num_segments * POINTS_PER_SEGMENT);
  xy_block.setZero();
  xy_block.block(0, 0, 2, num_segments * POINTS_PER_SEGMENT) =
    output_matrix.block(row_idx, 0, 2, num_segments * POINTS_PER_SEGMENT);

  xy_block.row(3) = do_translation ? Eigen::MatrixXf::Ones(1, num_segments * POINTS_PER_SEGMENT)
                                   : Eigen::MatrixXf::Zero(1, num_segments * POINTS_PER_SEGMENT);

  Eigen::MatrixXf transformed_block = transform_matrix * xy_block;
  output_matrix.block(row_idx, 0, 2, num_segments * POINTS_PER_SEGMENT) =
    transformed_block.block(0, 0, 2, num_segments * POINTS_PER_SEGMENT);
}

Eigen::Matrix<float, 1, TRAFFIC_LIGHT_ONE_HOT_DIM> get_traffic_signal_row_vector(
  const autoware_perception_msgs::msg::TrafficLightGroup & signal)
{
  const auto is_green = autoware::traffic_light_utils::hasTrafficLightCircleColor(
    signal.elements, autoware_perception_msgs::msg::TrafficLightElement::GREEN);
  const auto is_amber = autoware::traffic_light_utils::hasTrafficLightCircleColor(
    signal.elements, autoware_perception_msgs::msg::TrafficLightElement::AMBER);
  const auto is_red = autoware::traffic_light_utils::hasTrafficLightCircleColor(
    signal.elements, autoware_perception_msgs::msg::TrafficLightElement::RED);

  const bool has_color = (is_green || is_amber || is_red);

  if (
    static_cast<float>(is_green) + static_cast<float>(is_amber) + static_cast<float>(is_red) >
    1.f) {
    throw std::invalid_argument("more than one traffic light");
  }
  return {
    static_cast<float>(is_green), static_cast<float>(is_amber), static_cast<float>(is_red),
    static_cast<float>(!has_color), 0.f};
}

Eigen::MatrixXf process_segments_to_matrix(
  const std::vector<LaneSegment> & lane_segments, ColLaneIDMaps & col_id_mapping)
{
  if (lane_segments.empty()) {
    throw std::runtime_error("Empty lane segment data");
  }
  std::vector<Eigen::MatrixXf> all_segment_matrices;
  for (const auto & segment : lane_segments) {
    Eigen::MatrixXf segment_matrix = process_segment_to_matrix(segment);

    if (segment_matrix.rows() != POINTS_PER_SEGMENT) {
      throw std::runtime_error("Segment matrix rows not equal to POINTS_PER_SEGMENT");
    }
    all_segment_matrices.push_back(segment_matrix);
  }

  // Now allocate the full matrix
  const int64_t rows =
    static_cast<int64_t>(POINTS_PER_SEGMENT) * static_cast<int64_t>(lane_segments.size());
  const int64_t cols = all_segment_matrices[0].cols();
  Eigen::MatrixXf stacked_matrix(rows, cols);

  int64_t current_row = 0;
  for (const auto & mat : all_segment_matrices) {
    stacked_matrix.middleRows(current_row, mat.rows()) = mat;
    const auto id = static_cast<int64_t>(mat(0, LANE_ID));
    col_id_mapping.lane_id_to_matrix_col.emplace(id, current_row);
    col_id_mapping.matrix_col_to_lane_id.emplace(current_row, id);
    current_row += POINTS_PER_SEGMENT;
  }
  return stacked_matrix.transpose();
}

Eigen::MatrixXf process_segment_to_matrix(const LaneSegment & segment)
{
  if (
    segment.polyline.is_empty() || segment.left_boundaries.empty() ||
    segment.right_boundaries.empty()) {
    return {};
  }
  const auto & centerlines = segment.polyline.waypoints();
  const auto & left_boundaries = segment.left_boundaries.front().waypoints();
  const auto & right_boundaries = segment.right_boundaries.front().waypoints();

  if (
    centerlines.size() != POINTS_PER_SEGMENT || left_boundaries.size() != POINTS_PER_SEGMENT ||
    right_boundaries.size() != POINTS_PER_SEGMENT) {
    throw std::runtime_error(
      "Segment data size mismatch: centerlines, left boundaries, and right boundaries must have "
      "POINTS_PER_SEGMENT points");
  }

  Eigen::MatrixXf segment_data(POINTS_PER_SEGMENT, FULL_MATRIX_ROWS);
  segment_data.setZero();

  // Build each row
  for (int64_t i = 0; i < POINTS_PER_SEGMENT; ++i) {
    segment_data(i, X) = centerlines[i].x();
    segment_data(i, Y) = centerlines[i].y();
    segment_data(i, dX) =
      i < POINTS_PER_SEGMENT - 1 ? centerlines[i + 1].x() - centerlines[i].x() : 0.0f;
    segment_data(i, dY) =
      i < POINTS_PER_SEGMENT - 1 ? centerlines[i + 1].y() - centerlines[i].y() : 0.0f;
    segment_data(i, LB_X) = left_boundaries[i].x();
    segment_data(i, LB_Y) = left_boundaries[i].y();
    segment_data(i, RB_X) = right_boundaries[i].x();
    segment_data(i, RB_Y) = right_boundaries[i].y();
    segment_data(i, SPEED_LIMIT) = segment.speed_limit_mps.value_or(0.0f);
    segment_data(i, LANE_ID) = static_cast<float>(segment.id);
  }

  return segment_data;
}

<<<<<<< HEAD
=======
}  // namespace

>>>>>>> d1556779
}  // namespace autoware::diffusion_planner::preprocess<|MERGE_RESOLUTION|>--- conflicted
+++ resolved
@@ -46,10 +46,7 @@
 void transform_selected_rows(
   const Eigen::Matrix4f & transform_matrix, Eigen::MatrixXf & output_matrix, int64_t num_segments,
   int64_t row_idx, bool do_translation = true);
-<<<<<<< HEAD
-=======
 }  // namespace
->>>>>>> d1556779
 
 // LaneSegmentContext implementation
 LaneSegmentContext::LaneSegmentContext(const std::shared_ptr<lanelet::LaneletMap> & lanelet_map_ptr)
@@ -124,11 +121,7 @@
     return a.distance_squared < b.distance_squared;
   });
   // Step 3: Apply transformation to selected rows
-<<<<<<< HEAD
-  const auto [ego_centric_lane_segments, _] =
-=======
   const Eigen::MatrixXf ego_centric_lane_segments =
->>>>>>> d1556779
     transform_points_and_add_traffic_info(transform_matrix, traffic_light_id_map, distances, m);
 
   // Extract lane tensor data
@@ -409,9 +402,6 @@
   return segment_data;
 }
 
-<<<<<<< HEAD
-=======
 }  // namespace
 
->>>>>>> d1556779
 }  // namespace autoware::diffusion_planner::preprocess