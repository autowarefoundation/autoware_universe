--- conflicted
+++ resolved
@@ -91,22 +91,14 @@
       0, added_route_segments * POINTS_PER_SEGMENT, SEGMENT_POINT_DIM, POINTS_PER_SEGMENT) =
       map_lane_segments_matrix_.block(0, row_idx, SEGMENT_POINT_DIM, POINTS_PER_SEGMENT);
 
-<<<<<<< HEAD
-    const int64_t turn_direction = lane_segments_[row_idx].turn_direction;
-=======
     const int64_t turn_direction = lane_segments_[row_idx / POINTS_PER_SEGMENT].turn_direction;
->>>>>>> cd2e9011
     add_traffic_light_one_hot_encoding_to_segment(
       traffic_light_id_map, full_route_segment_matrix, row_idx, added_route_segments,
       turn_direction);
     add_line_type_encoding_to_segment(full_route_segment_matrix, row_idx, added_route_segments);
 
     speed_limit_vector[added_route_segments] =
-<<<<<<< HEAD
-      lane_segments_[row_idx].speed_limit_mps.value_or(0.0f);
-=======
       lane_segments_[row_idx / POINTS_PER_SEGMENT].speed_limit_mps.value_or(0.0f);
->>>>>>> cd2e9011
     ++added_route_segments;
   }
   // Transform the route segments.
@@ -149,14 +141,8 @@
   const auto total_speed_points = LANES_SPEED_LIMIT_SHAPE[1];
   std::vector<float> lane_speed_vector(total_speed_points);
   for (int64_t i = 0; i < total_speed_points; ++i) {
-<<<<<<< HEAD
-    const int64_t idx = distances[i].index;
-    const auto segment = lane_segments_[idx];
-    lane_speed_vector[i] = segment.speed_limit_mps.value_or(0.0f);
-=======
     const int64_t row_idx = distances[i].index / POINTS_PER_SEGMENT;
     lane_speed_vector[i] = lane_segments_[row_idx].speed_limit_mps.value_or(0.0f);
->>>>>>> cd2e9011
   }
 
   return {lane_tensor_data, lane_speed_vector};
@@ -332,12 +318,8 @@
       map_lane_segments_matrix_.block<SEGMENT_POINT_DIM, POINTS_PER_SEGMENT>(
         0, col_idx_in_original_map);
 
-<<<<<<< HEAD
-    const int64_t turn_direction = lane_segments_[col_idx_in_original_map].turn_direction;
-=======
     const int64_t turn_direction =
       lane_segments_[col_idx_in_original_map / POINTS_PER_SEGMENT].turn_direction;
->>>>>>> cd2e9011
     add_traffic_light_one_hot_encoding_to_segment(
       traffic_light_id_map, output_matrix, col_idx_in_original_map, added_segments, turn_direction);
     add_line_type_encoding_to_segment(output_matrix, col_idx_in_original_map, added_segments);
@@ -470,15 +452,9 @@
   for (int64_t i = 0; i < static_cast<int64_t>(lane_segments.size()); ++i) {
     const auto & mat = all_segment_matrices[i];
     stacked_matrix.middleRows(current_row, mat.rows()) = mat;
-<<<<<<< HEAD
-    const int64_t lane_id = lane_segments[i].id;
-    col_id_mapping.lane_id_to_matrix_col.emplace(lane_id, current_row);
-    col_id_mapping.matrix_col_to_lane_id.emplace(current_row, lane_id);
-=======
     const auto id = lane_segments[i].id;
     col_id_mapping.lane_id_to_matrix_col.emplace(id, current_row);
     col_id_mapping.matrix_col_to_lane_id.emplace(current_row, id);
->>>>>>> cd2e9011
     current_row += POINTS_PER_SEGMENT;
   }
   return stacked_matrix.transpose();
