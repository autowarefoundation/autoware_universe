--- conflicted
+++ resolved
@@ -91,23 +91,15 @@
       0, added_route_segments * POINTS_PER_SEGMENT, SEGMENT_POINT_DIM, POINTS_PER_SEGMENT) =
       map_lane_segments_matrix_.block(0, row_idx, SEGMENT_POINT_DIM, POINTS_PER_SEGMENT);
 
-<<<<<<< HEAD
-    const int64_t turn_direction = lane_segments_[row_idx / POINTS_PER_SEGMENT].turn_direction;
-=======
     const int64_t seg_idx = row_idx / POINTS_PER_SEGMENT;
     const int64_t turn_direction = lane_segments_[seg_idx].turn_direction;
->>>>>>> 810e11c2
     add_traffic_light_one_hot_encoding_to_segment(
       traffic_light_id_map, full_route_segment_matrix, row_idx, added_route_segments,
       turn_direction);
     add_line_type_encoding_to_segment(full_route_segment_matrix, row_idx, added_route_segments);
 
     speed_limit_vector[added_route_segments] =
-<<<<<<< HEAD
-      lane_segments_[row_idx / POINTS_PER_SEGMENT].speed_limit_mps.value_or(0.0f);
-=======
       lane_segments_[seg_idx].speed_limit_mps.value_or(0.0f);
->>>>>>> 810e11c2
     ++added_route_segments;
   }
   // Transform the route segments.
