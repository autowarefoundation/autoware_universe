// Copyright 2025 TIER IV, Inc.
//
// Licensed under the Apache License, Version 2.0 (the "License");
// you may not use this file except in compliance with the License.
// You may obtain a copy of the License at
//
//     http://www.apache.org/licenses/LICENSE-2.0
//
// Unless required by applicable law or agreed to in writing, software
// distributed under the License is distributed on an "AS IS" BASIS,
// WITHOUT WARRANTIES OR CONDITIONS OF ANY KIND, either express or implied.
// See the License for the specific language governing permissions and
// limitations under the License.

#include "autoware/diffusion_planner/diffusion_planner_node.hpp"

#include "autoware/diffusion_planner/constants.hpp"
#include "autoware/diffusion_planner/conversion/agent.hpp"
#include "autoware/diffusion_planner/conversion/ego.hpp"
#include "autoware/diffusion_planner/dimensions.hpp"
#include "autoware/diffusion_planner/postprocessing/postprocessing_utils.hpp"
#include "autoware/diffusion_planner/preprocessing/preprocessing_utils.hpp"
#include "autoware/diffusion_planner/utils/marker_utils.hpp"
#include "autoware/diffusion_planner/utils/utils.hpp"

#include <autoware_lanelet2_extension/utility/query.hpp>
#include <rclcpp/duration.hpp>
#include <rclcpp/logging.hpp>

#include <autoware_internal_planning_msgs/msg/candidate_trajectory.hpp>
#include <autoware_internal_planning_msgs/msg/generator_info.hpp>
#include <autoware_perception_msgs/msg/tracked_objects.hpp>

#include <Eigen/src/Core/Matrix.h>

#include <cmath>
#include <cstddef>
#include <cstdint>
#include <functional>
#include <iostream>
#include <limits>
#include <map>
#include <memory>
#include <numeric>
#include <optional>
#include <string>
#include <tuple>
#include <utility>
#include <vector>

namespace autoware::diffusion_planner
{
using autoware::tensorrt_common::NetworkIO;
using autoware::tensorrt_common::ProfileDims;
using autoware::tensorrt_common::Profiler;
using autoware::tensorrt_common::TrtCommon;

DiffusionPlanner::DiffusionPlanner(const rclcpp::NodeOptions & options)
: Node("diffusion_planner", options), generator_uuid_(autoware_utils_uuid::generate_uuid())
{
  // Initialize the node
  pub_trajectory_ = this->create_publisher<Trajectory>("~/output/trajectory", 1);
  pub_trajectories_ = this->create_publisher<CandidateTrajectories>("~/output/trajectories", 1);
  pub_objects_ =
    this->create_publisher<PredictedObjects>("~/output/predicted_objects", rclcpp::QoS(1));
  pub_route_marker_ = this->create_publisher<MarkerArray>("~/debug/route_marker", 10);
  pub_lane_marker_ = this->create_publisher<MarkerArray>("~/debug/lane_marker", 10);
  pub_turn_indicators_ =
    this->create_publisher<TurnIndicatorsCommand>("~/output/turn_indicators", 1);
  debug_processing_time_detail_pub_ = this->create_publisher<autoware_utils::ProcessingTimeDetail>(
    "~/debug/processing_time_detail_ms", 1);
  time_keeper_ = std::make_shared<autoware_utils::TimeKeeper>(debug_processing_time_detail_pub_);

  set_up_params();
  utils::check_weight_version(params_.args_path);
  normalization_map_ = utils::load_normalization_stats(params_.args_path);

  init_pointers();
  load_engine(params_.model_path);
  CHECK_CUDA_ERROR(cudaStreamCreate(&stream_));

  if (params_.build_only) {
    RCLCPP_INFO(get_logger(), "Build only mode enabled. Exiting after loading model.");
    std::exit(EXIT_SUCCESS);
  }

  vehicle_info_ = autoware::vehicle_info_utils::VehicleInfoUtils(*this).getVehicleInfo();

  timer_ = rclcpp::create_timer(
    this, get_clock(), rclcpp::Rate(params_.planning_frequency_hz).period(),
    std::bind(&DiffusionPlanner::on_timer, this));

  sub_map_ = create_subscription<HADMapBin>(
    "~/input/vector_map", rclcpp::QoS{1}.transient_local(),
    std::bind(&DiffusionPlanner::on_map, this, std::placeholders::_1));

  // Parameter Callback
  set_param_res_ = add_on_set_parameters_callback(
    std::bind(&DiffusionPlanner::on_parameter, this, std::placeholders::_1));

  diagnostics_inference_ = std::make_unique<DiagnosticsInterface>(this, "inference_status");
}

DiffusionPlanner::~DiffusionPlanner()
{
  // Clean up CUDA resources
  if (stream_) {
    cudaStreamDestroy(stream_);
  }
}

void DiffusionPlanner::set_up_params()
{
  // node params
  params_.model_path = this->declare_parameter<std::string>("onnx_model_path", "");
  params_.args_path = this->declare_parameter<std::string>("args_path", "");
  params_.plugins_path = this->declare_parameter<std::string>("plugins_path", "");
  params_.build_only = this->declare_parameter<bool>("build_only", false);
  params_.planning_frequency_hz = this->declare_parameter<double>("planning_frequency_hz", 10.0);
  params_.ignore_neighbors = this->declare_parameter<bool>("ignore_neighbors", false);
  params_.ignore_unknown_neighbors =
    this->declare_parameter<bool>("ignore_unknown_neighbors", false);
  params_.predict_neighbor_trajectory =
    this->declare_parameter<bool>("predict_neighbor_trajectory", false);
  params_.update_traffic_light_group_info =
    this->declare_parameter<bool>("update_traffic_light_group_info", false);
  params_.keep_last_traffic_light_group_info =
    this->declare_parameter<bool>("keep_last_traffic_light_group_info", false);
  params_.traffic_light_group_msg_timeout_seconds =
    this->declare_parameter<double>("traffic_light_group_msg_timeout_seconds", 0.2);
  params_.batch_size = this->declare_parameter<int>("batch_size", 1);
  params_.temperature_list = this->declare_parameter<std::vector<double>>("temperature", {0.5});
  params_.velocity_smoothing_window =
    this->declare_parameter<int64_t>("velocity_smoothing_window", 8);
  params_.stopping_threshold = this->declare_parameter<double>("stopping_threshold", 0.0);

  // debug params
  debug_params_.publish_debug_map =
    this->declare_parameter<bool>("debug_params.publish_debug_map", false);
  debug_params_.publish_debug_route =
    this->declare_parameter<bool>("debug_params.publish_debug_route", true);
}

SetParametersResult DiffusionPlanner::on_parameter(
  [[maybe_unused]] const std::vector<rclcpp::Parameter> & parameters)
{
  using autoware_utils::update_param;
  {
    DiffusionPlannerParams temp_params = params_;
    update_param<bool>(
      parameters, "ignore_unknown_neighbors", temp_params.ignore_unknown_neighbors);
    update_param<bool>(parameters, "ignore_neighbors", temp_params.ignore_neighbors);
    update_param<bool>(
      parameters, "predict_neighbor_trajectory", temp_params.predict_neighbor_trajectory);
    update_param<bool>(
      parameters, "update_traffic_light_group_info", temp_params.update_traffic_light_group_info);
    update_param<bool>(
      parameters, "keep_last_traffic_light_group_info",
      temp_params.keep_last_traffic_light_group_info);
    update_param<double>(
      parameters, "traffic_light_group_msg_timeout_seconds",
      temp_params.traffic_light_group_msg_timeout_seconds);
    update_param<int>(parameters, "batch_size", temp_params.batch_size);
    update_param<std::vector<double>>(parameters, "temperature", temp_params.temperature_list);
    update_param<int64_t>(
      parameters, "velocity_smoothing_window", temp_params.velocity_smoothing_window);
    update_param<double>(parameters, "stopping_threshold", temp_params.stopping_threshold);
    params_ = temp_params;
  }

  {
    DiffusionPlannerDebugParams temp_debug_params = debug_params_;
    update_param<bool>(
      parameters, "debug_params.publish_debug_map", temp_debug_params.publish_debug_map);
    update_param<bool>(
      parameters, "debug_params.publish_debug_route", temp_debug_params.publish_debug_route);
    debug_params_ = temp_debug_params;
  }

  SetParametersResult result;
  result.successful = true;
  result.reason = "success";
  return result;
}

void DiffusionPlanner::init_pointers()
{
  const int batch_size = params_.batch_size;

  // Calculate tensor sizes with batch support
  const size_t sampled_trajectories_size =
    batch_size * std::accumulate(
                   SAMPLED_TRAJECTORIES_SHAPE.begin() + 1, SAMPLED_TRAJECTORIES_SHAPE.end(), 1L,
                   std::multiplies<>());
  const size_t ego_history_size =
    batch_size * std::accumulate(
                   EGO_HISTORY_SHAPE.begin() + 1, EGO_HISTORY_SHAPE.end(), 1L, std::multiplies<>());
  const size_t ego_current_state_size =
    batch_size *
    std::accumulate(
      EGO_CURRENT_STATE_SHAPE.begin() + 1, EGO_CURRENT_STATE_SHAPE.end(), 1L, std::multiplies<>());
  const size_t neighbor_agents_past_size =
    batch_size *
    std::accumulate(NEIGHBOR_SHAPE.begin() + 1, NEIGHBOR_SHAPE.end(), 1L, std::multiplies<>());
  const size_t static_objects_size =
    batch_size *
    std::accumulate(
      STATIC_OBJECTS_SHAPE.begin() + 1, STATIC_OBJECTS_SHAPE.end(), 1L, std::multiplies<>());
  const size_t lanes_size =
    batch_size *
    std::accumulate(LANES_SHAPE.begin() + 1, LANES_SHAPE.end(), 1L, std::multiplies<>());
  const size_t lanes_has_speed_limit_size =
    batch_size * std::accumulate(
                   LANES_HAS_SPEED_LIMIT_SHAPE.begin() + 1, LANES_HAS_SPEED_LIMIT_SHAPE.end(), 1L,
                   std::multiplies<>());
  const size_t lanes_speed_limit_size =
    batch_size *
    std::accumulate(
      LANES_SPEED_LIMIT_SHAPE.begin() + 1, LANES_SPEED_LIMIT_SHAPE.end(), 1L, std::multiplies<>());
  const size_t route_lanes_size =
    batch_size * std::accumulate(
                   ROUTE_LANES_SHAPE.begin() + 1, ROUTE_LANES_SHAPE.end(), 1L, std::multiplies<>());
  const size_t route_lanes_has_speed_limit_size =
    batch_size * std::accumulate(
                   ROUTE_LANES_HAS_SPEED_LIMIT_SHAPE.begin() + 1,
                   ROUTE_LANES_HAS_SPEED_LIMIT_SHAPE.end(), 1L, std::multiplies<>());
  const size_t route_lanes_speed_limit_size =
    batch_size * std::accumulate(
                   ROUTE_LANES_SPEED_LIMIT_SHAPE.begin() + 1, ROUTE_LANES_SPEED_LIMIT_SHAPE.end(),
                   1L, std::multiplies<>());
  const size_t goal_pose_size =
    batch_size *
    std::accumulate(GOAL_POSE_SHAPE.begin() + 1, GOAL_POSE_SHAPE.end(), 1L, std::multiplies<>());
  const size_t ego_shape_size =
    batch_size *
    std::accumulate(EGO_SHAPE_SHAPE.begin() + 1, EGO_SHAPE_SHAPE.end(), 1L, std::multiplies<>());
  const size_t output_size =
    batch_size *
    std::accumulate(OUTPUT_SHAPE.begin() + 1, OUTPUT_SHAPE.end(), 1L, std::multiplies<>());
  const size_t turn_indicator_logit_size =
    batch_size * std::accumulate(
                   TURN_INDICATOR_LOGIT_SHAPE.begin() + 1, TURN_INDICATOR_LOGIT_SHAPE.end(), 1L,
                   std::multiplies<>());

  sampled_trajectories_d_ = autoware::cuda_utils::make_unique<float[]>(sampled_trajectories_size);
  ego_history_d_ = autoware::cuda_utils::make_unique<float[]>(ego_history_size);
  ego_current_state_d_ = autoware::cuda_utils::make_unique<float[]>(ego_current_state_size);
  neighbor_agents_past_d_ = autoware::cuda_utils::make_unique<float[]>(neighbor_agents_past_size);
  static_objects_d_ = autoware::cuda_utils::make_unique<float[]>(static_objects_size);
  lanes_d_ = autoware::cuda_utils::make_unique<float[]>(lanes_size);
  lanes_has_speed_limit_d_ = autoware::cuda_utils::make_unique<bool[]>(lanes_has_speed_limit_size);
  lanes_speed_limit_d_ = autoware::cuda_utils::make_unique<float[]>(lanes_speed_limit_size);
  route_lanes_d_ = autoware::cuda_utils::make_unique<float[]>(route_lanes_size);
  route_lanes_has_speed_limit_d_ =
    autoware::cuda_utils::make_unique<bool[]>(route_lanes_has_speed_limit_size);
  route_lanes_speed_limit_d_ =
    autoware::cuda_utils::make_unique<float[]>(route_lanes_speed_limit_size);
  goal_pose_d_ = autoware::cuda_utils::make_unique<float[]>(goal_pose_size);
  ego_shape_d_ = autoware::cuda_utils::make_unique<float[]>(ego_shape_size);

  // Output
  output_d_ = autoware::cuda_utils::make_unique<float[]>(output_size);
  turn_indicator_logit_d_ = autoware::cuda_utils::make_unique<float[]>(turn_indicator_logit_size);
}

void DiffusionPlanner::load_engine(const std::string & model_path)
{
  const int batch_size = params_.batch_size;

  // Convert std::array to nvinfer1::Dims with dynamic batch dimension
  auto to_dynamic_dims = [batch_size](auto const & arr) {
    nvinfer1::Dims dims;
    dims.nbDims = static_cast<int>(arr.size());
    // TensorRT requires the batch dimension to be explicitly set to 1 when batch_size == 1
    dims.d[0] = (batch_size == 1 ? 1 : -1);
    for (size_t i = 1; i < arr.size(); ++i) {
      dims.d[i] = static_cast<int>(arr[i]);
    }
    return dims;
  };

  auto make_dynamic_dims = [batch_size](const std::string & name, const nvinfer1::Dims & dims) {
    nvinfer1::Dims min_dims = dims, opt_dims = dims, max_dims = dims;
    min_dims.d[0] = 1;
    opt_dims.d[0] = batch_size;
    max_dims.d[0] = batch_size;
    return ProfileDims{name, min_dims, opt_dims, max_dims};
  };

  std::string precision = "fp32";  // Default precision

  // Create engine path with batch size suffix to avoid conflicts
  std::filesystem::path engine_path(model_path);
  std::string engine_file_path =
    (engine_path.parent_path() /
     (engine_path.stem().string() + "_batch" + std::to_string(batch_size) + ".engine"))
      .string();

  auto trt_config = tensorrt_common::TrtCommonConfig(model_path, precision, engine_file_path);
  trt_common_ = std::make_unique<TrtConvCalib>(trt_config);

  std::vector<ProfileDims> profile_dims;

  {
    profile_dims.emplace_back(
      make_dynamic_dims("sampled_trajectories", to_dynamic_dims(SAMPLED_TRAJECTORIES_SHAPE)));
    profile_dims.emplace_back(
      make_dynamic_dims("ego_agent_past", to_dynamic_dims(EGO_HISTORY_SHAPE)));
    profile_dims.emplace_back(
      make_dynamic_dims("ego_current_state", to_dynamic_dims(EGO_CURRENT_STATE_SHAPE)));
    profile_dims.emplace_back(
      make_dynamic_dims("neighbor_agents_past", to_dynamic_dims(NEIGHBOR_SHAPE)));
    profile_dims.emplace_back(
      make_dynamic_dims("static_objects", to_dynamic_dims(STATIC_OBJECTS_SHAPE)));
    profile_dims.emplace_back(make_dynamic_dims("lanes", to_dynamic_dims(LANES_SHAPE)));
    profile_dims.emplace_back(
      make_dynamic_dims("lanes_speed_limit", to_dynamic_dims(LANES_SPEED_LIMIT_SHAPE)));
    profile_dims.emplace_back(
      make_dynamic_dims("lanes_has_speed_limit", to_dynamic_dims(LANES_HAS_SPEED_LIMIT_SHAPE)));
    profile_dims.emplace_back(make_dynamic_dims("route_lanes", to_dynamic_dims(ROUTE_LANES_SHAPE)));
    profile_dims.emplace_back(make_dynamic_dims(
      "route_lanes_has_speed_limit", to_dynamic_dims(ROUTE_LANES_HAS_SPEED_LIMIT_SHAPE)));
    profile_dims.emplace_back(
      make_dynamic_dims("route_lanes_speed_limit", to_dynamic_dims(ROUTE_LANES_SPEED_LIMIT_SHAPE)));
    profile_dims.emplace_back(make_dynamic_dims("goal_pose", to_dynamic_dims(GOAL_POSE_SHAPE)));
    profile_dims.emplace_back(make_dynamic_dims("ego_shape", to_dynamic_dims(EGO_SHAPE_SHAPE)));
  }

  std::vector<autoware::tensorrt_common::NetworkIO> network_io;
  {  // Inputs with dynamic batch dimension
    network_io.emplace_back("sampled_trajectories", to_dynamic_dims(SAMPLED_TRAJECTORIES_SHAPE));
    network_io.emplace_back("ego_agent_past", to_dynamic_dims(EGO_HISTORY_SHAPE));
    network_io.emplace_back("ego_current_state", to_dynamic_dims(EGO_CURRENT_STATE_SHAPE));
    network_io.emplace_back("neighbor_agents_past", to_dynamic_dims(NEIGHBOR_SHAPE));
    network_io.emplace_back("static_objects", to_dynamic_dims(STATIC_OBJECTS_SHAPE));
    network_io.emplace_back("lanes", to_dynamic_dims(LANES_SHAPE));
    network_io.emplace_back("lanes_has_speed_limit", to_dynamic_dims(LANES_HAS_SPEED_LIMIT_SHAPE));
    network_io.emplace_back("lanes_speed_limit", to_dynamic_dims(LANES_SPEED_LIMIT_SHAPE));
    network_io.emplace_back("route_lanes", to_dynamic_dims(ROUTE_LANES_SHAPE));
    network_io.emplace_back(
      "route_lanes_has_speed_limit", to_dynamic_dims(ROUTE_LANES_HAS_SPEED_LIMIT_SHAPE));
    network_io.emplace_back(
      "route_lanes_speed_limit", to_dynamic_dims(ROUTE_LANES_SPEED_LIMIT_SHAPE));
    network_io.emplace_back("goal_pose", to_dynamic_dims(GOAL_POSE_SHAPE));
    network_io.emplace_back("ego_shape", to_dynamic_dims(EGO_SHAPE_SHAPE));

    // Output with dynamic batch dimension
    network_io.emplace_back("prediction", to_dynamic_dims(OUTPUT_SHAPE));
    network_io.emplace_back("turn_indicator_logit", to_dynamic_dims(TURN_INDICATOR_LOGIT_SHAPE));
  }
  auto network_io_ptr = std::make_unique<std::vector<NetworkIO>>(network_io);
  auto profile_dims_ptr = std::make_unique<std::vector<ProfileDims>>(profile_dims);

  network_trt_ptr_ = std::make_unique<TrtCommon>(
    trt_config, std::make_shared<Profiler>(), std::vector<std::string>{params_.plugins_path});

  if (!network_trt_ptr_->setup(std::move(profile_dims_ptr), std::move(network_io_ptr))) {
    throw std::runtime_error("Failed to setup TRT engine." + params_.plugins_path);
  }

  // For dynamic batch size, we don't set input shapes here - they will be set at inference time
}

AgentData DiffusionPlanner::get_ego_centric_neighbor_agent_data(
  const TrackedObjects & objects, const Eigen::Matrix4d & map_to_ego_transform)
{
  if (!agent_data_) {
    agent_data_ =
      AgentData(objects, NEIGHBOR_SHAPE[1], NEIGHBOR_SHAPE[2], params_.ignore_unknown_neighbors);
  } else {
    agent_data_->update_histories(objects, params_.ignore_unknown_neighbors);
  }

  auto ego_centric_agent_data = agent_data_.value();
  ego_centric_agent_data.apply_transform(map_to_ego_transform);
  ego_centric_agent_data.trim_to_k_closest_agents();
  return ego_centric_agent_data;
}

InputDataMap DiffusionPlanner::create_input_data()
{
  autoware_utils::ScopedTimeTrack st(__func__, *time_keeper_);
  InputDataMap input_data_map;
  auto objects = sub_tracked_objects_.take_data();
  auto ego_kinematic_state = sub_current_odometry_.take_data();
  auto ego_acceleration = sub_current_acceleration_.take_data();
  auto traffic_signals = sub_traffic_signals_.take_data();
  auto temp_route_ptr = route_subscriber_.take_data();

  route_ptr_ = (!route_ptr_ || temp_route_ptr) ? temp_route_ptr : route_ptr_;

  TrackedObjects empty_object_list;

  if (params_.ignore_neighbors) {
    objects = std::make_shared<TrackedObjects>(empty_object_list);
  }

  if (!objects || !ego_kinematic_state || !ego_acceleration || !route_ptr_) {
    RCLCPP_WARN_THROTTLE(
      get_logger(), *this->get_clock(), constants::LOG_THROTTLE_INTERVAL_MS,
      "No tracked objects or ego kinematic state or route data received");
    return {};
  }

  ego_kinematic_state_ = *ego_kinematic_state;

  if (params_.update_traffic_light_group_info) {
    const auto & traffic_light_msg_timeout_s = params_.traffic_light_group_msg_timeout_seconds;
    preprocess::process_traffic_signals(
      traffic_signals, traffic_light_id_map_, this->now(), traffic_light_msg_timeout_s,
      params_.keep_last_traffic_light_group_info);
    if (!traffic_signals) {
      RCLCPP_WARN_THROTTLE(
        this->get_logger(), *this->get_clock(), constants::LOG_THROTTLE_INTERVAL_MS,
        "no traffic signal received. traffic light info will not be updated/used");
    }
  }

  // random sample trajectories
  {
    for (int64_t b = 0; b < params_.batch_size; b++) {
      const std::vector<float> sampled_trajectories =
        preprocess::create_sampled_trajectories(params_.temperature_list[b]);
      input_data_map["sampled_trajectories"].insert(
        input_data_map["sampled_trajectories"].end(), sampled_trajectories.begin(),
        sampled_trajectories.end());
    }
  }

  const geometry_msgs::msg::Pose & pose_base_link = ego_kinematic_state->pose.pose;
  const Eigen::Matrix4d ego_to_map_transform = utils::pose_to_matrix4f(pose_base_link);
  const Eigen::Matrix4d map_to_ego_transform = utils::inverse(ego_to_map_transform);
  const auto & center_x = static_cast<float>(pose_base_link.position.x);
  const auto & center_y = static_cast<float>(pose_base_link.position.y);
  ego_to_map_transform_ = ego_to_map_transform;

  // Add current state to ego history
  ego_history_.push_back(pose_base_link);
  if (ego_history_.size() > static_cast<size_t>(EGO_HISTORY_SHAPE[1])) {
    ego_history_.pop_front();
  }

  // Ego history
  {
    const std::vector<float> single_ego_agent_past =
      preprocess::create_ego_agent_past(ego_history_, EGO_HISTORY_SHAPE[1], map_to_ego_transform);
    input_data_map["ego_agent_past"] = replicate_for_batch(single_ego_agent_past);
  }
  // Ego state
  {
    EgoState ego_state(
      *ego_kinematic_state, *ego_acceleration, static_cast<float>(vehicle_info_.wheel_base_m));
    input_data_map["ego_current_state"] = replicate_for_batch(ego_state.as_array());
  }
  // Agent data on ego reference frame
  {
    ego_centric_neighbor_agent_data_ =
      get_ego_centric_neighbor_agent_data(*objects, map_to_ego_transform);
    input_data_map["neighbor_agents_past"] =
      replicate_for_batch(ego_centric_neighbor_agent_data_.value().as_vector());
  }
  // Static objects
  // TODO(Daniel): add static objects
  {
    std::vector<int64_t> single_batch_shape(
      STATIC_OBJECTS_SHAPE.begin() + 1, STATIC_OBJECTS_SHAPE.end());
    auto static_objects_data = utils::create_float_data(single_batch_shape, 0.0f);
    input_data_map["static_objects"] = replicate_for_batch(static_objects_data);
  }

  // map data on ego reference frame
  {
    const std::vector<int64_t> segment_indices = lane_segment_context_->select_lane_segment_indices(
      map_to_ego_transform, center_x, center_y, NUM_SEGMENTS_IN_LANE);
    const auto [lanes, lanes_speed_limit] = lane_segment_context_->create_tensor_data_from_indices(
      map_to_ego_transform, traffic_light_id_map_, segment_indices, NUM_SEGMENTS_IN_LANE);
    input_data_map["lanes"] = replicate_for_batch(lanes);
    input_data_map["lanes_speed_limit"] = replicate_for_batch(lanes_speed_limit);
  }

  // route data on ego reference frame
  {
    const std::vector<int64_t> segment_indices =
      lane_segment_context_->select_route_segment_indices(
        *route_ptr_, center_x, center_y, NUM_SEGMENTS_IN_ROUTE);
    const auto [route_lanes, route_lanes_speed_limit] =
      lane_segment_context_->create_tensor_data_from_indices(
        map_to_ego_transform, traffic_light_id_map_, segment_indices, NUM_SEGMENTS_IN_ROUTE);
    input_data_map["route_lanes"] = replicate_for_batch(route_lanes);
    input_data_map["route_lanes_speed_limit"] = replicate_for_batch(route_lanes_speed_limit);
  }

  // goal pose
  {
    const auto & goal_pose = route_ptr_->goal_pose;

    // Convert goal pose to 4x4 transformation matrix
    const Eigen::Matrix4d goal_pose_map_4x4 = utils::pose_to_matrix4f(goal_pose);

    // Transform to ego frame
    const Eigen::Matrix4d goal_pose_ego_4x4 = map_to_ego_transform * goal_pose_map_4x4;

    // Extract relative position
    const float x = goal_pose_ego_4x4(0, 3);
    const float y = goal_pose_ego_4x4(1, 3);

    // Extract heading as cos/sin from rotation matrix
    const auto [cos_yaw, sin_yaw] =
      utils::rotation_matrix_to_cos_sin(goal_pose_ego_4x4.block<3, 3>(0, 0));

    std::vector<float> single_goal_pose = {x, y, cos_yaw, sin_yaw};
    input_data_map["goal_pose"] = replicate_for_batch(single_goal_pose);
  }

  // ego shape
  {
    const float wheel_base = static_cast<float>(vehicle_info_.wheel_base_m);
    const float vehicle_length = static_cast<float>(
      vehicle_info_.front_overhang_m + vehicle_info_.wheel_base_m + vehicle_info_.rear_overhang_m);
    const float vehicle_width = static_cast<float>(
      vehicle_info_.left_overhang_m + vehicle_info_.wheel_tread_m + vehicle_info_.right_overhang_m);
    std::vector<float> single_ego_shape = {wheel_base, vehicle_length, vehicle_width};
    input_data_map["ego_shape"] = replicate_for_batch(single_ego_shape);
  }

  return input_data_map;
}

std::vector<float> DiffusionPlanner::replicate_for_batch(const std::vector<float> & single_data)
{
  const int batch_size = params_.batch_size;
  const size_t single_size = single_data.size();
  const size_t total_size = static_cast<size_t>(batch_size) * single_size;

  std::vector<float> batch_data;
  batch_data.reserve(total_size);

  for (int i = 0; i < batch_size; ++i) {
    batch_data.insert(batch_data.end(), single_data.begin(), single_data.end());
  }

  return batch_data;
}

void DiffusionPlanner::publish_debug_markers(InputDataMap & input_data_map) const
{
  if (debug_params_.publish_debug_route) {
    auto lifetime = rclcpp::Duration::from_seconds(0.2);
    auto route_markers = utils::create_lane_marker(
      ego_to_map_transform_, input_data_map["route_lanes"],
      std::vector<int64_t>(ROUTE_LANES_SHAPE.begin(), ROUTE_LANES_SHAPE.end()), this->now(),
      lifetime, {0.8, 0.8, 0.8, 0.8}, "map", true);
    pub_route_marker_->publish(route_markers);
  }

  if (debug_params_.publish_debug_map) {
    auto lifetime = rclcpp::Duration::from_seconds(0.2);
    auto lane_markers = utils::create_lane_marker(
      ego_to_map_transform_, input_data_map["lanes"],
      std::vector<int64_t>(LANES_SHAPE.begin(), LANES_SHAPE.end()), this->now(), lifetime,
      {0.1, 0.1, 0.7, 0.8}, "map", true);
    pub_lane_marker_->publish(lane_markers);
  }
}

void DiffusionPlanner::publish_predictions(const std::vector<float> & predictions) const
{
  CandidateTrajectories candidate_trajectories;

  // when ego is moving, enable force stop
  const bool enable_force_stop =
    ego_kinematic_state_.twist.twist.linear.x > std::numeric_limits<double>::epsilon();

  // Parse predictions once: [batch][agent][timestep] -> pose
  const auto agent_poses = postprocess::parse_predictions(predictions);

  for (int i = 0; i < params_.batch_size; i++) {
    const Trajectory trajectory = postprocess::create_ego_trajectory(
      agent_poses, this->now(), ego_to_map_transform_, i, params_.velocity_smoothing_window,
      enable_force_stop, params_.stopping_threshold);
    if (i == 0) {
      pub_trajectory_->publish(trajectory);
    }

    const auto candidate_trajectory = autoware_internal_planning_msgs::build<
                                        autoware_internal_planning_msgs::msg::CandidateTrajectory>()
                                        .header(trajectory.header)
                                        .generator_id(generator_uuid_)
                                        .points(trajectory.points);

    std_msgs::msg::String generator_name_msg;
    generator_name_msg.data = "DiffusionPlanner_batch_" + std::to_string(i);

    const auto generator_info =
      autoware_internal_planning_msgs::build<autoware_internal_planning_msgs::msg::GeneratorInfo>()
        .generator_id(generator_uuid_)
        .generator_name(generator_name_msg);

    candidate_trajectories.candidate_trajectories.push_back(candidate_trajectory);
    candidate_trajectories.generator_info.push_back(generator_info);
  }

  pub_trajectories_->publish(candidate_trajectories);

  // Other agents prediction
  if (params_.predict_neighbor_trajectory && ego_centric_neighbor_agent_data_.has_value()) {
    // Use batch 0 for neighbor predictions
    constexpr int64_t batch_idx = 0;
    auto predicted_objects = postprocess::create_predicted_objects(
      agent_poses, ego_centric_neighbor_agent_data_.value(), this->now(), ego_to_map_transform_,
      batch_idx);
    pub_objects_->publish(predicted_objects);
  }
}

std::vector<float> DiffusionPlanner::do_inference_trt(InputDataMap & input_data_map)
{
  autoware_utils::ScopedTimeTrack st(__func__, *time_keeper_);
  auto sampled_trajectories = input_data_map["sampled_trajectories"];
  auto ego_history = input_data_map["ego_agent_past"];
  auto ego_current_state = input_data_map["ego_current_state"];
  auto neighbor_agents_past = input_data_map["neighbor_agents_past"];
  auto static_objects = input_data_map["static_objects"];
  auto lanes = input_data_map["lanes"];
  auto lanes_speed_limit = input_data_map["lanes_speed_limit"];
  auto route_lanes = input_data_map["route_lanes"];
  auto route_lanes_speed_limit = input_data_map["route_lanes_speed_limit"];
  auto goal_pose = input_data_map["goal_pose"];
  auto ego_shape = input_data_map["ego_shape"];

  // Allocate bool array for lane speed limits
  // Note: Using std::vector<uint8_t> instead of std::vector<bool> to ensure contiguous memory
  // layout
  const int batch_size = params_.batch_size;
  size_t lane_speed_tensor_num_elements =
    batch_size *
    std::accumulate(
      LANES_SPEED_LIMIT_SHAPE.begin() + 1, LANES_SPEED_LIMIT_SHAPE.end(), 1, std::multiplies<>());
  std::vector<uint8_t> speed_bool_array(lane_speed_tensor_num_elements);

  for (size_t i = 0; i < lane_speed_tensor_num_elements; ++i) {
    speed_bool_array[i] = (lanes_speed_limit[i] > std::numeric_limits<float>::epsilon()) ? 1 : 0;
  }

  CHECK_CUDA_ERROR(cudaMemcpy(
    sampled_trajectories_d_.get(), sampled_trajectories.data(),
    sampled_trajectories.size() * sizeof(float), cudaMemcpyHostToDevice));
  CHECK_CUDA_ERROR(cudaMemcpy(
    ego_history_d_.get(), ego_history.data(), ego_history.size() * sizeof(float),
    cudaMemcpyHostToDevice));
  CHECK_CUDA_ERROR(cudaMemcpy(
    ego_current_state_d_.get(), ego_current_state.data(), ego_current_state.size() * sizeof(float),
    cudaMemcpyHostToDevice));
  CHECK_CUDA_ERROR(cudaMemcpy(
    neighbor_agents_past_d_.get(), neighbor_agents_past.data(),
    neighbor_agents_past.size() * sizeof(float), cudaMemcpyHostToDevice));
  CHECK_CUDA_ERROR(cudaMemcpy(
    static_objects_d_.get(), static_objects.data(), static_objects.size() * sizeof(float),
    cudaMemcpyHostToDevice));
  CHECK_CUDA_ERROR(
    cudaMemcpy(lanes_d_.get(), lanes.data(), lanes.size() * sizeof(float), cudaMemcpyHostToDevice));
  CHECK_CUDA_ERROR(cudaMemcpy(
    lanes_speed_limit_d_.get(), lanes_speed_limit.data(), lanes_speed_limit.size() * sizeof(float),
    cudaMemcpyHostToDevice));
  CHECK_CUDA_ERROR(cudaMemcpy(
    route_lanes_d_.get(), route_lanes.data(), route_lanes.size() * sizeof(float),
    cudaMemcpyHostToDevice));
  // Copy uint8_t array to bool array on device
  // Note: sizeof(bool) might be implementation-specific, but CUDA typically uses 1 byte for bool
  CHECK_CUDA_ERROR(cudaMemcpy(
    lanes_has_speed_limit_d_.get(), speed_bool_array.data(),
    lane_speed_tensor_num_elements * sizeof(uint8_t), cudaMemcpyHostToDevice));

  // Allocate bool array for route lanes speed limits
  size_t route_lanes_has_speed_limit_tensor_num_elements =
    batch_size * std::accumulate(
                   ROUTE_LANES_HAS_SPEED_LIMIT_SHAPE.begin() + 1,
                   ROUTE_LANES_HAS_SPEED_LIMIT_SHAPE.end(), 1, std::multiplies<>());
  std::vector<uint8_t> route_has_speed_bool_array(route_lanes_has_speed_limit_tensor_num_elements);
  for (size_t i = 0; i < route_lanes_has_speed_limit_tensor_num_elements; ++i) {
    route_has_speed_bool_array[i] =
      (route_lanes_speed_limit[i] > std::numeric_limits<float>::epsilon()) ? 1 : 0;
  }

  CHECK_CUDA_ERROR(cudaMemcpy(
    route_lanes_speed_limit_d_.get(), route_lanes_speed_limit.data(),
    route_lanes_speed_limit.size() * sizeof(float), cudaMemcpyHostToDevice));
  CHECK_CUDA_ERROR(cudaMemcpy(
    route_lanes_has_speed_limit_d_.get(), route_has_speed_bool_array.data(),
    route_lanes_has_speed_limit_tensor_num_elements * sizeof(uint8_t), cudaMemcpyHostToDevice));
  CHECK_CUDA_ERROR(cudaMemcpy(
    goal_pose_d_.get(), goal_pose.data(), goal_pose.size() * sizeof(float),
    cudaMemcpyHostToDevice));
  CHECK_CUDA_ERROR(cudaMemcpy(
    ego_shape_d_.get(), ego_shape.data(), ego_shape.size() * sizeof(float),
    cudaMemcpyHostToDevice));

  // Set input shapes for current batch size
  auto to_dims_with_batch = [batch_size](auto const & arr) {
    nvinfer1::Dims dims;
    dims.nbDims = static_cast<int>(arr.size());
    dims.d[0] = batch_size;
    for (size_t i = 1; i < arr.size(); ++i) {
      dims.d[i] = static_cast<int>(arr[i]);
    }
    return dims;
  };

  bool set_input_shapes = true;
  set_input_shapes &= network_trt_ptr_->setInputShape(
    "sampled_trajectories", to_dims_with_batch(SAMPLED_TRAJECTORIES_SHAPE));
  set_input_shapes &=
    network_trt_ptr_->setInputShape("ego_agent_past", to_dims_with_batch(EGO_HISTORY_SHAPE));
  set_input_shapes &= network_trt_ptr_->setInputShape(
    "ego_current_state", to_dims_with_batch(EGO_CURRENT_STATE_SHAPE));
  set_input_shapes &=
    network_trt_ptr_->setInputShape("neighbor_agents_past", to_dims_with_batch(NEIGHBOR_SHAPE));
  set_input_shapes &=
    network_trt_ptr_->setInputShape("static_objects", to_dims_with_batch(STATIC_OBJECTS_SHAPE));
  set_input_shapes &= network_trt_ptr_->setInputShape("lanes", to_dims_with_batch(LANES_SHAPE));
  set_input_shapes &= network_trt_ptr_->setInputShape(
    "lanes_has_speed_limit", to_dims_with_batch(LANES_HAS_SPEED_LIMIT_SHAPE));
  set_input_shapes &= network_trt_ptr_->setInputShape(
    "lanes_speed_limit", to_dims_with_batch(LANES_SPEED_LIMIT_SHAPE));
  set_input_shapes &=
    network_trt_ptr_->setInputShape("route_lanes", to_dims_with_batch(ROUTE_LANES_SHAPE));
  set_input_shapes &= network_trt_ptr_->setInputShape(
    "route_lanes_speed_limit", to_dims_with_batch(ROUTE_LANES_SPEED_LIMIT_SHAPE));
  set_input_shapes &= network_trt_ptr_->setInputShape(
    "route_lanes_has_speed_limit", to_dims_with_batch(ROUTE_LANES_HAS_SPEED_LIMIT_SHAPE));
  set_input_shapes &=
    network_trt_ptr_->setInputShape("goal_pose", to_dims_with_batch(GOAL_POSE_SHAPE));
  set_input_shapes &=
    network_trt_ptr_->setInputShape("ego_shape", to_dims_with_batch(EGO_SHAPE_SHAPE));

  if (!set_input_shapes) {
    RCLCPP_ERROR(
      rclcpp::get_logger("diffusion_planner"), "Failed to set input shapes for inference.");
    return {};
  }

  network_trt_ptr_->setTensorAddress("sampled_trajectories", sampled_trajectories_d_.get());
  network_trt_ptr_->setTensorAddress("ego_agent_past", ego_history_d_.get());
  network_trt_ptr_->setTensorAddress("ego_current_state", ego_current_state_d_.get());
  network_trt_ptr_->setTensorAddress("neighbor_agents_past", neighbor_agents_past_d_.get());
  network_trt_ptr_->setTensorAddress("static_objects", static_objects_d_.get());
  network_trt_ptr_->setTensorAddress("lanes", lanes_d_.get());
  network_trt_ptr_->setTensorAddress("lanes_has_speed_limit", lanes_has_speed_limit_d_.get());
  network_trt_ptr_->setTensorAddress("lanes_speed_limit", lanes_speed_limit_d_.get());
  network_trt_ptr_->setTensorAddress("route_lanes", route_lanes_d_.get());
  network_trt_ptr_->setTensorAddress("route_lanes_speed_limit", route_lanes_speed_limit_d_.get());
  network_trt_ptr_->setTensorAddress(
    "route_lanes_has_speed_limit", route_lanes_has_speed_limit_d_.get());
  network_trt_ptr_->setTensorAddress("goal_pose", goal_pose_d_.get());
  network_trt_ptr_->setTensorAddress("ego_shape", ego_shape_d_.get());

  // Output
  network_trt_ptr_->setTensorAddress("prediction", output_d_.get());
  network_trt_ptr_->setTensorAddress("turn_indicator_logit", turn_indicator_logit_d_.get());

  auto status = network_trt_ptr_->enqueueV3(stream_);
  CHECK_CUDA_ERROR(cudaStreamSynchronize(stream_));

  if (!status) {
    RCLCPP_ERROR(rclcpp::get_logger("diffusion_planner"), "Failed to enqueue and do inference.");
  }

  // Compute total number of elements in the output
  size_t output_num_elements =
    batch_size *
    std::accumulate(OUTPUT_SHAPE.begin() + 1, OUTPUT_SHAPE.end(), 1UL, std::multiplies<>());

  // Allocate host vector
  std::vector<float> output_host(output_num_elements);

  // Copy data from device to host
  cudaMemcpy(
    output_host.data(),  // destination (host)
    output_d_.get(),     // source (device)
    output_num_elements * sizeof(float), cudaMemcpyDeviceToHost);
  return output_host;
}

std::vector<float> DiffusionPlanner::get_turn_indicator_logit() const
{
  const int batch_size = params_.batch_size;

  // Compute total number of elements in the turn indicator logit
  const size_t turn_indicator_num_elements =
    batch_size * std::accumulate(
                   TURN_INDICATOR_LOGIT_SHAPE.begin() + 1, TURN_INDICATOR_LOGIT_SHAPE.end(), 1UL,
                   std::multiplies<>());

  // Allocate host vector
  std::vector<float> logit_host(turn_indicator_num_elements);

  // Copy data from device to host
  cudaMemcpy(
    logit_host.data(),              // destination (host)
    turn_indicator_logit_d_.get(),  // source (device)
    turn_indicator_num_elements * sizeof(float), cudaMemcpyDeviceToHost);

  return logit_host;
}

void DiffusionPlanner::on_timer()
{
  // Timer callback function
  autoware_utils::ScopedTimeTrack st(__func__, *time_keeper_);

  diagnostics_inference_->clear();

  if (!is_map_loaded_) {
    RCLCPP_INFO_THROTTLE(
      get_logger(), *this->get_clock(), constants::LOG_THROTTLE_INTERVAL_MS,
      "Waiting for map data...");
    diagnostics_inference_->update_level_and_message(
      diagnostic_msgs::msg::DiagnosticStatus::WARN, "Map data not loaded");
    diagnostics_inference_->publish(this->now());
    return;
  }

  // Prepare input data for the model
  auto input_data_map = create_input_data();
  if (input_data_map.empty()) {
    RCLCPP_WARN_THROTTLE(
      get_logger(), *this->get_clock(), constants::LOG_THROTTLE_INTERVAL_MS,
      "No input data available for inference");
    diagnostics_inference_->update_level_and_message(
      diagnostic_msgs::msg::DiagnosticStatus::WARN, "No input data available for inference");
    diagnostics_inference_->publish(this->now());
    return;
  }

  publish_debug_markers(input_data_map);

  // Calculate and record metrics for diagnostics using the proper logic
  const int64_t batch_idx = 0;
  const int64_t valid_lane_count = postprocess::count_valid_elements(
    input_data_map["lanes"], LANES_SHAPE[1], LANES_SHAPE[2], LANES_SHAPE[3], batch_idx);
  diagnostics_inference_->add_key_value("valid_lane_count", valid_lane_count);

  const int64_t valid_route_count = postprocess::count_valid_elements(
    input_data_map["route_lanes"], ROUTE_LANES_SHAPE[1], ROUTE_LANES_SHAPE[2], ROUTE_LANES_SHAPE[3],
    batch_idx);
  diagnostics_inference_->add_key_value("valid_route_count", valid_route_count);

  const int64_t valid_neighbor_count = postprocess::count_valid_elements(
    input_data_map["neighbor_agents_past"], NEIGHBOR_SHAPE[1], NEIGHBOR_SHAPE[2], NEIGHBOR_SHAPE[3],
    batch_idx);
  diagnostics_inference_->add_key_value("valid_neighbor_count", valid_neighbor_count);

  // normalization of data
  preprocess::normalize_input_data(input_data_map, normalization_map_);
  if (!utils::check_input_map(input_data_map)) {
    RCLCPP_WARN_THROTTLE(
      get_logger(), *this->get_clock(), constants::LOG_THROTTLE_INTERVAL_MS,
      "Input data contains invalid values");
    diagnostics_inference_->update_level_and_message(
      diagnostic_msgs::msg::DiagnosticStatus::WARN, "Input data contains invalid values");
    diagnostics_inference_->publish(this->now());
    return;
  }
  const auto predictions = do_inference_trt(input_data_map);
  publish_predictions(predictions);

  // Publish turn indicators
  const auto turn_indicator_logit = get_turn_indicator_logit();
  const auto turn_indicators_cmd =
    postprocess::create_turn_indicators_command(turn_indicator_logit, this->now());
  pub_turn_indicators_->publish(turn_indicators_cmd);

  // Publish diagnostics
  diagnostics_inference_->publish(this->now());
}

void DiffusionPlanner::on_map(const HADMapBin::ConstSharedPtr map_msg)
{
  std::shared_ptr<lanelet::LaneletMap> lanelet_map_ptr = std::make_shared<lanelet::LaneletMap>();
  lanelet::utils::conversion::fromBinMsg(
<<<<<<< HEAD
    *map_msg, lanelet_map_ptr_, &traffic_rules_ptr_, &routing_graph_ptr_);

  lanelet_converter_ptr_ = std::make_unique<LaneletConverter>(lanelet_map_ptr_);
  lane_segments_ = lanelet_converter_ptr_->convert_to_lane_segments(POINTS_PER_SEGMENT);

  if (lane_segments_.empty()) {
    RCLCPP_ERROR(get_logger(), "No lane segments found in the map");
    throw std::runtime_error("No lane segments found in the map");
  }
=======
    *map_msg, lanelet_map_ptr, &traffic_rules_ptr_, &routing_graph_ptr_);
>>>>>>> 3c738968

  // Create LaneSegmentContext with the static data
  lane_segment_context_ = std::make_unique<preprocess::LaneSegmentContext>(lanelet_map_ptr);

  is_map_loaded_ = true;
}

}  // namespace autoware::diffusion_planner
#include <rclcpp_components/register_node_macro.hpp>
RCLCPP_COMPONENTS_REGISTER_NODE(autoware::diffusion_planner::DiffusionPlanner)<|MERGE_RESOLUTION|>--- conflicted
+++ resolved
@@ -878,19 +878,7 @@
 {
   std::shared_ptr<lanelet::LaneletMap> lanelet_map_ptr = std::make_shared<lanelet::LaneletMap>();
   lanelet::utils::conversion::fromBinMsg(
-<<<<<<< HEAD
-    *map_msg, lanelet_map_ptr_, &traffic_rules_ptr_, &routing_graph_ptr_);
-
-  lanelet_converter_ptr_ = std::make_unique<LaneletConverter>(lanelet_map_ptr_);
-  lane_segments_ = lanelet_converter_ptr_->convert_to_lane_segments(POINTS_PER_SEGMENT);
-
-  if (lane_segments_.empty()) {
-    RCLCPP_ERROR(get_logger(), "No lane segments found in the map");
-    throw std::runtime_error("No lane segments found in the map");
-  }
-=======
     *map_msg, lanelet_map_ptr, &traffic_rules_ptr_, &routing_graph_ptr_);
->>>>>>> 3c738968
 
   // Create LaneSegmentContext with the static data
   lane_segment_context_ = std::make_unique<preprocess::LaneSegmentContext>(lanelet_map_ptr);
