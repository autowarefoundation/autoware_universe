--- conflicted
+++ resolved
@@ -34,17 +34,6 @@
 constexpr double BACKWARD_PATH_LENGTH_M = 0.0;
 constexpr double FORWARD_PATH_LENGTH_M = 150.0;
 
-<<<<<<< HEAD
-// Visualization parameters
-struct VisualizationParams
-{
-  static constexpr double DEBUG_MARKER_LIFETIME_S = 0.2;
-  static constexpr float ROUTE_MARKER_ALPHA = 0.8f;
-  static constexpr float MAP_MARKER_ALPHA = 0.8f;
-};
-
-=======
->>>>>>> 3c738968
 }  // namespace autoware::diffusion_planner::constants
 
 #endif  // AUTOWARE__DIFFUSION_PLANNER__CONSTANTS_HPP_