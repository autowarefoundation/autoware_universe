// Copyright 2025 TIER IV, Inc.
//
// Licensed under the Apache License, Version 2.0 (the "License");
// you may not use this file except in compliance with the License.
// You may obtain a copy of the License at
//
//     http://www.apache.org/licenses/LICENSE-2.0
//
// Unless required by applicable law or agreed to in writing, software
// distributed under the License is distributed on an "AS IS" BASIS,
// WITHOUT WARRANTIES OR CONDITIONS OF ANY KIND, either express or implied.
// See the License for the specific language governing permissions and
// limitations under the License.

#include "autoware/diffusion_planner/conversion/lanelet.hpp"

#include <gtest/gtest.h>
#include <lanelet2_core/LaneletMap.h>
#include <lanelet2_core/primitives/Lanelet.h>
#include <lanelet2_core/primitives/LineString.h>
#include <lanelet2_core/primitives/Point.h>
#include <lanelet2_traffic_rules/TrafficRulesFactory.h>

#include <limits>
#include <memory>
#include <stdexcept>
#include <string>
#include <vector>

using autoware::diffusion_planner::convert_to_lane_segments;

namespace autoware::diffusion_planner::test
{

class LaneletEdgeCaseTest : public ::testing::Test
{
protected:
  void SetUp() override
  {
    // Create a simple lanelet map for testing
    lanelet_map_ptr_ = std::make_shared<lanelet::LaneletMap>();
    traffic_rules_ptr_ = lanelet::traffic_rules::TrafficRulesFactory::create(
      lanelet::Locations::Germany, lanelet::Participants::Vehicle);
  }

  lanelet::LineString3d createLineString(
    const std::vector<std::tuple<double, double, double>> & points)
  {
    lanelet::LineString3d ls;
    for (const auto & [x, y, z] : points) {
      ls.push_back(lanelet::Point3d(lanelet::utils::getId(), x, y, z));
    }
    ls.setAttribute("type", "line_thin");  // Default type
    return ls;
  }

  lanelet::Lanelet createLanelet(
    const lanelet::LineString3d & left, const lanelet::LineString3d & right,
    const lanelet::AttributeMap & attributes = {})
  {
    lanelet::Lanelet ll(lanelet::utils::getId(), left, right);
    for (const auto & [key, value] : attributes) {
      ll.setAttribute(key, value);
    }
    return ll;
  }

  std::shared_ptr<lanelet::LaneletMap> lanelet_map_ptr_;
  std::shared_ptr<lanelet::traffic_rules::TrafficRules> traffic_rules_ptr_;
};

// Test edge case: Lanelet with invalid speed limit string
TEST_F(LaneletEdgeCaseTest, ConvertLaneletInvalidSpeedLimit)
{
  auto left = createLineString({{0, 0, 0}, {10, 0, 0}});
  auto right = createLineString({{0, 2, 0}, {10, 2, 0}});

  // Add lanelet with invalid speed limit
  lanelet::AttributeMap attrs;
  attrs["speed_limit"] = "not_a_number";
  attrs["subtype"] = "road";

  auto lanelet = createLanelet(left, right, attrs);
  lanelet_map_ptr_->add(lanelet);

<<<<<<< HEAD
  LaneletConverter converter(lanelet_map_ptr_);

=======
>>>>>>> 3c738968
  // This should throw due to std::stof failing
  EXPECT_THROW(convert_to_lane_segments(lanelet_map_ptr_, 10), std::invalid_argument);
}

// Test edge case: Lanelet with extreme speed limit values
TEST_F(LaneletEdgeCaseTest, ConvertLaneletExtremeSpeedLimit)
{
  auto left = createLineString({{0, 0, 0}, {10, 0, 0}});
  auto right = createLineString({{0, 2, 0}, {10, 2, 0}});

  // Test with very large speed limit
  lanelet::AttributeMap attrs;
  attrs["speed_limit"] = "999999";
  attrs["subtype"] = "road";

  auto lanelet = createLanelet(left, right, attrs);
  lanelet_map_ptr_->add(lanelet);

<<<<<<< HEAD
  LaneletConverter converter(lanelet_map_ptr_);
  auto segments = converter.convert_to_lane_segments(10);
=======
  auto segments = convert_to_lane_segments(lanelet_map_ptr_, 10);
>>>>>>> 3c738968

  ASSERT_EQ(segments.size(), 1);
  EXPECT_TRUE(segments[0].speed_limit_mps.has_value());
  // Speed should be converted from km/h to m/s
  EXPECT_GT(segments[0].speed_limit_mps.value(), 100000.0f);  // Very large value
}

// Test edge case: Lanelet with NaN/Inf coordinates
TEST_F(LaneletEdgeCaseTest, ConvertLaneletWithNaNInfCoordinates)
{
  auto left = lanelet::LineString3d();
  left.push_back(lanelet::Point3d(1, 0, 0, 0));
  left.push_back(lanelet::Point3d(2, std::numeric_limits<double>::quiet_NaN(), 0, 0));

  auto right = lanelet::LineString3d();
  right.push_back(lanelet::Point3d(3, 0, 2, 0));
  right.push_back(lanelet::Point3d(4, std::numeric_limits<double>::infinity(), 2, 0));

  lanelet::AttributeMap attrs;
  attrs["subtype"] = "road";

  auto lanelet = createLanelet(left, right, attrs);
  lanelet_map_ptr_->add(lanelet);

<<<<<<< HEAD
  LaneletConverter converter(lanelet_map_ptr_);
  auto segments = converter.convert_to_lane_segments(10);
=======
  auto segments = convert_to_lane_segments(lanelet_map_ptr_, 10);
>>>>>>> 3c738968

  // Should handle NaN/Inf gracefully
  ASSERT_EQ(segments.size(), 1);
  const auto & polyline = segments[0].centerline;

  // Check that NaN/Inf propagated through
  bool has_nan = false;
  bool has_inf = false;
  for (const auto & point : polyline) {
    if (std::isnan(point.x()) || std::isnan(point.y())) has_nan = true;
    if (std::isinf(point.x()) || std::isinf(point.y())) has_inf = true;
  }
  EXPECT_TRUE(has_nan || has_inf);
}

// Test edge case: Zero-length lanelet
TEST_F(LaneletEdgeCaseTest, ConvertZeroLengthLanelet)
{
  // All points at the same location
  auto left = createLineString({{5, 5, 0}, {5, 5, 0}});
  auto right = createLineString({{5, 7, 0}, {5, 7, 0}});

  lanelet::AttributeMap attrs;
  attrs["subtype"] = "road";

  auto lanelet = createLanelet(left, right, attrs);
  lanelet_map_ptr_->add(lanelet);

<<<<<<< HEAD
  LaneletConverter converter(lanelet_map_ptr_);
  auto segments = converter.convert_to_lane_segments(10);
=======
  auto segments = convert_to_lane_segments(lanelet_map_ptr_, 10);
>>>>>>> 3c738968

  ASSERT_EQ(segments.size(), 1);
  // Should still create a segment, even if degenerate
  EXPECT_GE(segments[0].centerline.size(), 2);
}

// Test edge case: Very large number of interpolation points
TEST_F(LaneletEdgeCaseTest, ConvertLaneletManyInterpolationPoints)
{
  auto left = createLineString({{0, 0, 0}, {1000, 0, 0}});
  auto right = createLineString({{0, 10, 0}, {1000, 10, 0}});

  lanelet::AttributeMap attrs;
  attrs["subtype"] = "road";

  auto lanelet = createLanelet(left, right, attrs);
  lanelet_map_ptr_->add(lanelet);

<<<<<<< HEAD
  LaneletConverter converter(lanelet_map_ptr_);

=======
>>>>>>> 3c738968
  // Request extremely high number of interpolation points
  auto segments = convert_to_lane_segments(lanelet_map_ptr_, 10000);

  ASSERT_EQ(segments.size(), 1);
  // Should create many interpolated points
  EXPECT_GT(segments[0].centerline.size(), 1000);
}

// Test edge case: Lanelet with intersection attribute edge cases
TEST_F(LaneletEdgeCaseTest, ConvertLaneletIntersectionAttributes)
{
  auto left = createLineString({{0, 0, 0}, {10, 0, 0}});
  auto right = createLineString({{0, 2, 0}, {10, 2, 0}});

  // Test various turn_direction values
  std::vector<std::string> turn_directions = {"", "left", "right", "straight", "invalid_direction"};

  for (const auto & direction : turn_directions) {
    // Recreate map for each test
    lanelet_map_ptr_ = std::make_shared<lanelet::LaneletMap>();

    lanelet::AttributeMap attrs;
    attrs["subtype"] = "road";
    attrs["turn_direction"] = direction;

    auto lanelet = createLanelet(left, right, attrs);
    lanelet_map_ptr_->add(lanelet);

<<<<<<< HEAD
    LaneletConverter converter(lanelet_map_ptr_);
    auto segments = converter.convert_to_lane_segments(10);
=======
    auto segments = convert_to_lane_segments(lanelet_map_ptr_, 10);
>>>>>>> 3c738968

    ASSERT_EQ(segments.size(), 1);
  }
}

// Test edge case: Convert empty map to lane segments
TEST_F(LaneletEdgeCaseTest, ConvertEmptyMapToLaneSegments)
{
<<<<<<< HEAD
  LaneletConverter converter(lanelet_map_ptr_);

=======
>>>>>>> 3c738968
  // Convert empty map
  auto segments = convert_to_lane_segments(lanelet_map_ptr_, 10);

  // Should return empty vector
  EXPECT_TRUE(segments.empty());
}

// Test edge case: Negative speed limit conversion
TEST_F(LaneletEdgeCaseTest, ConvertNegativeSpeedLimit)
{
  auto left = createLineString({{0, 0, 0}, {10, 0, 0}});
  auto right = createLineString({{0, 2, 0}, {10, 2, 0}});

  lanelet::AttributeMap attrs;
  attrs["speed_limit"] = "-50";  // Negative speed limit
  attrs["subtype"] = "road";

  auto lanelet = createLanelet(left, right, attrs);
  lanelet_map_ptr_->add(lanelet);

<<<<<<< HEAD
  LaneletConverter converter(lanelet_map_ptr_);
  auto segments = converter.convert_to_lane_segments(10);
=======
  auto segments = convert_to_lane_segments(lanelet_map_ptr_, 10);
>>>>>>> 3c738968

  ASSERT_EQ(segments.size(), 1);
  EXPECT_TRUE(segments[0].speed_limit_mps.has_value());
  // Negative speed should be preserved (though semantically invalid)
  EXPECT_LT(segments[0].speed_limit_mps.value(), 0.0f);
}

// Test edge case: Unicode in lanelet attributes
TEST_F(LaneletEdgeCaseTest, ConvertUnicodeAttributes)
{
  auto left = createLineString({{0, 0, 0}, {10, 0, 0}});
  auto right = createLineString({{0, 2, 0}, {10, 2, 0}});

  lanelet::AttributeMap attrs;
  attrs["subtype"] = "road";
  attrs["name"] = "道路_🚗";         // Unicode road name
  attrs["turn_direction"] = "左折";  // Japanese for "left turn"

  auto lanelet = createLanelet(left, right, attrs);
  lanelet_map_ptr_->add(lanelet);

<<<<<<< HEAD
  LaneletConverter converter(lanelet_map_ptr_);

=======
>>>>>>> 3c738968
  // Should handle unicode attributes without crashing
  EXPECT_NO_THROW(convert_to_lane_segments(lanelet_map_ptr_, 10));
}

}  // namespace autoware::diffusion_planner::test<|MERGE_RESOLUTION|>--- conflicted
+++ resolved
@@ -83,11 +83,6 @@
   auto lanelet = createLanelet(left, right, attrs);
   lanelet_map_ptr_->add(lanelet);
 
-<<<<<<< HEAD
-  LaneletConverter converter(lanelet_map_ptr_);
-
-=======
->>>>>>> 3c738968
   // This should throw due to std::stof failing
   EXPECT_THROW(convert_to_lane_segments(lanelet_map_ptr_, 10), std::invalid_argument);
 }
@@ -106,12 +101,7 @@
   auto lanelet = createLanelet(left, right, attrs);
   lanelet_map_ptr_->add(lanelet);
 
-<<<<<<< HEAD
-  LaneletConverter converter(lanelet_map_ptr_);
-  auto segments = converter.convert_to_lane_segments(10);
-=======
-  auto segments = convert_to_lane_segments(lanelet_map_ptr_, 10);
->>>>>>> 3c738968
+  auto segments = convert_to_lane_segments(lanelet_map_ptr_, 10);
 
   ASSERT_EQ(segments.size(), 1);
   EXPECT_TRUE(segments[0].speed_limit_mps.has_value());
@@ -136,12 +126,7 @@
   auto lanelet = createLanelet(left, right, attrs);
   lanelet_map_ptr_->add(lanelet);
 
-<<<<<<< HEAD
-  LaneletConverter converter(lanelet_map_ptr_);
-  auto segments = converter.convert_to_lane_segments(10);
-=======
-  auto segments = convert_to_lane_segments(lanelet_map_ptr_, 10);
->>>>>>> 3c738968
+  auto segments = convert_to_lane_segments(lanelet_map_ptr_, 10);
 
   // Should handle NaN/Inf gracefully
   ASSERT_EQ(segments.size(), 1);
@@ -170,12 +155,7 @@
   auto lanelet = createLanelet(left, right, attrs);
   lanelet_map_ptr_->add(lanelet);
 
-<<<<<<< HEAD
-  LaneletConverter converter(lanelet_map_ptr_);
-  auto segments = converter.convert_to_lane_segments(10);
-=======
-  auto segments = convert_to_lane_segments(lanelet_map_ptr_, 10);
->>>>>>> 3c738968
+  auto segments = convert_to_lane_segments(lanelet_map_ptr_, 10);
 
   ASSERT_EQ(segments.size(), 1);
   // Should still create a segment, even if degenerate
@@ -194,11 +174,6 @@
   auto lanelet = createLanelet(left, right, attrs);
   lanelet_map_ptr_->add(lanelet);
 
-<<<<<<< HEAD
-  LaneletConverter converter(lanelet_map_ptr_);
-
-=======
->>>>>>> 3c738968
   // Request extremely high number of interpolation points
   auto segments = convert_to_lane_segments(lanelet_map_ptr_, 10000);
 
@@ -227,12 +202,7 @@
     auto lanelet = createLanelet(left, right, attrs);
     lanelet_map_ptr_->add(lanelet);
 
-<<<<<<< HEAD
-    LaneletConverter converter(lanelet_map_ptr_);
-    auto segments = converter.convert_to_lane_segments(10);
-=======
     auto segments = convert_to_lane_segments(lanelet_map_ptr_, 10);
->>>>>>> 3c738968
 
     ASSERT_EQ(segments.size(), 1);
   }
@@ -241,11 +211,6 @@
 // Test edge case: Convert empty map to lane segments
 TEST_F(LaneletEdgeCaseTest, ConvertEmptyMapToLaneSegments)
 {
-<<<<<<< HEAD
-  LaneletConverter converter(lanelet_map_ptr_);
-
-=======
->>>>>>> 3c738968
   // Convert empty map
   auto segments = convert_to_lane_segments(lanelet_map_ptr_, 10);
 
@@ -266,12 +231,7 @@
   auto lanelet = createLanelet(left, right, attrs);
   lanelet_map_ptr_->add(lanelet);
 
-<<<<<<< HEAD
-  LaneletConverter converter(lanelet_map_ptr_);
-  auto segments = converter.convert_to_lane_segments(10);
-=======
-  auto segments = convert_to_lane_segments(lanelet_map_ptr_, 10);
->>>>>>> 3c738968
+  auto segments = convert_to_lane_segments(lanelet_map_ptr_, 10);
 
   ASSERT_EQ(segments.size(), 1);
   EXPECT_TRUE(segments[0].speed_limit_mps.has_value());
@@ -293,11 +253,6 @@
   auto lanelet = createLanelet(left, right, attrs);
   lanelet_map_ptr_->add(lanelet);
 
-<<<<<<< HEAD
-  LaneletConverter converter(lanelet_map_ptr_);
-
-=======
->>>>>>> 3c738968
   // Should handle unicode attributes without crashing
   EXPECT_NO_THROW(convert_to_lane_segments(lanelet_map_ptr_, 10));
 }
