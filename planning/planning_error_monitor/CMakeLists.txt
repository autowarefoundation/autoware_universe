--- conflicted
+++ resolved
@@ -9,16 +9,6 @@
   src/debug_marker.cpp
 )
 
-<<<<<<< HEAD
-# workaround to allow deprecated header to build on both galactic and rolling
-if(${tf2_geometry_msgs_VERSION} VERSION_LESS 0.18.0)
-  target_compile_definitions(planning_error_monitor_node PUBLIC
-    USE_TF2_GEOMETRY_MSGS_DEPRECATED_HEADER
-  )
-endif()
-
-=======
->>>>>>> d9cc4fe8
 rclcpp_components_register_node(planning_error_monitor_node
   PLUGIN "planning_diagnostics::PlanningErrorMonitorNode"
   EXECUTABLE planning_error_monitor
