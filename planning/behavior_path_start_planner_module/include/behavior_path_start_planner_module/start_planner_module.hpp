// Copyright 2021 Tier IV, Inc.
//
// Licensed under the Apache License, Version 2.0 (the "License");
// you may not use this file except in compliance with the License.
// You may obtain a copy of the License at
//
//     http://www.apache.org/licenses/LICENSE-2.0
//
// Unless required by applicable law or agreed to in writing, software
// distributed under the License is distributed on an "AS IS" BASIS,
// WITHOUT WARRANTIES OR CONDITIONS OF ANY KIND, either express or implied.
// See the License for the specific language governing permissions and
// limitations under the License.

#ifndef BEHAVIOR_PATH_START_PLANNER_MODULE__START_PLANNER_MODULE_HPP_
#define BEHAVIOR_PATH_START_PLANNER_MODULE__START_PLANNER_MODULE_HPP_

#include "behavior_path_planner_common/interface/scene_module_interface.hpp"
#include "behavior_path_planner_common/utils/parking_departure/common_module_data.hpp"
#include "behavior_path_planner_common/utils/parking_departure/geometric_parallel_parking.hpp"
#include "behavior_path_planner_common/utils/path_safety_checker/path_safety_checker_parameters.hpp"
#include "behavior_path_planner_common/utils/path_shifter/path_shifter.hpp"
#include "behavior_path_planner_common/utils/utils.hpp"
#include "behavior_path_start_planner_module/freespace_pull_out.hpp"
#include "behavior_path_start_planner_module/geometric_pull_out.hpp"
#include "behavior_path_start_planner_module/pull_out_path.hpp"
#include "behavior_path_start_planner_module/shift_pull_out.hpp"
#include "behavior_path_start_planner_module/start_planner_parameters.hpp"

#include <lane_departure_checker/lane_departure_checker.hpp>
#include <vehicle_info_util/vehicle_info.hpp>
#include <vehicle_info_util/vehicle_info_util.hpp>

#include <autoware_auto_planning_msgs/msg/path_with_lane_id.hpp>

#include <tf2/utils.h>

#include <deque>
#include <memory>
#include <string>
#include <unordered_map>
#include <utility>
#include <vector>

namespace behavior_path_planner
{
using behavior_path_planner::utils::path_safety_checker::EgoPredictedPathParams;
using behavior_path_planner::utils::path_safety_checker::ObjectsFilteringParams;
using behavior_path_planner::utils::path_safety_checker::PoseWithVelocityStamped;
using behavior_path_planner::utils::path_safety_checker::SafetyCheckParams;
using behavior_path_planner::utils::path_safety_checker::TargetObjectsOnLane;
using geometry_msgs::msg::PoseArray;
using lane_departure_checker::LaneDepartureChecker;
using PriorityOrder = std::vector<std::pair<size_t, std::shared_ptr<PullOutPlannerBase>>>;

struct PullOutStatus
{
  PullOutPath pull_out_path{};
  size_t current_path_idx{0};
  PlannerType planner_type{PlannerType::NONE};
  PathWithLaneId backward_path{};
  bool found_pull_out_path{false};      // current path is safe against static objects
  bool is_safe_dynamic_objects{false};  // current path is safe against dynamic objects
  bool driving_forward{false};          // if ego is driving on backward path, this is set to false
  bool backward_driving_complete{
    false};  // after backward driving is complete, this is set to true (warning: this is set to
             // false at next cycle after backward driving is complete)
  Pose pull_out_start_pose{};
  bool prev_is_safe_dynamic_objects{false};
  std::shared_ptr<PathWithLaneId> prev_stop_path_after_approval{nullptr};
  std::optional<Pose> stop_pose{std::nullopt};

  PullOutStatus() {}
};

class StartPlannerModule : public SceneModuleInterface
{
public:
  StartPlannerModule(
    const std::string & name, rclcpp::Node & node,
    const std::shared_ptr<StartPlannerParameters> & parameters,
    const std::unordered_map<std::string, std::shared_ptr<RTCInterface>> & rtc_interface_ptr_map,
    std::unordered_map<std::string, std::shared_ptr<ObjectsOfInterestMarkerInterface>> &
      objects_of_interest_marker_interface_ptr_map);

  void updateModuleParams(const std::any & parameters) override
  {
    parameters_ = std::any_cast<std::shared_ptr<StartPlannerParameters>>(parameters);
  }

  // TODO(someone): remove this, and use base class function
  [[deprecated]] BehaviorModuleOutput run() override;

  bool isExecutionRequested() const override;
  bool isExecutionReady() const override;
  BehaviorModuleOutput plan() override;
  BehaviorModuleOutput planWaitingApproval() override;
  CandidateOutput planCandidate() const override;
  void processOnEntry() override;
  void processOnExit() override;
  void updateData() override;

  void updateEgoPredictedPathParams(
    std::shared_ptr<EgoPredictedPathParams> & ego_predicted_path_params,
    const std::shared_ptr<StartPlannerParameters> & start_planner_params);

  void updateSafetyCheckParams(
    std::shared_ptr<SafetyCheckParams> & safety_check_params,
    const std::shared_ptr<StartPlannerParameters> & start_planner_params);

  void updateObjectsFilteringParams(
    std::shared_ptr<ObjectsFilteringParams> & objects_filtering_params,
    const std::shared_ptr<StartPlannerParameters> & start_planner_params);

  void setParameters(const std::shared_ptr<StartPlannerParameters> & parameters)
  {
    parameters_ = parameters;
    if (parameters->safety_check_params.enable_safety_check) {
      ego_predicted_path_params_ =
        std::make_shared<EgoPredictedPathParams>(parameters_->ego_predicted_path_params);
      objects_filtering_params_ =
        std::make_shared<ObjectsFilteringParams>(parameters_->objects_filtering_params);
      safety_check_params_ = std::make_shared<SafetyCheckParams>(parameters_->safety_check_params);
    }
  }
  void resetStatus();

  void acceptVisitor(
    [[maybe_unused]] const std::shared_ptr<SceneModuleVisitor> & visitor) const override
  {
  }

  // Condition to disable simultaneous execution
  bool isDrivingForward() const { return status_.driving_forward; }
  bool isFreespacePlanning() const { return status_.planner_type == PlannerType::FREESPACE; }

private:
  bool canTransitSuccessState() override;

  bool canTransitFailureState() override { return false; }

  bool canTransitIdleToRunningState() override;

  /**
   * @brief init member variables.
   */
  void initVariables();

  void initializeSafetyCheckParameters();

  bool requiresDynamicObjectsCollisionDetection() const;

  /**
   * @brief Check if there are no moving objects around within a certain radius.
   *
   * This function filters the dynamic objects within a certain radius and then filters them by
   * their velocity. If there are no moving objects around, it returns true. Otherwise, it returns
   * false.
   *
   * @return True if there are no moving objects around. False otherwise.
   */
  bool noMovingObjectsAround() const;
  bool receivedNewRoute() const;

  bool isModuleRunning() const;
  bool isCurrentPoseOnMiddleOfTheRoad() const;
  bool isCloseToOriginalStartPose() const;
  bool hasArrivedAtGoal() const;
  bool isMoving() const;

  PriorityOrder determinePriorityOrder(
    const std::string & search_priority, const size_t start_pose_candidates_num);
  bool findPullOutPath(
    const Pose & start_pose_candidate, const std::shared_ptr<PullOutPlannerBase> & planner,
<<<<<<< HEAD
    const Pose & refined_start_pose, const Pose & goal_pose, const double collision_check_margin);

  PathWithLaneId extractCollisionCheckSection(const PullOutPath & path);
=======
    const Pose & refined_start_pose, const Pose & goal_pose);

  PathWithLaneId extractCollisionCheckPath(const PullOutPath & path);
>>>>>>> bbde223b
  void updateStatusWithCurrentPath(
    const behavior_path_planner::PullOutPath & path, const Pose & start_pose,
    const behavior_path_planner::PlannerType & planner_type);
  void updateStatusWithNextPath(
    const behavior_path_planner::PullOutPath & path, const Pose & start_pose,
    const behavior_path_planner::PlannerType & planner_type);
  void updateStatusIfNoSafePathFound();

  std::shared_ptr<StartPlannerParameters> parameters_;
  mutable std::shared_ptr<EgoPredictedPathParams> ego_predicted_path_params_;
  mutable std::shared_ptr<ObjectsFilteringParams> objects_filtering_params_;
  mutable std::shared_ptr<SafetyCheckParams> safety_check_params_;
  vehicle_info_util::VehicleInfo vehicle_info_;

  std::vector<std::shared_ptr<PullOutPlannerBase>> start_planners_;
  PullOutStatus status_;
  mutable StartGoalPlannerData start_planner_data_;

  std::deque<nav_msgs::msg::Odometry::ConstSharedPtr> odometry_buffer_;

  std::unique_ptr<rclcpp::Time> last_route_received_time_;
  std::unique_ptr<rclcpp::Time> last_pull_out_start_update_time_;

  // generate freespace pull out paths in a separate thread
  std::unique_ptr<PullOutPlannerBase> freespace_planner_;
  rclcpp::TimerBase::SharedPtr freespace_planner_timer_;
  rclcpp::CallbackGroup::SharedPtr freespace_planner_timer_cb_group_;
  // TODO(kosuke55)
  // Currently, we only do lock when updating a member of status_.
  // However, we need to ensure that the value does not change when referring to it.
  std::mutex mutex_;

  PathWithLaneId getFullPath() const;
  PathWithLaneId calcBackwardPathFromStartPose() const;
  std::vector<Pose> searchPullOutStartPoseCandidates(
    const PathWithLaneId & back_path_from_start_pose) const;

  std::shared_ptr<LaneDepartureChecker> lane_departure_checker_;

  // turn signal
  TurnSignalInfo calcTurnSignalInfo() const;

  void incrementPathIndex();
  PathWithLaneId getCurrentPath() const;
  void planWithPriority(
    const std::vector<Pose> & start_pose_candidates, const Pose & refined_start_pose,
    const Pose & goal_pose, const std::string search_priority);
  PathWithLaneId generateStopPath() const;
  lanelet::ConstLanelets getPathRoadLanes(const PathWithLaneId & path) const;
  std::vector<DrivableLanes> generateDrivableLanes(const PathWithLaneId & path) const;
  void updatePullOutStatus();
  void updateStatusAfterBackwardDriving();
<<<<<<< HEAD
  PredictedObjects filterStopObjectsInShoulderLanes(
    const lanelet::ConstLanelets & shoulder_lanes, const geometry_msgs::msg::Point & current_pose,
=======
  PredictedObjects filterStopObjectsInPullOutLanes(
    const lanelet::ConstLanelets & pull_out_lanes, const geometry_msgs::msg::Point & current_pose,
>>>>>>> bbde223b
    const double velocity_threshold, const double object_check_backward_distance,
    const double object_check_forward_distance) const;
  bool hasFinishedPullOut() const;
  bool hasFinishedBackwardDriving() const;
  bool hasCollisionWithDynamicObjects() const;
  bool isStopped();
  bool isStuck();
  bool hasFinishedCurrentPath();
  void updateSafetyCheckTargetObjectsData(
    const PredictedObjects & filtered_objects, const TargetObjectsOnLane & target_objects_on_lane,
    const std::vector<PoseWithVelocityStamped> & ego_predicted_path) const;
  bool isSafePath() const;
  void setDrivableAreaInfo(BehaviorModuleOutput & output) const;

  // check if the goal is located behind the ego in the same route segment.
  bool isGoalBehindOfEgoInSameRouteSegment() const;

  // generate BehaviorPathOutput with stopping path and update status
  BehaviorModuleOutput generateStopOutput();

  SafetyCheckParams createSafetyCheckParams() const;
  // freespace planner
  void onFreespacePlannerTimer();
  bool planFreespacePath();

  void setDebugData() const;
  void logPullOutStatus(rclcpp::Logger::Level log_level = rclcpp::Logger::Level::Info) const;
};
}  // namespace behavior_path_planner

#endif  // BEHAVIOR_PATH_START_PLANNER_MODULE__START_PLANNER_MODULE_HPP_<|MERGE_RESOLUTION|>--- conflicted
+++ resolved
@@ -172,15 +172,9 @@
     const std::string & search_priority, const size_t start_pose_candidates_num);
   bool findPullOutPath(
     const Pose & start_pose_candidate, const std::shared_ptr<PullOutPlannerBase> & planner,
-<<<<<<< HEAD
     const Pose & refined_start_pose, const Pose & goal_pose, const double collision_check_margin);
 
   PathWithLaneId extractCollisionCheckSection(const PullOutPath & path);
-=======
-    const Pose & refined_start_pose, const Pose & goal_pose);
-
-  PathWithLaneId extractCollisionCheckPath(const PullOutPath & path);
->>>>>>> bbde223b
   void updateStatusWithCurrentPath(
     const behavior_path_planner::PullOutPath & path, const Pose & start_pose,
     const behavior_path_planner::PlannerType & planner_type);
@@ -233,13 +227,8 @@
   std::vector<DrivableLanes> generateDrivableLanes(const PathWithLaneId & path) const;
   void updatePullOutStatus();
   void updateStatusAfterBackwardDriving();
-<<<<<<< HEAD
-  PredictedObjects filterStopObjectsInShoulderLanes(
-    const lanelet::ConstLanelets & shoulder_lanes, const geometry_msgs::msg::Point & current_pose,
-=======
   PredictedObjects filterStopObjectsInPullOutLanes(
     const lanelet::ConstLanelets & pull_out_lanes, const geometry_msgs::msg::Point & current_pose,
->>>>>>> bbde223b
     const double velocity_threshold, const double object_check_backward_distance,
     const double object_check_forward_distance) const;
   bool hasFinishedPullOut() const;
