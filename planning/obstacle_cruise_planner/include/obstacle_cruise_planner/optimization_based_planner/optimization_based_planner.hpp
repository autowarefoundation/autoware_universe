// Copyright 2022 TIER IV, Inc.
//
// Licensed under the Apache License, Version 2.0 (the "License");
// you may not use this file except in compliance with the License.
// You may obtain a copy of the License at
//
//     http://www.apache.org/licenses/LICENSE-2.0
//
// Unless required by applicable law or agreed to in writing, software
// distributed under the License is distributed on an "AS IS" BASIS,
// WITHOUT WARRANTIES OR CONDITIONS OF ANY KIND, either express or implied.
// See the License for the specific language governing permissions and
// limitations under the License.

#ifndef OBSTACLE_CRUISE_PLANNER__OPTIMIZATION_BASED_PLANNER__OPTIMIZATION_BASED_PLANNER_HPP_
#define OBSTACLE_CRUISE_PLANNER__OPTIMIZATION_BASED_PLANNER__OPTIMIZATION_BASED_PLANNER_HPP_

#include "obstacle_cruise_planner/optimization_based_planner/box2d.hpp"
#include "obstacle_cruise_planner/optimization_based_planner/s_boundary.hpp"
#include "obstacle_cruise_planner/optimization_based_planner/st_point.hpp"
#include "obstacle_cruise_planner/optimization_based_planner/velocity_optimizer.hpp"
#include "obstacle_cruise_planner/planner_interface.hpp"
#include "tier4_autoware_utils/tier4_autoware_utils.hpp"
#include "vehicle_info_util/vehicle_info_util.hpp"

#include <lanelet2_extension/utility/message_conversion.hpp>
#include <lanelet2_extension/utility/utilities.hpp>
#include <rclcpp/rclcpp.hpp>

#include <tier4_debug_msgs/msg/float32_stamped.hpp>
#include <visualization_msgs/msg/marker_array.hpp>

#include <boost/optional.hpp>

#include <memory>
#include <tuple>
#include <vector>

using autoware_auto_perception_msgs::msg::ObjectClassification;
using autoware_auto_perception_msgs::msg::PredictedPath;
using autoware_auto_planning_msgs::msg::TrajectoryPoint;
using tier4_debug_msgs::msg::Float32Stamped;

class OptimizationBasedPlanner : public PlannerInterface
{
public:
  OptimizationBasedPlanner(
    rclcpp::Node & node, const LongitudinalInfo & longitudinal_info,
    const vehicle_info_util::VehicleInfo & vehicle_info);

  Trajectory generateTrajectory(
    const ObstacleCruisePlannerData & planner_data, boost::optional<VelocityLimit> & vel_limit,
    DebugData & debug_data) override;

private:
  struct TrajectoryData
  {
    TrajectoryData() {}

    Trajectory traj;
    std::vector<double> s;
  };

  struct ObjectData
  {
    geometry_msgs::msg::Pose pose;
    double length;
    double width;
    double time;
  };

  // Member Functions
  std::vector<double> createTimeVector();

<<<<<<< HEAD
=======
  double getClosestStopDistance(
    const ObstacleCruisePlannerData & planner_data, const TrajectoryData & ego_traj_data);

>>>>>>> bbe57f37
  std::tuple<double, double> calcInitialMotion(
    const ObstacleCruisePlannerData & planner_data, const size_t input_closest,
    const Trajectory & prev_traj);

  TrajectoryPoint calcInterpolatedTrajectoryPoint(
    const Trajectory & trajectory, const geometry_msgs::msg::Pose & target_pose);

  bool checkHasReachedGoal(const ObstacleCruisePlannerData & planner_data);

  TrajectoryData getTrajectoryData(
    const Trajectory & traj, const geometry_msgs::msg::Pose & current_pose);

  TrajectoryData resampleTrajectoryData(
    const TrajectoryData & base_traj_data, const double resampling_s_interval,
    const double max_traj_lengthi);

  Trajectory resampleTrajectory(
    const std::vector<double> & base_index, const Trajectory & base_trajectory,
    const std::vector<double> & query_index, const bool use_spline_for_pose = false);

  boost::optional<SBoundaries> getSBoundaries(
    const ObstacleCruisePlannerData & planner_data, const TrajectoryData & ego_traj_data,
    const std::vector<double> & time_vec);

  boost::optional<SBoundaries> getSBoundaries(
    const rclcpp::Time & current_time, const TrajectoryData & ego_traj_data,
    const TargetObstacle & object, const rclcpp::Time & obj_base_time,
    const std::vector<double> & time_vec);

  boost::optional<SBoundaries> getSBoundaries(
    const TrajectoryData & ego_traj_data, const std::vector<double> & time_vec,
    const double safety_distance, const TargetObstacle & object,
    const double dist_to_collision_point);

  boost::optional<SBoundaries> getSBoundaries(
    const rclcpp::Time & current_time, const TrajectoryData & ego_traj_data,
    const std::vector<double> & time_vec, const double safety_distance,
    const TargetObstacle & object, const rclcpp::Time & obj_base_time,
    const PredictedPath & predicted_path);

  boost::optional<PredictedPath> resamplePredictedPath(
    const TargetObstacle & object, const rclcpp::Time & obj_base_time,
    const rclcpp::Time & current_time, const std::vector<double> & resolutions,
    const double horizon);

  boost::optional<double> getDistanceToCollisionPoint(
    const TrajectoryData & ego_traj_data, const ObjectData & obj_data);

  boost::optional<size_t> getCollisionIdx(
    const TrajectoryData & ego_traj, const Box2d & obj_box, const size_t start_idx,
    const size_t end_idx);

  geometry_msgs::msg::Pose transformBaseLink2Center(
    const geometry_msgs::msg::Pose & pose_base_link);

  boost::optional<VelocityOptimizer::OptimizationResult> processOptimizedResult(
    const double v0, const VelocityOptimizer::OptimizationResult & opt_result);

  void publishDebugTrajectory(
    const rclcpp::Time & current_time, const Trajectory & traj, const size_t closest_idx,
    const std::vector<double> & time_vec, const SBoundaries & s_boundaries,
    const VelocityOptimizer::OptimizationResult & opt_result);

  // Calculation time watcher
  tier4_autoware_utils::StopWatch<std::chrono::milliseconds> stop_watch_;

  Trajectory prev_output_;

  // Velocity Optimizer
  std::shared_ptr<VelocityOptimizer> velocity_optimizer_ptr_;

  // Publisher
  rclcpp::Publisher<Trajectory>::SharedPtr boundary_pub_;
  rclcpp::Publisher<Trajectory>::SharedPtr optimized_sv_pub_;
  rclcpp::Publisher<Trajectory>::SharedPtr optimized_st_graph_pub_;
  rclcpp::Publisher<Float32Stamped>::SharedPtr distance_to_closest_obj_pub_;
  rclcpp::Publisher<Float32Stamped>::SharedPtr debug_calculation_time_;
  rclcpp::Publisher<visualization_msgs::msg::MarkerArray>::SharedPtr debug_wall_marker_pub_;

  // Resampling Parameter
  double resampling_s_interval_;
  double max_trajectory_length_;
  double dense_resampling_time_interval_;
  double sparse_resampling_time_interval_;
  double dense_time_horizon_;
  double max_time_horizon_;

  double t_dangerous_;
  double velocity_margin_;

  double replan_vel_deviation_;
  double engage_velocity_;
  double engage_acceleration_;
  double engage_exit_ratio_;
  double stop_dist_to_prohibit_engage_;
};

#endif  // OBSTACLE_CRUISE_PLANNER__OPTIMIZATION_BASED_PLANNER__OPTIMIZATION_BASED_PLANNER_HPP_<|MERGE_RESOLUTION|>--- conflicted
+++ resolved
@@ -72,12 +72,9 @@
   // Member Functions
   std::vector<double> createTimeVector();
 
-<<<<<<< HEAD
-=======
   double getClosestStopDistance(
     const ObstacleCruisePlannerData & planner_data, const TrajectoryData & ego_traj_data);
 
->>>>>>> bbe57f37
   std::tuple<double, double> calcInitialMotion(
     const ObstacleCruisePlannerData & planner_data, const size_t input_closest,
     const Trajectory & prev_traj);
