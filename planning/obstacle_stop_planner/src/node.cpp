// Copyright 2020 Tier IV, Inc.
//
// Licensed under the Apache License, Version 2.0 (the "License");
// you may not use this file except in compliance with the License.
// You may obtain a copy of the License at
//
//     http://www.apache.org/licenses/LICENSE-2.0
//
// Unless required by applicable law or agreed to in writing, software
// distributed under the License is distributed on an "AS IS" BASIS,
// WITHOUT WARRANTIES OR CONDITIONS OF ANY KIND, either express or implied.
// See the License for the specific language governing permissions and
// limitations under the License.

#include <algorithm>
#include <limits>
#include <map>
#include <memory>
#include <string>
#include <utility>
#include <vector>

#define EIGEN_MPL2_ONLY
#include "obstacle_stop_planner/node.hpp"
#include "obstacle_stop_planner/planner_utils.hpp"

#include <eigen3/Eigen/Core>
#include <eigen3/Eigen/Geometry>

#include <pcl/filters/voxel_grid.h>
#include <tf2/utils.h>

#ifdef ROS_DISTRO_GALACTIC
#include <tf2_eigen/tf2_eigen.h>
#include <tf2_geometry_msgs/tf2_geometry_msgs.h>
#else
#include <tf2_eigen/tf2_eigen.hpp>

#include <tf2_geometry_msgs/tf2_geometry_msgs.hpp>
#endif

namespace motion_planning
{
using motion_utils::calcLongitudinalOffsetPose;
using motion_utils::calcLongitudinalOffsetToSegment;
using motion_utils::calcSignedArcLength;
using motion_utils::findFirstNearestIndexWithSoftConstraints;
using motion_utils::findFirstNearestSegmentIndexWithSoftConstraints;
using tier4_autoware_utils::calcDistance2d;
using tier4_autoware_utils::createPoint;
using tier4_autoware_utils::getPoint;
using tier4_autoware_utils::getPose;
using tier4_autoware_utils::getRPY;

ObstacleStopPlannerNode::ObstacleStopPlannerNode(const rclcpp::NodeOptions & node_options)
: Node("obstacle_stop_planner", node_options)
{
  // Vehicle Parameters
  vehicle_info_ = vehicle_info_util::VehicleInfoUtil(*this).getVehicleInfo();

  const auto & i = vehicle_info_;

  // Parameters
  {
    auto & p = node_param_;
    p.enable_slow_down = declare_parameter<bool>("enable_slow_down");
    p.enable_z_axis_obstacle_filtering =
      declare_parameter<bool>("enable_z_axis_obstacle_filtering");
    p.z_axis_filtering_buffer = declare_parameter<double>("z_axis_filtering_buffer");
    p.max_velocity = declare_parameter<double>("max_velocity");
    p.chattering_threshold = declare_parameter<double>("chattering_threshold");
    p.ego_nearest_dist_threshold = declare_parameter<double>("ego_nearest_dist_threshold");
    p.ego_nearest_yaw_threshold = declare_parameter<double>("ego_nearest_yaw_threshold");
    p.voxel_grid_x = declare_parameter("voxel_grid_x", 0.05);
    p.voxel_grid_y = declare_parameter("voxel_grid_y", 0.05);
    p.voxel_grid_z = declare_parameter("voxel_grid_z", 100000.0);
  }

  {
    auto & p = stop_param_;
    const std::string ns = "stop_planner.";

    // params for stop position
    p.max_longitudinal_margin =
      declare_parameter<double>(ns + "stop_position.max_longitudinal_margin");
    p.min_longitudinal_margin =
      declare_parameter<double>(ns + "stop_position.min_longitudinal_margin");
    p.hold_stop_margin_distance =
      declare_parameter<double>(ns + "stop_position.hold_stop_margin_distance");

    // params for detection area
    p.lateral_margin = declare_parameter<double>(ns + "detection_area.lateral_margin");
    p.extend_distance = declare_parameter<double>(ns + "detection_area.extend_distance");
    p.step_length = declare_parameter<double>(ns + "detection_area.step_length");

    // apply offset
    p.max_longitudinal_margin += i.max_longitudinal_offset_m;
    p.min_longitudinal_margin += i.max_longitudinal_offset_m;
    p.stop_search_radius =
      p.step_length +
      std::hypot(i.vehicle_width_m / 2.0 + p.lateral_margin, i.vehicle_length_m / 2.0);
  }

  {
    auto & p = slow_down_param_;
    const std::string ns = "slow_down_planner.";

    // common param
    p.normal_min_jerk = declare_parameter<double>("normal.min_jerk");
    p.normal_min_acc = declare_parameter<double>("normal.min_acc");
    p.limit_min_jerk = declare_parameter<double>("limit.min_jerk");
    p.limit_min_acc = declare_parameter<double>("limit.min_acc");

    // params for slow down section
    p.longitudinal_forward_margin =
      declare_parameter<double>(ns + "slow_down_section.longitudinal_forward_margin");
    p.longitudinal_backward_margin =
      declare_parameter<double>(ns + "slow_down_section.longitudinal_backward_margin");
    p.min_longitudinal_forward_margin =
      declare_parameter<double>(ns + "slow_down_section.min_longitudinal_forward_margin");
    p.longitudinal_margin_span =
      declare_parameter<double>(ns + "slow_down_section.longitudinal_margin_span");

    // params for detection area
    p.lateral_margin = declare_parameter<double>(ns + "detection_area.lateral_margin");

    // params for target velocity
    p.max_slow_down_velocity =
      declare_parameter<double>(ns + "target_velocity.max_slow_down_velocity");
    p.min_slow_down_velocity =
      declare_parameter<double>(ns + "target_velocity.min_slow_down_velocity");
    p.slow_down_velocity = declare_parameter<double>(ns + "target_velocity.slow_down_velocity");

    // consider jerk/dec constraints in slow down
    p.consider_constraints = declare_parameter<bool>(ns + "consider_constraints");
    p.slow_down_min_jerk = declare_parameter<double>(ns + "constraints.jerk_min_slow_down");
    p.jerk_start = declare_parameter<double>(ns + "constraints.jerk_start");
    p.jerk_span = declare_parameter<double>(ns + "constraints.jerk_span");

    p.velocity_threshold_decel_complete =
      declare_parameter<double>(ns + "velocity_threshold_decel_complete");
    p.acceleration_threshold_decel_complete =
      declare_parameter<double>(ns + "acceleration_threshold_decel_complete");

    // apply offset
    p.longitudinal_forward_margin += i.max_longitudinal_offset_m;
    p.min_longitudinal_forward_margin += i.wheel_base_m + i.front_overhang_m;
    p.longitudinal_backward_margin += i.rear_overhang_m;
    p.slow_down_search_radius =
      stop_param_.step_length +
      std::hypot(i.vehicle_width_m / 2.0 + p.lateral_margin, i.vehicle_length_m / 2.0);
  }

  // Initializer
  acc_controller_ = std::make_unique<AdaptiveCruiseController>(
    this, i.vehicle_width_m, i.vehicle_length_m, i.max_longitudinal_offset_m);
  debug_ptr_ = std::make_shared<ObstacleStopPlannerDebugNode>(this, i.max_longitudinal_offset_m);

  // Publishers
  pub_trajectory_ = this->create_publisher<Trajectory>("~/output/trajectory", 1);

  pub_stop_reason_ = this->create_publisher<DiagnosticStatus>("~/output/stop_reason", 1);

  pub_clear_velocity_limit_ = this->create_publisher<VelocityLimitClearCommand>(
    "~/output/velocity_limit_clear_command", rclcpp::QoS{1}.transient_local());

  pub_velocity_limit_ = this->create_publisher<VelocityLimit>(
    "~/output/max_velocity", rclcpp::QoS{1}.transient_local());

  pub_obstacle_pointcloud_ =
    this->create_publisher<sensor_msgs::msg::PointCloud2>("~/debug/obstacle_pointcloud", 1);

  pub_collision_pointcloud_debug_ =
    this->create_publisher<PointCloud2>("~/debug/collision_pointcloud", 1);

  // Subscribers
  sub_point_cloud_ = this->create_subscription<PointCloud2>(
    "~/input/pointcloud", rclcpp::SensorDataQoS(),
    std::bind(&ObstacleStopPlannerNode::onPointCloud, this, std::placeholders::_1),
    createSubscriptionOptions(this));

  sub_trajectory_ = this->create_subscription<Trajectory>(
    "~/input/trajectory", 1,
    std::bind(&ObstacleStopPlannerNode::onTrigger, this, std::placeholders::_1),
    createSubscriptionOptions(this));

  sub_odometry_ = this->create_subscription<Odometry>(
    "~/input/odometry", 1,
    std::bind(&ObstacleStopPlannerNode::onOdometry, this, std::placeholders::_1),
    createSubscriptionOptions(this));

  sub_acceleration_ = this->create_subscription<AccelWithCovarianceStamped>(
    "~/input/acceleration", 1,
    std::bind(&ObstacleStopPlannerNode::onAcceleration, this, std::placeholders::_1),
    createSubscriptionOptions(this));

  sub_dynamic_objects_ = this->create_subscription<PredictedObjects>(
    "~/input/objects", 1,
    std::bind(&ObstacleStopPlannerNode::onDynamicObjects, this, std::placeholders::_1),
    createSubscriptionOptions(this));

  sub_expand_stop_range_ = this->create_subscription<ExpandStopRange>(
    "~/input/expand_stop_range", 1,
    std::bind(&ObstacleStopPlannerNode::onExpandStopRange, this, std::placeholders::_1),
    createSubscriptionOptions(this));
}

void ObstacleStopPlannerNode::onPointCloud(const PointCloud2::ConstSharedPtr input_msg)
{
  // mutex for obstacle_ros_pointcloud_ptr_
  // NOTE: *obstacle_ros_pointcloud_ptr_ is used
  std::lock_guard<std::mutex> lock(mutex_);

  obstacle_ros_pointcloud_ptr_ = std::make_shared<PointCloud2>();
  pcl::VoxelGrid<pcl::PointXYZ> filter;
  PointCloud::Ptr pointcloud_ptr(new PointCloud);
  PointCloud::Ptr no_height_filtered_pointcloud_ptr(new PointCloud);

  pcl::fromROSMsg(*input_msg, *pointcloud_ptr);
  if (!node_param_.enable_z_axis_obstacle_filtering) {
    filter.setInputCloud(pointcloud_ptr);
    filter.setLeafSize(
      node_param_.voxel_grid_x, node_param_.voxel_grid_y, node_param_.voxel_grid_z);
    filter.filter(*no_height_filtered_pointcloud_ptr);
    pcl::toROSMsg(*no_height_filtered_pointcloud_ptr, *obstacle_ros_pointcloud_ptr_);
  } else {
    pcl::toROSMsg(*pointcloud_ptr, *obstacle_ros_pointcloud_ptr_);
  }

  obstacle_ros_pointcloud_ptr_->header = input_msg->header;
  pub_obstacle_pointcloud_->publish(*obstacle_ros_pointcloud_ptr_);
}

void ObstacleStopPlannerNode::onTrigger(const Trajectory::ConstSharedPtr input_msg)
{
  mutex_.lock();
  // NOTE: these variables must not be referenced for multithreading
  const auto vehicle_info = vehicle_info_;
  const auto stop_param = stop_param_;
  const auto obstacle_ros_pointcloud_ptr = obstacle_ros_pointcloud_ptr_;
  const auto object_ptr = object_ptr_;
  const auto current_odometry_ptr = current_odometry_ptr_;
  const auto current_acceleration_ptr = current_acceleration_ptr_;
  mutex_.unlock();

  {
    const auto waiting = [this](const auto & str) {
      RCLCPP_WARN_THROTTLE(
        get_logger(), *get_clock(), std::chrono::milliseconds(5000).count(), "waiting for %s ...",
        str);
    };

    if (!object_ptr) {
      waiting("perception object");
      return;
    }

    if (!obstacle_ros_pointcloud_ptr) {
      waiting("obstacle pointcloud");
      return;
    }

    if (!current_odometry_ptr) {
      waiting("current velocity");
      return;
    }

    if (!current_acceleration_ptr) {
      waiting("current acceleration");
      return;
    }

    if (input_msg->points.empty()) {
      return;
    }
  }

  const auto current_vel = current_odometry_ptr->twist.twist.linear.x;
  const auto current_acc = current_acceleration_ptr->accel.accel.linear.x;

  // TODO(someone): support backward path
  const auto is_driving_forward = motion_utils::isDrivingForwardWithTwist(input_msg->points);
  is_driving_forward_ = is_driving_forward ? is_driving_forward.get() : is_driving_forward_;
  if (!is_driving_forward_) {
    RCLCPP_WARN_THROTTLE(
      get_logger(), *get_clock(), 3000, "Backward path is NOT supported. publish input as it is.");
    pub_trajectory_->publish(*input_msg);
    return;
  }

  PlannerData planner_data{};

  planner_data.current_pose = current_odometry_ptr_->pose.pose;

  Trajectory output_trajectory = *input_msg;
  TrajectoryPoints output_trajectory_points =
    motion_utils::convertToTrajectoryPointArray(*input_msg);

  // trim trajectory from self pose
  const auto base_trajectory = trimTrajectoryWithIndexFromSelfPose(
    motion_utils::convertToTrajectoryPointArray(*input_msg), planner_data.current_pose,
    planner_data.trajectory_trim_index);
  // extend trajectory to consider obstacles after the goal
  const auto extend_trajectory = extendTrajectory(base_trajectory, stop_param.extend_distance);
  // decimate trajectory for calculation cost
  const auto decimate_trajectory = decimateTrajectory(
    extend_trajectory, stop_param.step_length, planner_data.decimate_trajectory_index_map);

  // search obstacles within slow-down/collision area
  searchObstacle(
    decimate_trajectory, output_trajectory_points, planner_data, input_msg->header, vehicle_info,
    stop_param, obstacle_ros_pointcloud_ptr);
  // insert slow-down-section/stop-point
  insertVelocity(
    output_trajectory_points, planner_data, input_msg->header, vehicle_info, current_acc,
    current_vel, stop_param);

  const auto no_slow_down_section = !planner_data.slow_down_require && !latest_slow_down_section_;
  if (node_param_.enable_slow_down && no_slow_down_section && set_velocity_limit_) {
    resetExternalVelocityLimit(current_acc, current_vel);
  }

  auto trajectory = motion_utils::convertToTrajectory(output_trajectory_points);
  publishDebugData(planner_data, current_acc, current_vel);

  trajectory.header = input_msg->header;
  pub_trajectory_->publish(trajectory);
}

void ObstacleStopPlannerNode::searchObstacle(
  const TrajectoryPoints & decimate_trajectory, TrajectoryPoints & output,
  PlannerData & planner_data, const Header & trajectory_header, const VehicleInfo & vehicle_info,
  const StopParam & stop_param, const PointCloud2::SharedPtr obstacle_ros_pointcloud_ptr)
{
  // search candidate obstacle pointcloud
  PointCloud::Ptr slow_down_pointcloud_ptr(new PointCloud);
  PointCloud::Ptr obstacle_candidate_pointcloud_ptr(new PointCloud);
  if (!searchPointcloudNearTrajectory(
        decimate_trajectory, obstacle_ros_pointcloud_ptr, obstacle_candidate_pointcloud_ptr,
        trajectory_header, vehicle_info, stop_param)) {
    return;
  }

  const auto now = this->now();

  updateObstacleHistory(now);

  for (size_t i = 0; i < decimate_trajectory.size() - 1; ++i) {
    // create one step circle center for vehicle
    const auto & p_front = decimate_trajectory.at(i).pose;
    const auto & p_back = decimate_trajectory.at(i + 1).pose;
    const auto z_axis_min = p_front.position.z;
    const auto z_axis_max =
      p_front.position.z + vehicle_info.vehicle_height_m + node_param_.z_axis_filtering_buffer;
    const auto prev_center_pose = getVehicleCenterFromBase(p_front, vehicle_info);
    const Point2d prev_center_point(prev_center_pose.position.x, prev_center_pose.position.y);
    const auto next_center_pose = getVehicleCenterFromBase(p_back, vehicle_info);
    const Point2d next_center_point(next_center_pose.position.x, next_center_pose.position.y);

    if (node_param_.enable_slow_down) {
      std::vector<cv::Point2d> one_step_move_slow_down_range_polygon;
      // create one step polygon for slow_down range
      createOneStepPolygon(
        p_front, p_back, one_step_move_slow_down_range_polygon, vehicle_info,
        slow_down_param_.lateral_margin);
      debug_ptr_->pushPolygon(
        one_step_move_slow_down_range_polygon, p_front.position.z, PolygonType::SlowDownRange);

      if (node_param_.enable_z_axis_obstacle_filtering) {
        planner_data.found_slow_down_points = withinPolyhedron(
          one_step_move_slow_down_range_polygon, slow_down_param_.slow_down_search_radius,
          prev_center_point, next_center_point, obstacle_candidate_pointcloud_ptr,
          slow_down_pointcloud_ptr, z_axis_min, z_axis_max);
      } else {
        planner_data.found_slow_down_points = withinPolygon(
          one_step_move_slow_down_range_polygon, slow_down_param_.slow_down_search_radius,
          prev_center_point, next_center_point, obstacle_candidate_pointcloud_ptr,
          slow_down_pointcloud_ptr);
      }
      const auto found_first_slow_down_points =
        planner_data.found_slow_down_points && !planner_data.slow_down_require;

      if (found_first_slow_down_points) {
        // found nearest slow down obstacle
        planner_data.decimate_trajectory_slow_down_index = i;
        planner_data.slow_down_require = true;
        getNearestPoint(
          *slow_down_pointcloud_ptr, p_front, &planner_data.nearest_slow_down_point,
          &planner_data.nearest_collision_point_time);
        getLateralNearestPoint(
          *slow_down_pointcloud_ptr, p_front, &planner_data.lateral_nearest_slow_down_point,
          &planner_data.lateral_deviation);

        debug_ptr_->pushObstaclePoint(planner_data.nearest_slow_down_point, PointType::SlowDown);
        debug_ptr_->pushPolygon(
          one_step_move_slow_down_range_polygon, p_front.position.z, PolygonType::SlowDown);
      }

    } else {
      slow_down_pointcloud_ptr = obstacle_candidate_pointcloud_ptr;
    }

    {
      std::vector<cv::Point2d> one_step_move_vehicle_polygon;
      // create one step polygon for vehicle
      createOneStepPolygon(
        p_front, p_back, one_step_move_vehicle_polygon, vehicle_info, stop_param.lateral_margin);
      if (node_param_.enable_z_axis_obstacle_filtering) {
        debug_ptr_->pushPolyhedron(
          one_step_move_vehicle_polygon, z_axis_min, z_axis_max, PolygonType::Vehicle);
      } else {
        debug_ptr_->pushPolygon(
          one_step_move_vehicle_polygon, p_front.position.z, PolygonType::Vehicle);
      }

      PointCloud::Ptr collision_pointcloud_ptr(new PointCloud);
      collision_pointcloud_ptr->header = obstacle_candidate_pointcloud_ptr->header;

<<<<<<< HEAD
      if (node_param_.enable_z_axis_obstacle_filtering) {
        planner_data.found_collision_points = withinPolyhedron(
          one_step_move_vehicle_polygon, stop_param.stop_search_radius, prev_center_point,
          next_center_point, slow_down_pointcloud_ptr, collision_pointcloud_ptr, z_axis_min,
          z_axis_max);
      } else {
        planner_data.found_collision_points = withinPolygon(
          one_step_move_vehicle_polygon, stop_param.stop_search_radius, prev_center_point,
          next_center_point, slow_down_pointcloud_ptr, collision_pointcloud_ptr);
      }
=======
      const auto found_collision_points = withinPolygon(
        one_step_move_vehicle_polygon, stop_param.stop_search_radius, prev_center_point,
        next_center_point, slow_down_pointcloud_ptr, collision_pointcloud_ptr);
>>>>>>> 14979d0a

      if (found_collision_points) {
        pcl::PointXYZ nearest_collision_point;
        rclcpp::Time nearest_collision_point_time;

        getNearestPoint(
          *collision_pointcloud_ptr, p_front, &nearest_collision_point,
          &nearest_collision_point_time);

<<<<<<< HEAD
        if (node_param_.enable_z_axis_obstacle_filtering) {
          debug_ptr_->pushPolyhedron(
            one_step_move_vehicle_polygon, z_axis_min, z_axis_max, PolygonType::Collision);
          if (
            (pub_collision_pointcloud_debug_->get_subscription_count() +
             pub_collision_pointcloud_debug_->get_intra_process_subscription_count()) > 0) {
            auto obstacle_ros_pointcloud_debug_ptr = std::make_shared<PointCloud2>();
            pcl::toROSMsg(*collision_pointcloud_ptr, *obstacle_ros_pointcloud_debug_ptr);
            obstacle_ros_pointcloud_debug_ptr->header.frame_id = trajectory_header.frame_id;
            pub_collision_pointcloud_debug_->publish(*obstacle_ros_pointcloud_debug_ptr);
          }
        } else {
          debug_ptr_->pushObstaclePoint(planner_data.nearest_collision_point, PointType::Stop);
          debug_ptr_->pushPolygon(
            one_step_move_vehicle_polygon, p_front.position.z, PolygonType::Collision);
        }
=======
        obstacle_history_.emplace_back(now, nearest_collision_point);
>>>>>>> 14979d0a

        break;
      }
    }
  }

  for (size_t i = 0; i < decimate_trajectory.size() - 1; ++i) {
    // create one step circle center for vehicle
    const auto & p_front = decimate_trajectory.at(i).pose;
    const auto & p_back = decimate_trajectory.at(i + 1).pose;
    const auto prev_center_pose = getVehicleCenterFromBase(p_front, vehicle_info);
    const Point2d prev_center_point(prev_center_pose.position.x, prev_center_pose.position.y);
    const auto next_center_pose = getVehicleCenterFromBase(p_back, vehicle_info);
    const Point2d next_center_point(next_center_pose.position.x, next_center_pose.position.y);

    std::vector<cv::Point2d> one_step_move_vehicle_polygon;
    // create one step polygon for vehicle
    createOneStepPolygon(
      p_front, p_back, one_step_move_vehicle_polygon, vehicle_info, stop_param.lateral_margin);
    debug_ptr_->pushPolygon(
      one_step_move_vehicle_polygon, decimate_trajectory.at(i).pose.position.z,
      PolygonType::Vehicle);

    PointCloud::Ptr collision_pointcloud_ptr(new PointCloud);
    collision_pointcloud_ptr->header = obstacle_candidate_pointcloud_ptr->header;

    // check new collision points
    planner_data.found_collision_points = withinPolygon(
      one_step_move_vehicle_polygon, stop_param.stop_search_radius, prev_center_point,
      next_center_point, getOldPointCloudPtr(), collision_pointcloud_ptr);

    if (planner_data.found_collision_points) {
      planner_data.decimate_trajectory_collision_index = i;
      getNearestPoint(
        *collision_pointcloud_ptr, p_front, &planner_data.nearest_collision_point,
        &planner_data.nearest_collision_point_time);

      debug_ptr_->pushObstaclePoint(planner_data.nearest_collision_point, PointType::Stop);
      debug_ptr_->pushPolygon(
        one_step_move_vehicle_polygon, p_front.position.z, PolygonType::Collision);

      planner_data.stop_require = planner_data.found_collision_points;

      mutex_.lock();
      const auto object_ptr = object_ptr_;
      const auto current_odometry_ptr = current_odometry_ptr_;
      mutex_.unlock();

      acc_controller_->insertAdaptiveCruiseVelocity(
        decimate_trajectory, planner_data.decimate_trajectory_collision_index,
        planner_data.current_pose, planner_data.nearest_collision_point,
        planner_data.nearest_collision_point_time, object_ptr, current_odometry_ptr,
        &planner_data.stop_require, &output, trajectory_header);

      if (!planner_data.stop_require) {
        obstacle_history_.clear();
      }

      break;
    }
  }
}

void ObstacleStopPlannerNode::insertVelocity(
  TrajectoryPoints & output, PlannerData & planner_data,
  [[maybe_unused]] const Header & trajectory_header, const VehicleInfo & vehicle_info,
  const double current_acc, const double current_vel, const StopParam & stop_param)
{
  const auto & base_link2front = vehicle_info.max_longitudinal_offset_m;

  if (planner_data.stop_require) {
    // insert stop point
    const auto traj_end_idx = output.size() - 1;
    const auto idx = planner_data.decimate_trajectory_index_map.at(
                       planner_data.decimate_trajectory_collision_index) +
                     planner_data.trajectory_trim_index;
    const auto index_with_dist_remain = findNearestFrontIndex(
      std::min(idx, traj_end_idx), output,
      createPoint(
        planner_data.nearest_collision_point.x, planner_data.nearest_collision_point.y, 0));

    if (index_with_dist_remain) {
      const auto vehicle_idx = std::min(planner_data.trajectory_trim_index, traj_end_idx);
      const auto dist_baselink_to_obstacle =
        calcSignedArcLength(output, vehicle_idx, index_with_dist_remain.get().first);

      debug_ptr_->setDebugValues(
        DebugValues::TYPE::COLLISION_OBSTACLE_DISTANCE,
        dist_baselink_to_obstacle + index_with_dist_remain.get().second - base_link2front);

      const auto stop_point = searchInsertPoint(
        index_with_dist_remain.get().first, output, index_with_dist_remain.get().second,
        stop_param);

      const auto & ego_pose = planner_data.current_pose;
      const size_t ego_seg_idx = findFirstNearestIndexWithSoftConstraints(
        output, ego_pose, node_param_.ego_nearest_dist_threshold,
        node_param_.ego_nearest_yaw_threshold);

      const double stop_point_distance = [&]() {
        if (output.size() < 2) {
          return 0.0;
        }

        size_t stop_seg_idx = 0;
        const double lon_offset =
          calcLongitudinalOffsetToSegment(output, stop_point.index, getPoint(stop_point.point));
        if (lon_offset < 0) {
          stop_seg_idx = std::max(static_cast<size_t>(0), stop_point.index - 1);
        } else {
          stop_seg_idx = std::min(output.size() - 2, stop_point.index);
        }

        return calcSignedArcLength(
          output, ego_pose.position, ego_seg_idx, getPoint(stop_point.point), stop_seg_idx);
      }();
      const auto is_stopped = current_vel < 0.01;

      const auto & ego_pos = planner_data.current_pose.position;
      if (stop_point_distance < stop_param_.hold_stop_margin_distance && is_stopped) {
        const auto ego_pos_on_path = calcLongitudinalOffsetPose(output, ego_pos, 0.0);

        if (ego_pos_on_path) {
          StopPoint current_stop_pos{};
          current_stop_pos.index = findFirstNearestSegmentIndexWithSoftConstraints(
            output, ego_pose, node_param_.ego_nearest_dist_threshold,
            node_param_.ego_nearest_yaw_threshold);
          current_stop_pos.point.pose = ego_pos_on_path.get();

          insertStopPoint(current_stop_pos, output, planner_data.stop_reason_diag);

          debug_ptr_->pushPose(getPose(stop_point.point), PoseType::TargetStop);
          debug_ptr_->pushPose(getPose(current_stop_pos.point), PoseType::Stop);
        }

      } else {
        insertStopPoint(stop_point, output, planner_data.stop_reason_diag);

        debug_ptr_->pushPose(getPose(stop_point.point), PoseType::TargetStop);
        debug_ptr_->pushPose(getPose(stop_point.point), PoseType::Stop);
      }
    }
  }

  if (planner_data.slow_down_require) {
    // insert slow down point
    const auto traj_end_idx = output.size() - 1;
    const auto idx = planner_data.decimate_trajectory_index_map.at(
      planner_data.decimate_trajectory_slow_down_index);
    const auto index_with_dist_remain = findNearestFrontIndex(
      std::min(idx, traj_end_idx), output,
      createPoint(
        planner_data.nearest_slow_down_point.x, planner_data.nearest_slow_down_point.y, 0));

    if (index_with_dist_remain) {
      const auto vehicle_idx = std::min(planner_data.trajectory_trim_index, traj_end_idx);
      const auto dist_baselink_to_obstacle =
        calcSignedArcLength(output, vehicle_idx, index_with_dist_remain.get().first);

      debug_ptr_->setDebugValues(
        DebugValues::TYPE::SLOWDOWN_OBSTACLE_DISTANCE,
        dist_baselink_to_obstacle + index_with_dist_remain.get().second - base_link2front);
      const auto slow_down_section = createSlowDownSection(
        index_with_dist_remain.get().first, output, planner_data.lateral_deviation,
        index_with_dist_remain.get().second, dist_baselink_to_obstacle, vehicle_info, current_acc,
        current_vel);

      if (
        !latest_slow_down_section_ &&
        dist_baselink_to_obstacle + index_with_dist_remain.get().second <
          vehicle_info.max_longitudinal_offset_m) {
        latest_slow_down_section_ = slow_down_section;
      }

      insertSlowDownSection(slow_down_section, output);
    }
  }

  if (node_param_.enable_slow_down && latest_slow_down_section_) {
    // check whether ego is in slow down section or not
    const auto & p_start = latest_slow_down_section_.get().start_point.pose.position;
    const auto & p_end = latest_slow_down_section_.get().end_point.pose.position;
    const auto reach_slow_down_start_point =
      isInFrontOfTargetPoint(planner_data.current_pose, p_start);
    const auto reach_slow_down_end_point = isInFrontOfTargetPoint(planner_data.current_pose, p_end);
    const auto is_in_slow_down_section = reach_slow_down_start_point && !reach_slow_down_end_point;
    const auto index_with_dist_remain = findNearestFrontIndex(0, output, p_end);

    if (is_in_slow_down_section && index_with_dist_remain) {
      const auto end_insert_point_with_idx = getBackwardInsertPointFromBasePoint(
        index_with_dist_remain.get().first, output, -index_with_dist_remain.get().second);

      const auto slow_down_velocity =
        slow_down_param_.min_slow_down_velocity +
        (slow_down_param_.max_slow_down_velocity - slow_down_param_.min_slow_down_velocity) *
          std::max(planner_data.lateral_deviation - vehicle_info.vehicle_width_m / 2, 0.0) /
          slow_down_param_.lateral_margin;

      const auto target_velocity = slow_down_param_.consider_constraints
                                     ? slow_down_param_.slow_down_velocity
                                     : slow_down_velocity;

      SlowDownSection slow_down_section{};
      slow_down_section.slow_down_start_idx = 0;
      slow_down_section.start_point = output.front();
      slow_down_section.slow_down_end_idx = end_insert_point_with_idx.get().first;
      slow_down_section.end_point = end_insert_point_with_idx.get().second;
      slow_down_section.velocity =
        set_velocity_limit_ ? std::numeric_limits<double>::max() : target_velocity;

      insertSlowDownSection(slow_down_section, output);
    } else {
      latest_slow_down_section_ = {};
    }
  }

  if (output.size() >= 2) {
    for (size_t i = 0; i < output.size() - 2; ++i) {
      const auto & p_base = output.at(i).pose;
      const auto & p_target = output.at(i + 1).pose;
      const auto & p_next = output.at(i + 2).pose;
      if (!checkValidIndex(p_base, p_next, p_target)) {
        RCLCPP_ERROR(get_logger(), "detect bad index");
      }
    }
  }

  pub_stop_reason_->publish(planner_data.stop_reason_diag);
}

void ObstacleStopPlannerNode::onExpandStopRange(const ExpandStopRange::ConstSharedPtr input_msg)
{
  // mutex for vehicle_info_, stop_param_
  std::lock_guard<std::mutex> lock(mutex_);

  const auto & i = vehicle_info_;
  stop_param_.lateral_margin = input_msg->expand_stop_range;
  stop_param_.stop_search_radius =
    stop_param_.step_length +
    std::hypot(i.vehicle_width_m / 2.0 + stop_param_.lateral_margin, i.vehicle_length_m / 2.0);
}

StopPoint ObstacleStopPlannerNode::searchInsertPoint(
  const int idx, const TrajectoryPoints & base_trajectory, const double dist_remain,
  const StopParam & stop_param)
{
  const auto max_dist_stop_point =
    createTargetPoint(idx, stop_param.max_longitudinal_margin, base_trajectory, dist_remain);
  const auto min_dist_stop_point =
    createTargetPoint(idx, stop_param.min_longitudinal_margin, base_trajectory, dist_remain);

  // check if stop point is already inserted by behavior planner
  bool is_inserted_already_stop_point = false;
  const double epsilon = 1e-3;
  for (int j = max_dist_stop_point.index - 1; j < static_cast<int>(idx); ++j) {
    if (std::abs(base_trajectory.at(std::max(j, 0)).longitudinal_velocity_mps) < epsilon) {
      is_inserted_already_stop_point = true;
      break;
    }
  }
  // insert stop point
  StopPoint stop_point{};
  stop_point.index =
    !is_inserted_already_stop_point ? max_dist_stop_point.index : min_dist_stop_point.index;
  stop_point.point =
    !is_inserted_already_stop_point ? max_dist_stop_point.point : min_dist_stop_point.point;
  return stop_point;
}

StopPoint ObstacleStopPlannerNode::createTargetPoint(
  const int idx, const double margin, const TrajectoryPoints & base_trajectory,
  const double dist_remain)
{
  const auto update_margin_from_vehicle = margin - dist_remain;
  const auto insert_point_with_idx =
    getBackwardInsertPointFromBasePoint(idx, base_trajectory, update_margin_from_vehicle);

  if (!insert_point_with_idx) {
    // TODO(Satoshi Ota)
    return StopPoint{};
  }

  StopPoint stop_point{};
  stop_point.index = insert_point_with_idx.get().first;
  stop_point.point = insert_point_with_idx.get().second;

  return stop_point;
}

SlowDownSection ObstacleStopPlannerNode::createSlowDownSection(
  const int idx, const TrajectoryPoints & base_trajectory, const double lateral_deviation,
  const double dist_remain, const double dist_baselink_to_obstacle,
  const VehicleInfo & vehicle_info, const double current_acc, const double current_vel)
{
  if (slow_down_param_.consider_constraints) {
    const auto margin_with_vel = calcFeasibleMarginAndVelocity(
      slow_down_param_, dist_baselink_to_obstacle + dist_remain, current_vel, current_acc);

    const auto relax_target_vel = margin_with_vel == boost::none;
    if (relax_target_vel && !set_velocity_limit_) {
      setExternalVelocityLimit();
    }

    const auto no_need_velocity_limit =
      dist_baselink_to_obstacle + dist_remain > slow_down_param_.longitudinal_forward_margin;
    if (set_velocity_limit_ && no_need_velocity_limit) {
      resetExternalVelocityLimit(current_acc, current_vel);
    }

    const auto use_velocity_limit = relax_target_vel || set_velocity_limit_;

    const auto update_forward_margin_from_vehicle =
      use_velocity_limit ? slow_down_param_.min_longitudinal_forward_margin - dist_remain
                         : margin_with_vel.get().first - dist_remain;
    const auto update_backward_margin_from_vehicle =
      slow_down_param_.longitudinal_backward_margin + dist_remain;

    const auto velocity =
      use_velocity_limit ? std::numeric_limits<double>::max() : margin_with_vel.get().second;

    return createSlowDownSectionFromMargin(
      idx, base_trajectory, update_forward_margin_from_vehicle, update_backward_margin_from_vehicle,
      velocity);
  } else {
    const auto update_forward_margin_from_vehicle =
      slow_down_param_.longitudinal_forward_margin - dist_remain;
    const auto update_backward_margin_from_vehicle =
      slow_down_param_.longitudinal_backward_margin + dist_remain;

    const auto velocity =
      slow_down_param_.min_slow_down_velocity +
      (slow_down_param_.max_slow_down_velocity - slow_down_param_.min_slow_down_velocity) *
        std::max(lateral_deviation - vehicle_info.vehicle_width_m / 2, 0.0) /
        slow_down_param_.lateral_margin;

    return createSlowDownSectionFromMargin(
      idx, base_trajectory, update_forward_margin_from_vehicle, update_backward_margin_from_vehicle,
      velocity);
  }

  return SlowDownSection{};
}

SlowDownSection ObstacleStopPlannerNode::createSlowDownSectionFromMargin(
  const int idx, const TrajectoryPoints & base_trajectory, const double forward_margin,
  const double backward_margin, const double velocity)
{
  // calc slow down start point
  const auto start_insert_point_with_idx =
    getBackwardInsertPointFromBasePoint(idx, base_trajectory, forward_margin);
  // calc slow down end point
  const auto end_insert_point_with_idx =
    getForwardInsertPointFromBasePoint(idx, base_trajectory, backward_margin);

  if (!start_insert_point_with_idx || !end_insert_point_with_idx) {
    // TODO(Satoshi Ota)
    return SlowDownSection{};
  }

  SlowDownSection slow_down_section{};
  slow_down_section.slow_down_start_idx = start_insert_point_with_idx.get().first;
  slow_down_section.start_point = start_insert_point_with_idx.get().second;
  slow_down_section.slow_down_end_idx = end_insert_point_with_idx.get().first;
  slow_down_section.end_point = end_insert_point_with_idx.get().second;
  slow_down_section.velocity = velocity;

  return slow_down_section;
}

void ObstacleStopPlannerNode::insertSlowDownSection(
  const SlowDownSection & slow_down_section, TrajectoryPoints & output)
{
  const auto traj_end_idx = output.size() - 1;
  const auto & start_idx = slow_down_section.slow_down_start_idx;
  const auto & end_idx = slow_down_section.slow_down_end_idx;

  const auto p_base_start = output.at(start_idx);
  const auto p_next_start = output.at(std::min(start_idx + 1, traj_end_idx));
  const auto & p_insert_start = slow_down_section.start_point;

  const auto p_base_end = output.at(end_idx);
  const auto p_next_end = output.at(std::min(end_idx + 1, traj_end_idx));
  const auto & p_insert_end = slow_down_section.end_point;

  constexpr double min_dist = 1e-3;

  const auto is_valid_index_start =
    checkValidIndex(p_base_start.pose, p_next_start.pose, p_insert_start.pose);
  const auto is_start_p_base_and_p_insert_overlap =
    calcDistance2d(p_base_start, p_insert_start) < min_dist;
  const auto is_start_p_next_and_p_insert_overlap =
    calcDistance2d(p_next_start, p_insert_start) < min_dist;

  auto update_start_idx = start_idx;
  auto update_end_idx = end_idx;

  if (
    !is_start_p_base_and_p_insert_overlap && !is_start_p_next_and_p_insert_overlap &&
    is_valid_index_start) {
    // insert: start_idx and end_idx are shifted by one
    output.insert(output.begin() + start_idx + 1, p_insert_start);
    update_start_idx = std::min(update_start_idx + 1, traj_end_idx);
    update_end_idx = std::min(update_end_idx + 1, traj_end_idx);
  } else if (is_start_p_next_and_p_insert_overlap) {
    // not insert: p_insert is merged into p_next
    update_start_idx = std::min(update_start_idx + 1, traj_end_idx);
  }

  const auto is_end_p_base_and_p_insert_overlap =
    calcDistance2d(p_base_end, p_insert_end) < min_dist;
  const auto is_end_p_next_and_p_insert_overlap =
    calcDistance2d(p_next_end, p_insert_end) < min_dist;
  const auto is_valid_index_end =
    checkValidIndex(p_base_end.pose, p_next_end.pose, p_insert_end.pose);

  if (
    !is_end_p_base_and_p_insert_overlap && !is_end_p_next_and_p_insert_overlap &&
    is_valid_index_end) {
    // insert: end_idx is shifted by one
    output.insert(output.begin() + update_end_idx + 1, p_insert_end);
    update_end_idx = std::min(update_end_idx + 1, traj_end_idx);
  } else if (is_end_p_next_and_p_insert_overlap) {
    // not insert: p_insert is merged into p_next
    update_end_idx = std::min(update_end_idx + 1, traj_end_idx);
  }

  for (size_t i = update_start_idx; i <= update_end_idx; ++i) {
    output.at(i).longitudinal_velocity_mps = std::min(
      slow_down_section.velocity, static_cast<double>(output.at(i).longitudinal_velocity_mps));
  }

  debug_ptr_->pushPose(p_base_start.pose, PoseType::SlowDownStart);
  debug_ptr_->pushPose(p_base_end.pose, PoseType::SlowDownEnd);
}

void ObstacleStopPlannerNode::onDynamicObjects(const PredictedObjects::ConstSharedPtr input_msg)
{
  std::lock_guard<std::mutex> lock(mutex_);

  object_ptr_ = input_msg;
}

void ObstacleStopPlannerNode::onOdometry(const Odometry::ConstSharedPtr input_msg)
{
  // mutex for current_acc_, lpf_acc_
  std::lock_guard<std::mutex> lock(mutex_);
  current_odometry_ptr_ = input_msg;
}

void ObstacleStopPlannerNode::onAcceleration(
  const AccelWithCovarianceStamped::ConstSharedPtr input_msg)
{
  std::lock_guard<std::mutex> lock(mutex_);
  current_acceleration_ptr_ = input_msg;
}

TrajectoryPoints ObstacleStopPlannerNode::trimTrajectoryWithIndexFromSelfPose(
  const TrajectoryPoints & input, const Pose & self_pose, size_t & index)
{
  TrajectoryPoints output{};

  const size_t min_distance_index = findFirstNearestIndexWithSoftConstraints(
    input, self_pose, node_param_.ego_nearest_dist_threshold,
    node_param_.ego_nearest_yaw_threshold);

  for (size_t i = min_distance_index; i < input.size(); ++i) {
    output.push_back(input.at(i));
  }
  index = min_distance_index;

  return output;
}

bool ObstacleStopPlannerNode::searchPointcloudNearTrajectory(
  const TrajectoryPoints & trajectory, const PointCloud2::ConstSharedPtr & input_points_ptr,
  PointCloud::Ptr output_points_ptr, const Header & trajectory_header,
  const VehicleInfo & vehicle_info, const StopParam & stop_param)
{
  // transform pointcloud
  TransformStamped transform_stamped{};
  try {
    transform_stamped = tf_buffer_.lookupTransform(
      trajectory_header.frame_id, input_points_ptr->header.frame_id, input_points_ptr->header.stamp,
      rclcpp::Duration::from_seconds(0.5));
  } catch (tf2::TransformException & ex) {
    RCLCPP_ERROR_STREAM(
      get_logger(), "Failed to look up transform from " << trajectory_header.frame_id << " to "
                                                        << input_points_ptr->header.frame_id);
    return false;
  }

  PointCloud2 transformed_points{};
  const Eigen::Matrix4f affine_matrix =
    tf2::transformToEigen(transform_stamped.transform).matrix().cast<float>();
  pcl_ros::transformPointCloud(affine_matrix, *input_points_ptr, transformed_points);
  PointCloud::Ptr transformed_points_ptr(new PointCloud);
  pcl::fromROSMsg(transformed_points, *transformed_points_ptr);

  output_points_ptr->header = transformed_points_ptr->header;

  // search obstacle candidate pointcloud to reduce calculation cost
  const double search_radius = node_param_.enable_slow_down
                                 ? slow_down_param_.slow_down_search_radius
                                 : stop_param.stop_search_radius;
  const double squared_radius = search_radius * search_radius;
  std::vector<geometry_msgs::msg::Point> center_points;
  center_points.reserve(trajectory.size());
  for (const auto & trajectory_point : trajectory)
    center_points.push_back(getVehicleCenterFromBase(trajectory_point.pose, vehicle_info).position);
  for (const auto & point : transformed_points_ptr->points) {
    for (const auto & center_point : center_points) {
      const double x = center_point.x - point.x;
      const double y = center_point.y - point.y;
      const double squared_distance = x * x + y * y;
      if (squared_distance < squared_radius) {
        output_points_ptr->points.push_back(point);
        break;
      }
    }
  }
  return true;
}

void ObstacleStopPlannerNode::setExternalVelocityLimit()
{
  const auto & p = slow_down_param_;
  auto slow_down_limit_vel = std::make_shared<VelocityLimit>();
  slow_down_limit_vel->stamp = this->now();
  slow_down_limit_vel->max_velocity = p.slow_down_velocity;
  slow_down_limit_vel->constraints.min_acceleration =
    p.slow_down_min_jerk < p.normal_min_jerk ? p.limit_min_acc : p.normal_min_acc;
  slow_down_limit_vel->constraints.max_jerk = std::abs(p.slow_down_min_jerk);
  slow_down_limit_vel->constraints.min_jerk = p.slow_down_min_jerk;
  slow_down_limit_vel->use_constraints = true;
  slow_down_limit_vel->sender = "obstacle_stop_planner";

  pub_velocity_limit_->publish(*slow_down_limit_vel);
  set_velocity_limit_ = true;

  RCLCPP_INFO(
    get_logger(), "set velocity limit. jerk:%-6.2f dec:%-6.2f",
    slow_down_limit_vel->constraints.min_jerk, slow_down_limit_vel->constraints.min_acceleration);
}

void ObstacleStopPlannerNode::resetExternalVelocityLimit(
  const double current_acc, const double current_vel)
{
  const auto reach_target_vel = current_vel < slow_down_param_.slow_down_velocity +
                                                slow_down_param_.velocity_threshold_decel_complete;
  const auto constant_vel =
    std::abs(current_acc) < slow_down_param_.acceleration_threshold_decel_complete;
  const auto no_undershoot = reach_target_vel && constant_vel;

  if (!no_undershoot) {
    return;
  }

  auto velocity_limit_clear_command = std::make_shared<VelocityLimitClearCommand>();
  velocity_limit_clear_command->stamp = this->now();
  velocity_limit_clear_command->command = true;
  velocity_limit_clear_command->sender = "obstacle_stop_planner";

  pub_clear_velocity_limit_->publish(*velocity_limit_clear_command);
  set_velocity_limit_ = false;

  RCLCPP_INFO(get_logger(), "reset velocity limit");
}

void ObstacleStopPlannerNode::publishDebugData(
  const PlannerData & planner_data, const double current_acc, const double current_vel)
{
  debug_ptr_->setDebugValues(DebugValues::TYPE::CURRENT_VEL, current_vel);
  debug_ptr_->setDebugValues(DebugValues::TYPE::CURRENT_ACC, current_acc);
  debug_ptr_->setDebugValues(
    DebugValues::TYPE::FLAG_FIND_SLOW_DOWN_OBSTACLE, planner_data.slow_down_require);
  debug_ptr_->setDebugValues(
    DebugValues::TYPE::FLAG_FIND_COLLISION_OBSTACLE, planner_data.stop_require);
  debug_ptr_->setDebugValues(DebugValues::TYPE::FLAG_EXTERNAL, set_velocity_limit_);

  const auto now_adaptive_cruise =
    !planner_data.stop_require && planner_data.found_collision_points;
  debug_ptr_->setDebugValues(DebugValues::TYPE::FLAG_ADAPTIVE_CRUISE, now_adaptive_cruise);

  debug_ptr_->publish();
}

}  // namespace motion_planning

#include <rclcpp_components/register_node_macro.hpp>
RCLCPP_COMPONENTS_REGISTER_NODE(motion_planning::ObstacleStopPlannerNode)<|MERGE_RESOLUTION|>--- conflicted
+++ resolved
@@ -416,22 +416,13 @@
       PointCloud::Ptr collision_pointcloud_ptr(new PointCloud);
       collision_pointcloud_ptr->header = obstacle_candidate_pointcloud_ptr->header;
 
-<<<<<<< HEAD
-      if (node_param_.enable_z_axis_obstacle_filtering) {
-        planner_data.found_collision_points = withinPolyhedron(
+      const auto found_collision_points = node_param_.enable_z_axis_obstacle_filtering ? 
+          withinPolyhedron(
           one_step_move_vehicle_polygon, stop_param.stop_search_radius, prev_center_point,
           next_center_point, slow_down_pointcloud_ptr, collision_pointcloud_ptr, z_axis_min,
-          z_axis_max);
-      } else {
-        planner_data.found_collision_points = withinPolygon(
-          one_step_move_vehicle_polygon, stop_param.stop_search_radius, prev_center_point,
-          next_center_point, slow_down_pointcloud_ptr, collision_pointcloud_ptr);
-      }
-=======
-      const auto found_collision_points = withinPolygon(
+          z_axis_max) : withinPolygon(
         one_step_move_vehicle_polygon, stop_param.stop_search_radius, prev_center_point,
         next_center_point, slow_down_pointcloud_ptr, collision_pointcloud_ptr);
->>>>>>> 14979d0a
 
       if (found_collision_points) {
         pcl::PointXYZ nearest_collision_point;
@@ -441,7 +432,6 @@
           *collision_pointcloud_ptr, p_front, &nearest_collision_point,
           &nearest_collision_point_time);
 
-<<<<<<< HEAD
         if (node_param_.enable_z_axis_obstacle_filtering) {
           debug_ptr_->pushPolyhedron(
             one_step_move_vehicle_polygon, z_axis_min, z_axis_max, PolygonType::Collision);
@@ -458,9 +448,7 @@
           debug_ptr_->pushPolygon(
             one_step_move_vehicle_polygon, p_front.position.z, PolygonType::Collision);
         }
-=======
         obstacle_history_.emplace_back(now, nearest_collision_point);
->>>>>>> 14979d0a
 
         break;
       }
