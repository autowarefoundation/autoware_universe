--- conflicted
+++ resolved
@@ -250,12 +250,9 @@
 
   void removeUUID(const int64_t & module_id);
 
+  void publishObjectsOfInterestMarker();
+
   void deleteExpiredModules(const autoware_planning_msgs::msg::PathWithLaneId & path) override;
-  void publishObjectsOfInterestMarker();
-<<<<<<< HEAD
-=======
-
-  void deleteExpiredModules(const autoware_auto_planning_msgs::msg::PathWithLaneId & path) override;
 
   bool getEnableRTC(rclcpp::Node & node, const std::string & param_name)
   {
@@ -271,7 +268,6 @@
 
     return enable_rtc;
   }
->>>>>>> be5663c2
 };
 
 }  // namespace behavior_velocity_planner
