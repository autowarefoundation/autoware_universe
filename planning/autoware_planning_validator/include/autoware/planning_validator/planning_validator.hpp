// Copyright 2022 Tier IV, Inc.
//
// Licensed under the Apache License, Version 2.0 (the "License");
// you may not use this file except in compliance with the License.
// You may obtain a copy of the License at
//
//     http://www.apache.org/licenses/LICENSE-2.0
//
// Unless required by applicable law or agreed to in writing, software
// distributed under the License is distributed on an "AS IS" BASIS,
// WITHOUT WARRANTIES OR CONDITIONS OF ANY KIND, either express or implied.
// See the License for the specific language governing permissions and
// limitations under the License.

#ifndef AUTOWARE__PLANNING_VALIDATOR__PLANNING_VALIDATOR_HPP_
#define AUTOWARE__PLANNING_VALIDATOR__PLANNING_VALIDATOR_HPP_

#include "autoware/planning_validator/debug_marker.hpp"
#include "autoware_planning_validator/msg/planning_validator_status.hpp"
#include "autoware_utils/ros/logger_level_configure.hpp"
#include "autoware_utils/ros/polling_subscriber.hpp"
#include "autoware_utils/system/stop_watch.hpp"
#include "autoware_vehicle_info_utils/vehicle_info_utils.hpp"

#include <autoware_utils/ros/published_time_publisher.hpp>
#include <diagnostic_updater/diagnostic_updater.hpp>
#include <rclcpp/rclcpp.hpp>

#include <autoware_internal_debug_msgs/msg/float64_stamped.hpp>
#include <autoware_planning_msgs/msg/trajectory.hpp>
#include <diagnostic_msgs/msg/diagnostic_array.hpp>
#include <nav_msgs/msg/odometry.hpp>

#include <memory>
#include <string>

namespace autoware::planning_validator
{
using autoware_internal_debug_msgs::msg::Float64Stamped;
using autoware_planning_msgs::msg::Trajectory;
using autoware_planning_msgs::msg::TrajectoryPoint;
using autoware_planning_validator::msg::PlanningValidatorStatus;
using autoware_utils::StopWatch;
using diagnostic_updater::DiagnosticStatusWrapper;
using diagnostic_updater::Updater;
using nav_msgs::msg::Odometry;

struct ValidityCheck
{
  bool enable;
  bool is_critical;
};

struct ValidationParams
{
  // thresholds
  double interval_threshold;
  double relative_angle_threshold;
  double curvature_threshold;
  double lateral_acc_threshold;
  double longitudinal_max_acc_threshold;
  double longitudinal_min_acc_threshold;
  double steering_threshold;
  double steering_rate_threshold;
  double velocity_deviation_threshold;
  double distance_deviation_threshold;
  double longitudinal_distance_deviation_threshold;
  double nominal_latency_threshold;
  double yaw_deviation_threshold;

  struct TrajectoryShift : ValidityCheck
  {
    double lat_shift_th;
    double forward_shift_th;
    double backward_shift_th;
  } trajectory_shift;

  // parameters
  double forward_trajectory_length_acceleration;
  double forward_trajectory_length_margin;
};

class PlanningValidator : public rclcpp::Node
{
public:
  explicit PlanningValidator(const rclcpp::NodeOptions & options);

  void onTrajectory(const Trajectory::ConstSharedPtr msg);

  bool checkValidSize(const Trajectory & trajectory);
  bool checkValidFiniteValue(const Trajectory & trajectory);
  bool checkValidInterval(const Trajectory & trajectory);
  bool checkValidRelativeAngle(const Trajectory & trajectory);
  bool checkValidCurvature(const Trajectory & trajectory);
  bool checkValidLateralAcceleration(const Trajectory & trajectory);
  bool checkValidMaxLongitudinalAcceleration(const Trajectory & trajectory);
  bool checkValidMinLongitudinalAcceleration(const Trajectory & trajectory);
  bool checkValidSteering(const Trajectory & trajectory);
  bool checkValidSteeringRate(const Trajectory & trajectory);
  bool checkValidVelocityDeviation(const Trajectory & trajectory);
  bool checkValidDistanceDeviation(const Trajectory & trajectory);
  bool checkValidLongitudinalDistanceDeviation(const Trajectory & trajectory);
  bool checkValidForwardTrajectoryLength(const Trajectory & trajectory);
  bool checkValidLatency(const Trajectory & trajectory);
<<<<<<< HEAD
  bool checkTrajectoryShift(const Trajectory & trajectory, const Trajectory & prev_trajectory);
=======
  bool checkValidYawDeviation(const Trajectory & trajectory);
>>>>>>> f21b6b69

private:
  void setupDiag();

  void setupParameters();

  bool isDataReady();

  void validate(
    const Trajectory & trajectory, const std::optional<Trajectory> & prev_trajectory = {});

  void publishProcessingTime(const double processing_time_ms);
  void publishTrajectory();
  void publishDebugInfo();
  void displayStatus();

  void setStatus(DiagnosticStatusWrapper & stat, const bool & is_ok, const std::string & msg);

  autoware_utils::InterProcessPollingSubscriber<Odometry> sub_kinematics_{
    this, "~/input/kinematics"};
  rclcpp::Subscription<Trajectory>::SharedPtr sub_traj_;
  rclcpp::Publisher<Trajectory>::SharedPtr pub_traj_;
  rclcpp::Publisher<PlanningValidatorStatus>::SharedPtr pub_status_;
  rclcpp::Publisher<Float64Stamped>::SharedPtr pub_processing_time_ms_;
  rclcpp::Publisher<visualization_msgs::msg::MarkerArray>::SharedPtr pub_markers_;

  // system parameters
  enum class InvalidTrajectoryHandlingType {
    PUBLISH_AS_IT_IS,
    STOP_PUBLISHING,
    USE_PREVIOUS_RESULT,
  };
  InvalidTrajectoryHandlingType inv_traj_handling_type_;
  InvalidTrajectoryHandlingType inv_traj_critical_handling_type_;
  bool publish_diag_ = true;
  int diag_error_count_threshold_ = 0;
  bool display_on_terminal_ = true;
  bool is_critical_error_ = false;

  std::shared_ptr<Updater> diag_updater_ = nullptr;

  PlanningValidatorStatus validation_status_;
  ValidationParams validation_params_;  // for thresholds

  autoware::vehicle_info_utils::VehicleInfo vehicle_info_;

  bool isAllValid(const PlanningValidatorStatus & status) const;

  Trajectory::ConstSharedPtr current_trajectory_;
  Trajectory::ConstSharedPtr previous_published_trajectory_;

  Odometry::ConstSharedPtr current_kinematics_;

  std::shared_ptr<PlanningValidatorDebugMarkerPublisher> debug_pose_publisher_;

  std::unique_ptr<autoware_utils::LoggerLevelConfigure> logger_configure_;

  std::unique_ptr<autoware_utils::PublishedTimePublisher> published_time_publisher_;

  StopWatch<std::chrono::milliseconds> stop_watch_;
};
}  // namespace autoware::planning_validator

#endif  // AUTOWARE__PLANNING_VALIDATOR__PLANNING_VALIDATOR_HPP_<|MERGE_RESOLUTION|>--- conflicted
+++ resolved
@@ -102,11 +102,8 @@
   bool checkValidLongitudinalDistanceDeviation(const Trajectory & trajectory);
   bool checkValidForwardTrajectoryLength(const Trajectory & trajectory);
   bool checkValidLatency(const Trajectory & trajectory);
-<<<<<<< HEAD
+  bool checkValidYawDeviation(const Trajectory & trajectory);
   bool checkTrajectoryShift(const Trajectory & trajectory, const Trajectory & prev_trajectory);
-=======
-  bool checkValidYawDeviation(const Trajectory & trajectory);
->>>>>>> f21b6b69
 
 private:
   void setupDiag();
