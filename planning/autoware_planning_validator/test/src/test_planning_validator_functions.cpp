// Copyright 2021 Tier IV, Inc.
//
// Licensed under the Apache License, Version 2.0 (the "License");
// you may not use this file except in compliance with the License.
// You may obtain a copy of the License at
//
//     http://www.apache.org/licenses/LICENSE-2.0
//
// Unless required by applicable law or agreed to in writing, software
// distributed under the License is distributed on an "AS IS" BASIS,
// WITHOUT WARRANTIES OR CONDITIONS OF ANY KIND, either express or implied.
// See the License for the specific language governing permissions and
// limitations under the License.

#include "autoware/planning_validator/debug_marker.hpp"
#include "autoware/planning_validator/planning_validator.hpp"
<<<<<<< HEAD
#include "autoware_utils/geometry/geometry.hpp"
=======
#include "autoware/planning_validator/utils.hpp"
>>>>>>> 88ee6b65
#include "test_parameter.hpp"
#include "test_planning_validator_helper.hpp"

#include <autoware_utils/geometry/geometry.hpp>

#include <gtest/gtest.h>

#include <memory>
#include <string>
#include <vector>

using autoware::planning_validator::PlanningValidator;
using autoware_planning_msgs::msg::Trajectory;

TEST(PlanningValidatorTestSuite, checkValidFiniteValueFunction)
{
  auto validator = std::make_shared<PlanningValidator>(getNodeOptionsWithDefaultParams());

  // Valid Trajectory
  {
    Trajectory valid_traj = generateTrajectory(THRESHOLD_INTERVAL * 0.9);
    ASSERT_TRUE(validator->checkValidFiniteValue(valid_traj));
  }

  // Nan Trajectory
  {
    Trajectory nan_traj = generateNanTrajectory();
    ASSERT_FALSE(validator->checkValidFiniteValue(nan_traj));
  }

  // Inf Trajectory
  {
    Trajectory inf_traj = generateInfTrajectory();
    ASSERT_FALSE(validator->checkValidFiniteValue(inf_traj));
  }
}

TEST(PlanningValidatorTestSuite, checkValidIntervalFunction)
{
  auto validator = std::make_shared<PlanningValidator>(getNodeOptionsWithDefaultParams());

  // Normal Trajectory
  {
    Trajectory valid_traj = generateTrajectory(THRESHOLD_INTERVAL * 0.9);
    ASSERT_TRUE(validator->checkValidInterval(valid_traj));
  }

  // Boundary Trajectory
  {
    // Note: too small value is not supported like numerical_limits::epsilon
    const auto ep = 1.0e-5;

    Trajectory ok_bound_traj = generateTrajectory(THRESHOLD_INTERVAL - ep);
    ASSERT_TRUE(validator->checkValidInterval(ok_bound_traj));

    Trajectory ng_bound_traj = generateTrajectory(THRESHOLD_INTERVAL + ep);
    ASSERT_FALSE(validator->checkValidInterval(ng_bound_traj));
  }

  // Long Interval Trajectory
  {
    Trajectory long_interval_traj = generateTrajectory(THRESHOLD_INTERVAL * 2.0);
    ASSERT_FALSE(validator->checkValidInterval(long_interval_traj));
  }
}

TEST(PlanningValidatorTestSuite, checkValidCurvatureFunction)
{
  auto validator = std::make_shared<PlanningValidator>(getNodeOptionsWithDefaultParams());

  // Normal Trajectory
  {
    Trajectory valid_traj = generateTrajectory(THRESHOLD_INTERVAL * 2.0);
    ASSERT_TRUE(validator->checkValidCurvature(valid_traj));
  }

  // Invalid curvature trajectory
  {
    // TODO(Horibe): write me
  }
}

TEST(PlanningValidatorTestSuite, checkValidRelativeAngleFunction)
{
  auto validator = std::make_shared<PlanningValidator>(getNodeOptionsWithDefaultParams());

  // valid case
  {
    /**
     * x: 0   1 2    3  4   5 6 7 8 9 10
     * y: 0 0.1 0 -0.1  0 0.2 0 0 0 0  0
     * max relative angle is about 0.197 radian (= 11 degree)
     **/
    constexpr auto interval = 1.0;
    Trajectory valid_traj = generateTrajectory(interval);
    valid_traj.points[1].pose.position.y = 0.1;
    valid_traj.points[3].pose.position.y = -0.1;
    valid_traj.points[5].pose.position.y = 0.2;
    ASSERT_TRUE(validator->checkValidRelativeAngle(valid_traj));
  }

  // invalid case
  {
    /**
     * x: 0 1 2 3  4 5 6 7 8 9 10
     * y: 0 0 0 0 10 0 0 0 0 0 0
     * the relative angle around index [4] is about 1.4 radian (= 84 degree)
     **/
    constexpr auto interval = 1.0;
    Trajectory invalid_traj = generateTrajectory(interval);
    invalid_traj.points[4].pose.position.x = 3;
    invalid_traj.points[4].pose.position.y = 10;
    // for (auto t : invalid_traj.points) {
    //   std::cout << "p: (x , y) = " << "( "<<t.pose.position.x <<
    // " , " << t.pose.position.y <<" )"<< std::endl;
    // }
    ASSERT_FALSE(validator->checkValidRelativeAngle(invalid_traj));
  }

  {
    /** <---inverted pattern-----
     * x: 0 -1 -2 -3  -4 -5 -6 -7 -8 -9 -10
     * y: 0  0  0  0  10  0  0  0  0  0   0
     **/
    constexpr auto interval = 1.0;
    Trajectory invalid_traj = generateTrajectory(interval);
    invalid_traj.points[4].pose.position.y = 10;
    for (auto t : invalid_traj.points) {
      t.pose.position.x *= -1;
    }
    ASSERT_FALSE(validator->checkValidRelativeAngle(invalid_traj));
  }

  {
    /** vertical pattern
     * x: 0 0 0 0 10 0 0 0 0 0  0
     * y: 0 1 2 3  4 5 6 7 8 9 10
     **/
    constexpr auto interval = 1.0;
    Trajectory invalid_traj = generateTrajectory(interval);
    for (size_t i = 0; i < invalid_traj.points.size(); i++) {
      auto & p = invalid_traj.points[i].pose.position;
      p.x = 0;
      p.y = i;
    }
    invalid_traj.points[4].pose.position.x = 10;
    std::string valid_error_msg;
    ASSERT_FALSE(validator->checkValidRelativeAngle(invalid_traj));
  }
}

<<<<<<< HEAD
TEST(PlanningValidatorTestSuite, checkTrajectoryShiftFunction)
{
  auto validator = std::make_shared<PlanningValidator>(getNodeOptionsWithDefaultParams());

  /**
   * x: 0 1 2 3 4 5 6 7 8 9 10
   * y: 0 0 0 0 0 0 0 0 0 0  0
   **/
  constexpr auto interval = 1.0;
  Trajectory base_traj = generateTrajectory(interval);

  const auto ego_pose =
    autoware_utils::calc_offset_pose(base_traj.points.front().pose, 2.5, 0.0, 0.0, 0.0);

  // valid case
  {
    Trajectory valid_traj = generateShiftedTrajectory(base_traj, 0.1, 1.0);
    ASSERT_TRUE(validator->checkTrajectoryShift(valid_traj, base_traj, ego_pose));
  }

  // invalid case (lateral shift)
  {
    Trajectory invalid_traj = generateShiftedTrajectory(base_traj, 1.0);
    ASSERT_FALSE(validator->checkTrajectoryShift(invalid_traj, base_traj, ego_pose));
  }

  // invalid case (backward shift)
  {
    Trajectory invalid_traj = generateShiftedTrajectory(base_traj, 0.0, -1.0, 4);
    ASSERT_FALSE(validator->checkTrajectoryShift(invalid_traj, base_traj, ego_pose));
  }

  // invalid case (forward shift)
  {
    Trajectory invalid_traj = generateShiftedTrajectory(base_traj, 0.0, 4.0);
    ASSERT_FALSE(validator->checkTrajectoryShift(invalid_traj, base_traj, ego_pose));
=======
TEST(PlanningValidatorTestSuite, checkValidLateralJerkFunction)
{
  auto validator = std::make_shared<PlanningValidator>(getNodeOptionsWithDefaultParams());

  // Test case 1: Valid trajectory with normal lateral jerk
  {
    Trajectory valid_traj = generateTrajectory(THRESHOLD_INTERVAL * 0.9);
    ASSERT_TRUE(validator->checkValidLateralJerk(valid_traj));
  }

  // Test case 2: Trajectory with straight line movement (valid lateral jerk)
  {
    std::vector<double> accel_values = {1.0, 2.0, 0.0, -1.0, -2.0};
    Trajectory zero_jerk_traj =
      generateTrajectoryWithStepAcceleration(0.5, 5.0, 0.0, 20, accel_values, 4);
    ASSERT_TRUE(validator->checkValidLateralJerk(zero_jerk_traj));
  }

  // Test case 3: Trajectory with sinusoidal longitudinal acceleration but straight path
  {
    Trajectory sinusoidal_accel_traj =
      generateTrajectoryWithSinusoidalAcceleration(0.5, 8.0, 0.0, 30, 2.0, 10.0);
    ASSERT_TRUE(validator->checkValidLateralJerk(sinusoidal_accel_traj));
  }

  // Test case 4: Trajectory with high lateral jerk (zigzag pattern)
  {
    // Generate trajectory with constant acceleration on a straight path
    Trajectory high_jerk_traj = generateTrajectoryWithConstantAcceleration(2.0, 5.0, 0.0, 10, 1.0);

    // Create a sharp zigzag pattern by modifying Y positions
    for (size_t i = 2; i < high_jerk_traj.points.size(); i += 4) {
      if (i < high_jerk_traj.points.size()) {
        high_jerk_traj.points[i].pose.position.y += 2.0;
      }

      if (i + 2 < high_jerk_traj.points.size()) {
        high_jerk_traj.points[i + 2].pose.position.y -= 2.0;
      }
    }

    // Update orientations to match the path direction
    for (size_t i = 1; i < high_jerk_traj.points.size(); ++i) {
      const auto & p1 = high_jerk_traj.points[i - 1].pose.position;
      const auto & p2 = high_jerk_traj.points[i].pose.position;
      const double yaw = std::atan2(p2.y - p1.y, p2.x - p1.x);
      high_jerk_traj.points[i - 1].pose.orientation =
        autoware_utils::create_quaternion_from_yaw(yaw);
    }

    // Set high velocity to generate significant lateral jerk
    for (auto & point : high_jerk_traj.points) {
      point.longitudinal_velocity_mps = 10.0;
    }

    // This should fail due to high lateral jerk
    ASSERT_FALSE(validator->checkValidLateralJerk(high_jerk_traj));
  }
}

TEST(PlanningValidatorTestSuite, DISABLED_checkCalcMaxLateralJerkFunction)
/**
 * Trajectory specification:
 * --------------------------
 * Index :               0    1    2    3    4    5    6    7    8    9
 * Velocity (m/s):       1    1    1    1    1    2    3    3    3    3
 * Acceleration (m/ss):  1    1    1    1    1    2    3    3    3    3
 * Curvature (1/m):      0    0    0    0.05 0.1  0.1  0.05 0    0    0
 * Lateral Jerk (m/sss): 0    0    0    0.15 0.3  2.4  4.05 0    0    0
 */
{
  {
    Trajectory custom_traj;
    custom_traj.header.stamp = rclcpp::Clock{RCL_ROS_TIME}.now();
    std::vector<double> expected_lateral_jerk = {0.0, 0.0,  0.0, 0.15, 0.3,
                                                 2.4, 4.05, 0.0, 0.0,  0.0};

    const size_t num_points = 10;
    const double point_spacing = 2.0;
    const double curve_radius = 10.0;

    // Create straight line section (indices 0-3)
    for (size_t i = 0; i < 4; ++i) {
      autoware_planning_msgs::msg::TrajectoryPoint p;
      p.pose.position.x = i * point_spacing;
      p.pose.position.y = 0.0;
      p.pose.orientation = autoware_utils_geometry::create_quaternion_from_yaw(0.0);
      p.longitudinal_velocity_mps = 1.0;
      p.acceleration_mps2 = 1.0;
      custom_traj.points.push_back(p);
    }

    // Create curve section (indices 4-6)
    for (size_t i = 4; i <= 6; ++i) {
      autoware_planning_msgs::msg::TrajectoryPoint p;
      const auto & last_pose = custom_traj.points[i - 1].pose;

      const double angle = (i - 3) * (point_spacing / curve_radius);
      const double last_x = last_pose.position.x;
      const double last_y = last_pose.position.y;
      const double prev_angle = (i - 4) * (point_spacing / curve_radius);

      p.pose.position.x = last_x + curve_radius * (std::sin(angle) - std::sin(prev_angle));
      p.pose.position.y =
        last_y + curve_radius * (1 - std::cos(angle) - (1 - std::cos(prev_angle)));
      p.pose.orientation = autoware_utils_geometry::create_quaternion_from_yaw(angle);

      p.longitudinal_velocity_mps = 1.0 + (i - 4);  // 1.0, 2.0, 3.0
      p.acceleration_mps2 = 1.0 + (i - 4);          // 1.0, 2.0, 3.0

      custom_traj.points.push_back(p);
    }

    // Create final straight line section (indices 7-9)
    const auto & final_point = custom_traj.points[6];
    double final_roll, final_pitch, final_yaw;
    tf2::Quaternion final_q(
      final_point.pose.orientation.x, final_point.pose.orientation.y,
      final_point.pose.orientation.z, final_point.pose.orientation.w);
    tf2::Matrix3x3(final_q).getRPY(final_roll, final_pitch, final_yaw);

    const double start_x = final_point.pose.position.x;
    const double start_y = final_point.pose.position.y;

    for (size_t i = 7; i < num_points; ++i) {
      autoware_planning_msgs::msg::TrajectoryPoint p;

      const double dx = std::cos(final_yaw) * point_spacing * (i - 6);
      const double dy = std::sin(final_yaw) * point_spacing * (i - 6);

      p.pose.position.x = start_x + dx;
      p.pose.position.y = start_y + dy;
      p.pose.orientation = autoware_utils_geometry::create_quaternion_from_yaw(final_yaw);

      p.longitudinal_velocity_mps = 3.0;
      p.acceleration_mps2 = 3.0;

      custom_traj.points.push_back(p);
    }

    // Calculate lateral jerk
    std::vector<double> lateral_jerk_vector;
    autoware::planning_validator::calc_lateral_jerk(custom_traj, lateral_jerk_vector);
    const double tolerance = 0.01;  // 1% tolerance for lateral jerk values
    for (size_t i = 0; i < custom_traj.points.size(); ++i) {
      EXPECT_NEAR(expected_lateral_jerk.at(i), lateral_jerk_vector.at(i), tolerance);
    }
>>>>>>> 88ee6b65
  }
}<|MERGE_RESOLUTION|>--- conflicted
+++ resolved
@@ -14,11 +14,8 @@
 
 #include "autoware/planning_validator/debug_marker.hpp"
 #include "autoware/planning_validator/planning_validator.hpp"
-<<<<<<< HEAD
+#include "autoware/planning_validator/utils.hpp"
 #include "autoware_utils/geometry/geometry.hpp"
-=======
-#include "autoware/planning_validator/utils.hpp"
->>>>>>> 88ee6b65
 #include "test_parameter.hpp"
 #include "test_planning_validator_helper.hpp"
 
@@ -170,44 +167,6 @@
   }
 }
 
-<<<<<<< HEAD
-TEST(PlanningValidatorTestSuite, checkTrajectoryShiftFunction)
-{
-  auto validator = std::make_shared<PlanningValidator>(getNodeOptionsWithDefaultParams());
-
-  /**
-   * x: 0 1 2 3 4 5 6 7 8 9 10
-   * y: 0 0 0 0 0 0 0 0 0 0  0
-   **/
-  constexpr auto interval = 1.0;
-  Trajectory base_traj = generateTrajectory(interval);
-
-  const auto ego_pose =
-    autoware_utils::calc_offset_pose(base_traj.points.front().pose, 2.5, 0.0, 0.0, 0.0);
-
-  // valid case
-  {
-    Trajectory valid_traj = generateShiftedTrajectory(base_traj, 0.1, 1.0);
-    ASSERT_TRUE(validator->checkTrajectoryShift(valid_traj, base_traj, ego_pose));
-  }
-
-  // invalid case (lateral shift)
-  {
-    Trajectory invalid_traj = generateShiftedTrajectory(base_traj, 1.0);
-    ASSERT_FALSE(validator->checkTrajectoryShift(invalid_traj, base_traj, ego_pose));
-  }
-
-  // invalid case (backward shift)
-  {
-    Trajectory invalid_traj = generateShiftedTrajectory(base_traj, 0.0, -1.0, 4);
-    ASSERT_FALSE(validator->checkTrajectoryShift(invalid_traj, base_traj, ego_pose));
-  }
-
-  // invalid case (forward shift)
-  {
-    Trajectory invalid_traj = generateShiftedTrajectory(base_traj, 0.0, 4.0);
-    ASSERT_FALSE(validator->checkTrajectoryShift(invalid_traj, base_traj, ego_pose));
-=======
 TEST(PlanningValidatorTestSuite, checkValidLateralJerkFunction)
 {
   auto validator = std::make_shared<PlanningValidator>(getNodeOptionsWithDefaultParams());
@@ -355,6 +314,44 @@
     for (size_t i = 0; i < custom_traj.points.size(); ++i) {
       EXPECT_NEAR(expected_lateral_jerk.at(i), lateral_jerk_vector.at(i), tolerance);
     }
->>>>>>> 88ee6b65
-  }
-}+  }
+}
+
+TEST(PlanningValidatorTestSuite, checkTrajectoryShiftFunction)
+{
+  auto validator = std::make_shared<PlanningValidator>(getNodeOptionsWithDefaultParams());
+
+  /**
+   * x: 0 1 2 3 4 5 6 7 8 9 10
+   * y: 0 0 0 0 0 0 0 0 0 0  0
+   **/
+  constexpr auto interval = 1.0;
+  Trajectory base_traj = generateTrajectory(interval);
+
+  const auto ego_pose =
+    autoware_utils::calc_offset_pose(base_traj.points.front().pose, 2.5, 0.0, 0.0, 0.0);
+
+  // valid case
+  {
+    Trajectory valid_traj = generateShiftedTrajectory(base_traj, 0.1, 1.0);
+    ASSERT_TRUE(validator->checkTrajectoryShift(valid_traj, base_traj, ego_pose));
+  }
+
+  // invalid case (lateral shift)
+  {
+    Trajectory invalid_traj = generateShiftedTrajectory(base_traj, 1.0);
+    ASSERT_FALSE(validator->checkTrajectoryShift(invalid_traj, base_traj, ego_pose));
+  }
+
+  // invalid case (backward shift)
+  {
+    Trajectory invalid_traj = generateShiftedTrajectory(base_traj, 0.0, -1.0, 4);
+    ASSERT_FALSE(validator->checkTrajectoryShift(invalid_traj, base_traj, ego_pose));
+  }
+
+  // invalid case (forward shift)
+  {
+    Trajectory invalid_traj = generateShiftedTrajectory(base_traj, 0.0, 4.0);
+    ASSERT_FALSE(validator->checkTrajectoryShift(invalid_traj, base_traj, ego_pose));
+  }
+}
