// Copyright 2022 Tier IV, Inc.
//
// Licensed under the Apache License, Version 2.0 (the "License");
// you may not use this file except in compliance with the License.
// You may obtain a copy of the License at
//
//     http://www.apache.org/licenses/LICENSE-2.0
//
// Unless required by applicable law or agreed to in writing, software
// distributed under the License is distributed on an "AS IS" BASIS,
// WITHOUT WARRANTIES OR CONDITIONS OF ANY KIND, either express or implied.
// See the License for the specific language governing permissions and
// limitations under the License.

#include "autoware/planning_validator/planning_validator.hpp"

#include "autoware/planning_validator/utils.hpp"

#include <autoware/motion_utils/trajectory/interpolation.hpp>
#include <autoware/motion_utils/trajectory/trajectory.hpp>
#include <autoware_utils/geometry/geometry.hpp>
#include <autoware_utils/geometry/pose_deviation.hpp>

#include <angles/angles/angles.h>
#include <tf2/utils.h>

#include <memory>
#include <string>
#include <utility>

namespace autoware::planning_validator
{
using diagnostic_msgs::msg::DiagnosticStatus;

PlanningValidator::PlanningValidator(const rclcpp::NodeOptions & options)
: Node("planning_validator", options)
{
  using std::placeholders::_1;

  sub_traj_ = create_subscription<Trajectory>(
    "~/input/trajectory", 1, std::bind(&PlanningValidator::onTrajectory, this, _1));

  pub_traj_ = create_publisher<Trajectory>("~/output/trajectory", 1);
  pub_status_ = create_publisher<PlanningValidatorStatus>("~/output/validation_status", 1);
  pub_markers_ = create_publisher<visualization_msgs::msg::MarkerArray>("~/output/markers", 1);
  pub_processing_time_ms_ = create_publisher<Float64Stamped>("~/debug/processing_time_ms", 1);

  debug_pose_publisher_ = std::make_shared<PlanningValidatorDebugMarkerPublisher>(this);

  setupParameters();

  logger_configure_ = std::make_unique<autoware_utils::LoggerLevelConfigure>(this);
  published_time_publisher_ = std::make_unique<autoware_utils::PublishedTimePublisher>(this);
}

void PlanningValidator::setupParameters()
{
  auto set_handling_type = [&](auto & type, const std::string & key) {
    const auto value = declare_parameter<int>(key);
    if (value == 0) {
      type = InvalidTrajectoryHandlingType::PUBLISH_AS_IT_IS;
    } else if (value == 1) {
      type = InvalidTrajectoryHandlingType::STOP_PUBLISHING;
    } else if (value == 2) {
      type = InvalidTrajectoryHandlingType::USE_PREVIOUS_RESULT;
    } else {
      throw std::invalid_argument{
        "unsupported invalid_trajectory_handling_type (" + std::to_string(value) + ")"};
    }
  };

  set_handling_type(inv_traj_handling_type_, "handling_type.noncritical");
  set_handling_type(inv_traj_critical_handling_type_, "handling_type.critical");

  publish_diag_ = declare_parameter<bool>("publish_diag");
  diag_error_count_threshold_ = declare_parameter<int>("diag_error_count_threshold");
  display_on_terminal_ = declare_parameter<bool>("display_on_terminal");

  {
    auto & p = validation_params_;
    const std::string t = "thresholds.";
    p.interval_threshold = declare_parameter<double>(t + "interval");
    p.relative_angle_threshold = declare_parameter<double>(t + "relative_angle");
    p.curvature_threshold = declare_parameter<double>(t + "curvature");
    p.lateral_acc_threshold = declare_parameter<double>(t + "lateral_acc");
    p.longitudinal_max_acc_threshold = declare_parameter<double>(t + "longitudinal_max_acc");
    p.longitudinal_min_acc_threshold = declare_parameter<double>(t + "longitudinal_min_acc");
    p.steering_threshold = declare_parameter<double>(t + "steering");
    p.steering_rate_threshold = declare_parameter<double>(t + "steering_rate");
    p.velocity_deviation_threshold = declare_parameter<double>(t + "velocity_deviation");
    p.distance_deviation_threshold = declare_parameter<double>(t + "distance_deviation");
    p.longitudinal_distance_deviation_threshold =
      declare_parameter<double>(t + "longitudinal_distance_deviation");
    p.nominal_latency_threshold = declare_parameter<double>(t + "nominal_latency");
    p.yaw_deviation_threshold = declare_parameter<double>(t + "yaw_deviation");

    const std::string prefix = "validity_checks.";
    p.trajectory_shift.enable = declare_parameter<bool>(prefix + "trajectory_shift.enable");
    p.trajectory_shift.lat_shift_th =
      declare_parameter<bool>(prefix + "trajectory_shift.lat_shift_th");
    p.trajectory_shift.forward_shift_th =
      declare_parameter<bool>(prefix + "trajectory_shift.forward_shift_th");
    p.trajectory_shift.backward_shift_th =
      declare_parameter<bool>(prefix + "trajectory_shift.backward_shift_th");
    p.trajectory_shift.is_critical =
      declare_parameter<bool>(prefix + "trajectory_shift.is_critical");

    const std::string ps = "parameters.";
    p.forward_trajectory_length_acceleration =
      declare_parameter<double>(ps + "forward_trajectory_length_acceleration");
    p.forward_trajectory_length_margin =
      declare_parameter<double>(ps + "forward_trajectory_length_margin");
  }

  try {
    vehicle_info_ = autoware::vehicle_info_utils::VehicleInfoUtils(*this).getVehicleInfo();
  } catch (...) {
    RCLCPP_ERROR(get_logger(), "failed to get vehicle info. use default value.");
    vehicle_info_.front_overhang_m = 0.5;
    vehicle_info_.wheel_base_m = 4.0;
  }
}

void PlanningValidator::setStatus(
  DiagnosticStatusWrapper & stat, const bool & is_ok, const std::string & msg)
{
  if (is_ok) {
    stat.summary(DiagnosticStatus::OK, "validated.");
  } else if (
    validation_status_.invalid_count < diag_error_count_threshold_ && !is_critical_error_) {
    const auto warn_msg = msg + " (invalid count is less than error threshold: " +
                          std::to_string(validation_status_.invalid_count) + " < " +
                          std::to_string(diag_error_count_threshold_) + ")";
    stat.summary(DiagnosticStatus::WARN, warn_msg);
  } else {
    stat.summary(DiagnosticStatus::ERROR, msg);
  }
}

void PlanningValidator::setupDiag()
{
  diag_updater_ = std::make_shared<Updater>(this);
  auto & d = diag_updater_;
  d->setHardwareID("planning_validator");

  std::string ns = "trajectory_validation_";
  d->add(ns + "size", [&](auto & stat) {
    setStatus(stat, validation_status_.is_valid_size, "invalid trajectory size is found");
  });
  d->add(ns + "finite", [&](auto & stat) {
    setStatus(stat, validation_status_.is_valid_finite_value, "infinite value is found");
  });
  d->add(ns + "interval", [&](auto & stat) {
    setStatus(stat, validation_status_.is_valid_interval, "points interval is too long");
  });
  d->add(ns + "relative_angle", [&](auto & stat) {
    setStatus(stat, validation_status_.is_valid_relative_angle, "relative angle is too large");
  });
  d->add(ns + "curvature", [&](auto & stat) {
    setStatus(stat, validation_status_.is_valid_curvature, "curvature is too large");
  });
  d->add(ns + "lateral_acceleration", [&](auto & stat) {
    setStatus(stat, validation_status_.is_valid_lateral_acc, "lateral acceleration is too large");
  });
  d->add(ns + "acceleration", [&](auto & stat) {
    setStatus(stat, validation_status_.is_valid_longitudinal_max_acc, "acceleration is too large");
  });
  d->add(ns + "deceleration", [&](auto & stat) {
    setStatus(stat, validation_status_.is_valid_longitudinal_min_acc, "deceleration is too large");
  });
  d->add(ns + "steering", [&](auto & stat) {
    setStatus(stat, validation_status_.is_valid_steering, "expected steering is too large");
  });
  d->add(ns + "steering_rate", [&](auto & stat) {
    setStatus(
      stat, validation_status_.is_valid_steering_rate, "expected steering rate is too large");
  });
  d->add(ns + "velocity_deviation", [&](auto & stat) {
    setStatus(
      stat, validation_status_.is_valid_velocity_deviation, "velocity deviation is too large");
  });
  d->add(ns + "distance_deviation", [&](auto & stat) {
    setStatus(
      stat, validation_status_.is_valid_distance_deviation, "distance deviation is too large");
  });
  d->add(ns + "longitudinal_distance_deviation", [&](auto & stat) {
    setStatus(
      stat, validation_status_.is_valid_longitudinal_distance_deviation,
      "longitudinal distance deviation is too large");
  });
  d->add(ns + "forward_trajectory_length", [&](auto & stat) {
    setStatus(
      stat, validation_status_.is_valid_forward_trajectory_length,
      "trajectory length is too short");
  });
  d->add(ns + "latency", [&](auto & stat) {
    setStatus(stat, validation_status_.is_valid_latency, "latency is larger than expected value.");
  });
<<<<<<< HEAD
  d->add(ns + "trajectory_shift", [&](auto & stat) {
    setStatus(
      stat, validation_status_.is_valid_trajectory_shift, "detected sudden shift in trajectory.");
=======
  d->add(ns + "yaw_deviation", [&](auto & stat) {
    setStatus(
      stat, validation_status_.is_valid_yaw_deviation,
      "difference between vehicle yaw and closest trajectory yaw is too large.");
>>>>>>> f21b6b69
  });
}

bool PlanningValidator::isDataReady()
{
  const auto waiting = [this](const auto s) {
    RCLCPP_INFO_SKIPFIRST_THROTTLE(get_logger(), *get_clock(), 5000, "waiting for %s", s);
    return false;
  };

  if (!current_kinematics_) {
    return waiting("current_kinematics_");
  }
  if (!current_trajectory_) {
    return waiting("current_trajectory_");
  }
  return true;
}

void PlanningValidator::onTrajectory(const Trajectory::ConstSharedPtr msg)
{
  stop_watch_.tic(__func__);

  current_trajectory_ = msg;

  // receive data
  current_kinematics_ = sub_kinematics_.take_data();

  if (!isDataReady()) return;

  if (publish_diag_ && !diag_updater_) {
    setupDiag();  // run setup after all data is ready.
  }

  debug_pose_publisher_->clearMarkers();
  is_critical_error_ = false;

  std::optional<Trajectory> prev_trajectory = {};
  if (previous_published_trajectory_) {
    prev_trajectory = *previous_published_trajectory_;
  }
  validate(*current_trajectory_, prev_trajectory);

  diag_updater_->force_update();

  publishTrajectory();

  // for debug
  publishProcessingTime(stop_watch_.toc(__func__));
  publishDebugInfo();
  displayStatus();
}

void PlanningValidator::publishTrajectory()
{
  // Validation check is all green. Publish the trajectory.
  if (isAllValid(validation_status_)) {
    pub_traj_->publish(*current_trajectory_);
    published_time_publisher_->publish_if_subscribed(pub_traj_, current_trajectory_->header.stamp);
    previous_published_trajectory_ = current_trajectory_;
    return;
  }

  //  ----- invalid factor is found. Publish previous trajectory. -----

  const auto handling_type =
    is_critical_error_ ? inv_traj_critical_handling_type_ : inv_traj_handling_type_;

  if (handling_type == InvalidTrajectoryHandlingType::PUBLISH_AS_IT_IS) {
    pub_traj_->publish(*current_trajectory_);
    published_time_publisher_->publish_if_subscribed(pub_traj_, current_trajectory_->header.stamp);
    RCLCPP_ERROR(get_logger(), "Caution! Invalid Trajectory published.");
    return;
  }

  if (handling_type == InvalidTrajectoryHandlingType::STOP_PUBLISHING) {
    RCLCPP_ERROR(get_logger(), "Invalid Trajectory detected. Trajectory is not published.");
    return;
  }

  if (handling_type == InvalidTrajectoryHandlingType::USE_PREVIOUS_RESULT) {
    if (previous_published_trajectory_) {
      pub_traj_->publish(*previous_published_trajectory_);
      published_time_publisher_->publish_if_subscribed(
        pub_traj_, previous_published_trajectory_->header.stamp);
      RCLCPP_ERROR(get_logger(), "Invalid Trajectory detected. Use previous trajectory.");
      return;
    }
  }

  // trajectory is not published.
  RCLCPP_ERROR(
    get_logger(),
    "Invalid Trajectory detected, no valid trajectory found in the past. Trajectory is not "
    "published.");
  return;
}

void PlanningValidator::publishProcessingTime(const double processing_time_ms)
{
  Float64Stamped msg{};
  msg.stamp = this->now();
  msg.data = processing_time_ms;
  pub_processing_time_ms_->publish(msg);
}

void PlanningValidator::publishDebugInfo()
{
  validation_status_.stamp = get_clock()->now();
  pub_status_->publish(validation_status_);

  if (!isAllValid(validation_status_)) {
    geometry_msgs::msg::Pose front_pose = current_kinematics_->pose.pose;
    shiftPose(front_pose, vehicle_info_.front_overhang_m + vehicle_info_.wheel_base_m);
    debug_pose_publisher_->pushVirtualWall(front_pose);
    debug_pose_publisher_->pushWarningMsg(front_pose, "INVALID PLANNING");
  }
  debug_pose_publisher_->publish();
}

void PlanningValidator::validate(
  const Trajectory & trajectory, const std::optional<Trajectory> & prev_trajectory)
{
  auto & s = validation_status_;

  const auto terminateValidation = [&](const auto & ss) {
    RCLCPP_ERROR_STREAM(get_logger(), ss);
    s.invalid_count += 1;
  };

  s.is_valid_size = checkValidSize(trajectory);
  if (!s.is_valid_size) {
    return terminateValidation(
      "trajectory has invalid point size (" + std::to_string(trajectory.points.size()) +
      "). Stop validation process, raise an error.");
  }

  s.is_valid_finite_value = checkValidFiniteValue(trajectory);
  if (!s.is_valid_finite_value) {
    return terminateValidation(
      "trajectory has invalid value (NaN, Inf, etc). Stop validation process, raise an error.");
  }

  s.is_valid_interval = checkValidInterval(trajectory);
  s.is_valid_longitudinal_max_acc = checkValidMaxLongitudinalAcceleration(trajectory);
  s.is_valid_longitudinal_min_acc = checkValidMinLongitudinalAcceleration(trajectory);
  s.is_valid_velocity_deviation = checkValidVelocityDeviation(trajectory);
  s.is_valid_distance_deviation = checkValidDistanceDeviation(trajectory);
  s.is_valid_longitudinal_distance_deviation = checkValidLongitudinalDistanceDeviation(trajectory);
  s.is_valid_forward_trajectory_length = checkValidForwardTrajectoryLength(trajectory);
  s.is_valid_trajectory_shift = validation_params_.trajectory_shift.enable && prev_trajectory
                                  ? checkTrajectoryShift(trajectory, *prev_trajectory)
                                  : true;

  // use resampled trajectory because the following metrics can not be evaluated for closed points.
  // Note: do not interpolate to keep original trajectory shape.
  constexpr auto min_interval = 1.0;
  const auto resampled = resampleTrajectory(trajectory, min_interval);

  s.is_valid_relative_angle = checkValidRelativeAngle(resampled);
  s.is_valid_curvature = checkValidCurvature(resampled);
  s.is_valid_lateral_acc = checkValidLateralAcceleration(resampled);
  s.is_valid_steering = checkValidSteering(resampled);
  s.is_valid_steering_rate = checkValidSteeringRate(resampled);
  s.is_valid_latency = checkValidLatency(trajectory);
  s.is_valid_yaw_deviation = checkValidYawDeviation(trajectory);

  s.invalid_count = isAllValid(s) ? 0 : s.invalid_count + 1;
}

bool PlanningValidator::checkValidSize(const Trajectory & trajectory)
{
  validation_status_.trajectory_size = trajectory.points.size();
  return trajectory.points.size() >= 2;
}

bool PlanningValidator::checkValidFiniteValue(const Trajectory & trajectory)
{
  for (const auto & p : trajectory.points) {
    if (!checkFinite(p)) return false;
  }
  return true;
}

bool PlanningValidator::checkValidInterval(const Trajectory & trajectory)
{
  const auto [max_interval_distance, i] = calcMaxIntervalDistance(trajectory);
  validation_status_.max_interval_distance = max_interval_distance;

  if (max_interval_distance > validation_params_.interval_threshold) {
    if (i > 0) {
      const auto & p = trajectory.points;
      debug_pose_publisher_->pushPoseMarker(p.at(i - 1), "trajectory_interval");
      debug_pose_publisher_->pushPoseMarker(p.at(i), "trajectory_interval");
    }
    return false;
  }

  return true;
}

bool PlanningValidator::checkValidRelativeAngle(const Trajectory & trajectory)
{
  const auto [max_relative_angle, i] = calcMaxRelativeAngles(trajectory);
  validation_status_.max_relative_angle = max_relative_angle;

  if (max_relative_angle > validation_params_.relative_angle_threshold) {
    const auto & p = trajectory.points;
    if (i < p.size() - 3) {
      debug_pose_publisher_->pushPoseMarker(p.at(i), "trajectory_relative_angle", 0);
      debug_pose_publisher_->pushPoseMarker(p.at(i + 1), "trajectory_relative_angle", 1);
      debug_pose_publisher_->pushPoseMarker(p.at(i + 2), "trajectory_relative_angle", 2);
    }
    return false;
  }
  return true;
}

bool PlanningValidator::checkValidCurvature(const Trajectory & trajectory)
{
  const auto [max_curvature, i] = calcMaxCurvature(trajectory);
  validation_status_.max_curvature = max_curvature;
  if (max_curvature > validation_params_.curvature_threshold) {
    const auto & p = trajectory.points;
    if (i > 0 && i < p.size() - 1) {
      debug_pose_publisher_->pushPoseMarker(p.at(i - 1), "trajectory_curvature");
      debug_pose_publisher_->pushPoseMarker(p.at(i), "trajectory_curvature");
      debug_pose_publisher_->pushPoseMarker(p.at(i + 1), "trajectory_curvature");
    }
    return false;
  }
  return true;
}

bool PlanningValidator::checkValidLateralAcceleration(const Trajectory & trajectory)
{
  const auto [max_lateral_acc, i] = calcMaxLateralAcceleration(trajectory);
  validation_status_.max_lateral_acc = max_lateral_acc;
  if (max_lateral_acc > validation_params_.lateral_acc_threshold) {
    debug_pose_publisher_->pushPoseMarker(trajectory.points.at(i), "lateral_acceleration");
    return false;
  }
  return true;
}

bool PlanningValidator::checkValidMinLongitudinalAcceleration(const Trajectory & trajectory)
{
  const auto [min_longitudinal_acc, i] = getMinLongitudinalAcc(trajectory);
  validation_status_.min_longitudinal_acc = min_longitudinal_acc;

  if (min_longitudinal_acc < validation_params_.longitudinal_min_acc_threshold) {
    debug_pose_publisher_->pushPoseMarker(trajectory.points.at(i).pose, "min_longitudinal_acc");
    return false;
  }
  return true;
}

bool PlanningValidator::checkValidMaxLongitudinalAcceleration(const Trajectory & trajectory)
{
  const auto [max_longitudinal_acc, i] = getMaxLongitudinalAcc(trajectory);
  validation_status_.max_longitudinal_acc = max_longitudinal_acc;

  if (max_longitudinal_acc > validation_params_.longitudinal_max_acc_threshold) {
    debug_pose_publisher_->pushPoseMarker(trajectory.points.at(i).pose, "max_longitudinal_acc");
    return false;
  }
  return true;
}

bool PlanningValidator::checkValidSteering(const Trajectory & trajectory)
{
  const auto [max_steering, i] = calcMaxSteeringAngles(trajectory, vehicle_info_.wheel_base_m);
  validation_status_.max_steering = max_steering;

  if (max_steering > validation_params_.steering_threshold) {
    debug_pose_publisher_->pushPoseMarker(trajectory.points.at(i).pose, "max_steering");
    return false;
  }
  return true;
}

bool PlanningValidator::checkValidSteeringRate(const Trajectory & trajectory)
{
  const auto [max_steering_rate, i] = calcMaxSteeringRates(trajectory, vehicle_info_.wheel_base_m);
  validation_status_.max_steering_rate = max_steering_rate;

  if (max_steering_rate > validation_params_.steering_rate_threshold) {
    debug_pose_publisher_->pushPoseMarker(trajectory.points.at(i).pose, "max_steering_rate");
    return false;
  }
  return true;
}

bool PlanningValidator::checkValidVelocityDeviation(const Trajectory & trajectory)
{
  // TODO(horibe): set appropriate thresholds for index search
  const auto idx = autoware::motion_utils::findFirstNearestIndexWithSoftConstraints(
    trajectory.points, current_kinematics_->pose.pose);

  validation_status_.velocity_deviation = std::abs(
    trajectory.points.at(idx).longitudinal_velocity_mps -
    current_kinematics_->twist.twist.linear.x);

  if (validation_status_.velocity_deviation > validation_params_.velocity_deviation_threshold) {
    return false;
  }
  return true;
}

bool PlanningValidator::checkValidDistanceDeviation(const Trajectory & trajectory)
{
  // TODO(horibe): set appropriate thresholds for index search
  const auto idx = autoware::motion_utils::findFirstNearestIndexWithSoftConstraints(
    trajectory.points, current_kinematics_->pose.pose);

  validation_status_.distance_deviation =
    autoware_utils::calc_distance2d(trajectory.points.at(idx), current_kinematics_->pose.pose);

  if (validation_status_.distance_deviation > validation_params_.distance_deviation_threshold) {
    return false;
  }
  return true;
}

bool PlanningValidator::checkValidLongitudinalDistanceDeviation(const Trajectory & trajectory)
{
  if (trajectory.points.size() < 2) {
    RCLCPP_ERROR(get_logger(), "Trajectory size is invalid to calculate distance deviation.");
    return false;
  }

  const auto ego_pose = current_kinematics_->pose.pose;
  const size_t idx =
    autoware::motion_utils::findFirstNearestIndexWithSoftConstraints(trajectory.points, ego_pose);

  if (0 < idx && idx < trajectory.points.size() - 1) {
    return true;  // ego-nearest point exists between trajectory points.
  }

  // Check if the valid longitudinal deviation for given segment index
  const auto HasValidLongitudinalDeviation = [&](const size_t seg_idx, const bool is_last) {
    auto long_offset = autoware::motion_utils::calcLongitudinalOffsetToSegment(
      trajectory.points, seg_idx, ego_pose.position);

    // for last, need to remove distance for the last segment.
    if (is_last) {
      const auto size = trajectory.points.size();
      long_offset -= autoware_utils::calc_distance2d(
        trajectory.points.at(size - 1), trajectory.points.at(size - 2));
    }

    validation_status_.longitudinal_distance_deviation = long_offset;
    return std::abs(validation_status_.longitudinal_distance_deviation) <
           validation_params_.longitudinal_distance_deviation_threshold;
  };

  // Make sure the trajectory is far AHEAD from ego.
  if (idx == 0) {
    const auto seg_idx = 0;
    return HasValidLongitudinalDeviation(seg_idx, false);
  }

  // Make sure the trajectory is far BEHIND from ego.
  if (idx == trajectory.points.size() - 1) {
    const auto seg_idx = trajectory.points.size() - 2;
    return HasValidLongitudinalDeviation(seg_idx, true);
  }

  return true;
}

bool PlanningValidator::checkValidForwardTrajectoryLength(const Trajectory & trajectory)
{
  const auto ego_speed = std::abs(current_kinematics_->twist.twist.linear.x);
  if (ego_speed < 1.0 / 3.6) {
    return true;  // Ego is almost stopped.
  }

  const auto forward_length = autoware::motion_utils::calcSignedArcLength(
    trajectory.points, current_kinematics_->pose.pose.position, trajectory.points.size() - 1);

  const auto acc = validation_params_.forward_trajectory_length_acceleration;
  const auto forward_length_required = ego_speed * ego_speed / (2.0 * std::abs(acc)) -
                                       validation_params_.forward_trajectory_length_margin;

  validation_status_.forward_trajectory_length_required = forward_length_required;
  validation_status_.forward_trajectory_length_measured = forward_length;

  return forward_length > forward_length_required;
}

bool PlanningValidator::checkValidLatency(const Trajectory & trajectory)
{
  validation_status_.latency = (this->now() - trajectory.header.stamp).seconds();
  return validation_status_.latency < validation_params_.nominal_latency_threshold;
}

<<<<<<< HEAD
bool PlanningValidator::checkTrajectoryShift(
  const Trajectory & trajectory, const Trajectory & prev_trajectory)
{
  if (
    trajectory.points.empty() || prev_trajectory.points.empty() ||
    !validation_params_.trajectory_shift.enable) {
    return true;
  }

  const auto ego_pose = current_kinematics_->pose.pose;
  const auto nearest_seg_idx =
    autoware::motion_utils::findNearestSegmentIndex(trajectory.points, ego_pose);
  const auto prev_nearest_seg_idx =
    autoware::motion_utils::findNearestSegmentIndex(prev_trajectory.points, ego_pose);

  if (!nearest_seg_idx || !prev_nearest_seg_idx) {
    return true;
  }

  const auto & nearest_pose = trajectory.points.at(*nearest_seg_idx).pose;
  const auto & prev_nearest_pose = prev_trajectory.points.at(*prev_nearest_seg_idx).pose;

  const auto lat_shift =
    autoware_utils::calc_lateral_deviation(prev_nearest_pose, nearest_pose.position);

  if (lat_shift > validation_params_.trajectory_shift.lat_shift_th) {
    is_critical_error_ = validation_params_.trajectory_shift.is_critical;
    return false;
  }

  // if nearest segment is within the trajectory no need to check longitudinal shift
  if (*nearest_seg_idx > 0 && *nearest_seg_idx < trajectory.points.size() - 1) {
    return true;
  }

  const auto lon_shift =
    autoware_utils::calc_longitudinal_deviation(prev_nearest_pose, nearest_pose.position);

  if (*nearest_seg_idx == 0) {
    if (lon_shift < std::numeric_limits<double>::epsilon()) {
      return true;
    }
    if (lon_shift > validation_params_.trajectory_shift.forward_shift_th) {
      is_critical_error_ = validation_params_.trajectory_shift.is_critical;
      return false;
    }
    return true;
  }

  if (
    lon_shift < 0.0 &&
    std::abs(lon_shift) > validation_params_.trajectory_shift.backward_shift_th) {
    is_critical_error_ = validation_params_.trajectory_shift.is_critical;
    return false;
  }

  return true;
=======
bool PlanningValidator::checkValidYawDeviation(const Trajectory & trajectory)
{
  const auto interpolated_trajectory_point =
    motion_utils::calcInterpolatedPoint(trajectory, current_kinematics_->pose.pose);
  validation_status_.yaw_deviation = std::abs(angles::shortest_angular_distance(
    tf2::getYaw(interpolated_trajectory_point.pose.orientation),
    tf2::getYaw(current_kinematics_->pose.pose.orientation)));
  return validation_status_.yaw_deviation <= validation_params_.yaw_deviation_threshold;
>>>>>>> f21b6b69
}

bool PlanningValidator::isAllValid(const PlanningValidatorStatus & s) const
{
  return s.is_valid_size && s.is_valid_finite_value && s.is_valid_interval &&
         s.is_valid_relative_angle && s.is_valid_curvature && s.is_valid_lateral_acc &&
         s.is_valid_longitudinal_max_acc && s.is_valid_longitudinal_min_acc &&
         s.is_valid_steering && s.is_valid_steering_rate && s.is_valid_velocity_deviation &&
         s.is_valid_distance_deviation && s.is_valid_longitudinal_distance_deviation &&
<<<<<<< HEAD
         s.is_valid_forward_trajectory_length && s.is_valid_latency && s.is_valid_trajectory_shift;
=======
         s.is_valid_forward_trajectory_length && s.is_valid_latency && s.is_valid_yaw_deviation;
>>>>>>> f21b6b69
}

void PlanningValidator::displayStatus()
{
  if (!display_on_terminal_) return;

  const auto warn = [this](const bool status, const std::string & msg) {
    if (!status) {
      RCLCPP_WARN(get_logger(), "%s", msg.c_str());
    }
  };

  const auto & s = validation_status_;

  warn(s.is_valid_size, "planning trajectory size is invalid, too small.");
  warn(s.is_valid_curvature, "planning trajectory curvature is too large!!");
  warn(s.is_valid_finite_value, "planning trajectory has invalid value!!");
  warn(s.is_valid_interval, "planning trajectory interval is too long!!");
  warn(s.is_valid_lateral_acc, "planning trajectory lateral acceleration is too high!!");
  warn(s.is_valid_longitudinal_max_acc, "planning trajectory acceleration is too high!!");
  warn(s.is_valid_longitudinal_min_acc, "planning trajectory deceleration is too high!!");
  warn(s.is_valid_relative_angle, "planning trajectory yaw angle varies too fast!!");
  warn(s.is_valid_steering, "planning trajectory expected steering angle is too high!!");
  warn(s.is_valid_steering_rate, "planning trajectory expected steering angle rate is too high!!");
  warn(s.is_valid_velocity_deviation, "planning trajectory velocity deviation is too high!!");
  warn(s.is_valid_distance_deviation, "planning trajectory is too far from ego!!");
  warn(
    s.is_valid_longitudinal_distance_deviation,
    "planning trajectory is too far from ego in longitudinal direction!!");
  warn(s.is_valid_forward_trajectory_length, "planning trajectory forward length is not enough!!");
  warn(s.is_valid_latency, "planning component latency is larger than threshold!!");
<<<<<<< HEAD
  warn(s.is_valid_trajectory_shift, "planning trajectory had sudden shift!!");
=======
  warn(s.is_valid_yaw_deviation, "planning trajectory yaw difference from ego yaw is too large!!");
>>>>>>> f21b6b69
}

}  // namespace autoware::planning_validator

#include <rclcpp_components/register_node_macro.hpp>
RCLCPP_COMPONENTS_REGISTER_NODE(autoware::planning_validator::PlanningValidator)<|MERGE_RESOLUTION|>--- conflicted
+++ resolved
@@ -196,16 +196,14 @@
   d->add(ns + "latency", [&](auto & stat) {
     setStatus(stat, validation_status_.is_valid_latency, "latency is larger than expected value.");
   });
-<<<<<<< HEAD
-  d->add(ns + "trajectory_shift", [&](auto & stat) {
-    setStatus(
-      stat, validation_status_.is_valid_trajectory_shift, "detected sudden shift in trajectory.");
-=======
   d->add(ns + "yaw_deviation", [&](auto & stat) {
     setStatus(
       stat, validation_status_.is_valid_yaw_deviation,
       "difference between vehicle yaw and closest trajectory yaw is too large.");
->>>>>>> f21b6b69
+  });
+  d->add(ns + "trajectory_shift", [&](auto & stat) {
+    setStatus(
+      stat, validation_status_.is_valid_trajectory_shift, "detected sudden shift in trajectory.");
   });
 }
 
@@ -603,65 +601,6 @@
   return validation_status_.latency < validation_params_.nominal_latency_threshold;
 }
 
-<<<<<<< HEAD
-bool PlanningValidator::checkTrajectoryShift(
-  const Trajectory & trajectory, const Trajectory & prev_trajectory)
-{
-  if (
-    trajectory.points.empty() || prev_trajectory.points.empty() ||
-    !validation_params_.trajectory_shift.enable) {
-    return true;
-  }
-
-  const auto ego_pose = current_kinematics_->pose.pose;
-  const auto nearest_seg_idx =
-    autoware::motion_utils::findNearestSegmentIndex(trajectory.points, ego_pose);
-  const auto prev_nearest_seg_idx =
-    autoware::motion_utils::findNearestSegmentIndex(prev_trajectory.points, ego_pose);
-
-  if (!nearest_seg_idx || !prev_nearest_seg_idx) {
-    return true;
-  }
-
-  const auto & nearest_pose = trajectory.points.at(*nearest_seg_idx).pose;
-  const auto & prev_nearest_pose = prev_trajectory.points.at(*prev_nearest_seg_idx).pose;
-
-  const auto lat_shift =
-    autoware_utils::calc_lateral_deviation(prev_nearest_pose, nearest_pose.position);
-
-  if (lat_shift > validation_params_.trajectory_shift.lat_shift_th) {
-    is_critical_error_ = validation_params_.trajectory_shift.is_critical;
-    return false;
-  }
-
-  // if nearest segment is within the trajectory no need to check longitudinal shift
-  if (*nearest_seg_idx > 0 && *nearest_seg_idx < trajectory.points.size() - 1) {
-    return true;
-  }
-
-  const auto lon_shift =
-    autoware_utils::calc_longitudinal_deviation(prev_nearest_pose, nearest_pose.position);
-
-  if (*nearest_seg_idx == 0) {
-    if (lon_shift < std::numeric_limits<double>::epsilon()) {
-      return true;
-    }
-    if (lon_shift > validation_params_.trajectory_shift.forward_shift_th) {
-      is_critical_error_ = validation_params_.trajectory_shift.is_critical;
-      return false;
-    }
-    return true;
-  }
-
-  if (
-    lon_shift < 0.0 &&
-    std::abs(lon_shift) > validation_params_.trajectory_shift.backward_shift_th) {
-    is_critical_error_ = validation_params_.trajectory_shift.is_critical;
-    return false;
-  }
-
-  return true;
-=======
 bool PlanningValidator::checkValidYawDeviation(const Trajectory & trajectory)
 {
   const auto interpolated_trajectory_point =
@@ -670,7 +609,65 @@
     tf2::getYaw(interpolated_trajectory_point.pose.orientation),
     tf2::getYaw(current_kinematics_->pose.pose.orientation)));
   return validation_status_.yaw_deviation <= validation_params_.yaw_deviation_threshold;
->>>>>>> f21b6b69
+}
+
+bool PlanningValidator::checkTrajectoryShift(
+  const Trajectory & trajectory, const Trajectory & prev_trajectory)
+{
+  if (
+    trajectory.points.empty() || prev_trajectory.points.empty() ||
+    !validation_params_.trajectory_shift.enable) {
+    return true;
+  }
+
+  const auto ego_pose = current_kinematics_->pose.pose;
+  const auto nearest_seg_idx =
+    autoware::motion_utils::findNearestSegmentIndex(trajectory.points, ego_pose);
+  const auto prev_nearest_seg_idx =
+    autoware::motion_utils::findNearestSegmentIndex(prev_trajectory.points, ego_pose);
+
+  if (!nearest_seg_idx || !prev_nearest_seg_idx) {
+    return true;
+  }
+
+  const auto & nearest_pose = trajectory.points.at(*nearest_seg_idx).pose;
+  const auto & prev_nearest_pose = prev_trajectory.points.at(*prev_nearest_seg_idx).pose;
+
+  const auto lat_shift =
+    autoware_utils::calc_lateral_deviation(prev_nearest_pose, nearest_pose.position);
+
+  if (lat_shift > validation_params_.trajectory_shift.lat_shift_th) {
+    is_critical_error_ = validation_params_.trajectory_shift.is_critical;
+    return false;
+  }
+
+  // if nearest segment is within the trajectory no need to check longitudinal shift
+  if (*nearest_seg_idx > 0 && *nearest_seg_idx < trajectory.points.size() - 1) {
+    return true;
+  }
+
+  const auto lon_shift =
+    autoware_utils::calc_longitudinal_deviation(prev_nearest_pose, nearest_pose.position);
+
+  if (*nearest_seg_idx == 0) {
+    if (lon_shift < std::numeric_limits<double>::epsilon()) {
+      return true;
+    }
+    if (lon_shift > validation_params_.trajectory_shift.forward_shift_th) {
+      is_critical_error_ = validation_params_.trajectory_shift.is_critical;
+      return false;
+    }
+    return true;
+  }
+
+  if (
+    lon_shift < 0.0 &&
+    std::abs(lon_shift) > validation_params_.trajectory_shift.backward_shift_th) {
+    is_critical_error_ = validation_params_.trajectory_shift.is_critical;
+    return false;
+  }
+
+  return true;
 }
 
 bool PlanningValidator::isAllValid(const PlanningValidatorStatus & s) const
@@ -680,11 +677,8 @@
          s.is_valid_longitudinal_max_acc && s.is_valid_longitudinal_min_acc &&
          s.is_valid_steering && s.is_valid_steering_rate && s.is_valid_velocity_deviation &&
          s.is_valid_distance_deviation && s.is_valid_longitudinal_distance_deviation &&
-<<<<<<< HEAD
-         s.is_valid_forward_trajectory_length && s.is_valid_latency && s.is_valid_trajectory_shift;
-=======
-         s.is_valid_forward_trajectory_length && s.is_valid_latency && s.is_valid_yaw_deviation;
->>>>>>> f21b6b69
+         s.is_valid_forward_trajectory_length && s.is_valid_latency &&
+         s.is_valid_yaw_deviation && s.is_valid_trajectory_shift;
 }
 
 void PlanningValidator::displayStatus()
@@ -716,11 +710,8 @@
     "planning trajectory is too far from ego in longitudinal direction!!");
   warn(s.is_valid_forward_trajectory_length, "planning trajectory forward length is not enough!!");
   warn(s.is_valid_latency, "planning component latency is larger than threshold!!");
-<<<<<<< HEAD
+  warn(s.is_valid_yaw_deviation, "planning trajectory yaw difference from ego yaw is too large!!");
   warn(s.is_valid_trajectory_shift, "planning trajectory had sudden shift!!");
-=======
-  warn(s.is_valid_yaw_deviation, "planning trajectory yaw difference from ego yaw is too large!!");
->>>>>>> f21b6b69
 }
 
 }  // namespace autoware::planning_validator
