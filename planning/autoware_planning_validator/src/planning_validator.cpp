// Copyright 2022 Tier IV, Inc.
//
// Licensed under the Apache License, Version 2.0 (the "License");
// you may not use this file except in compliance with the License.
// You may obtain a copy of the License at
//
//     http://www.apache.org/licenses/LICENSE-2.0
//
// Unless required by applicable law or agreed to in writing, software
// distributed under the License is distributed on an "AS IS" BASIS,
// WITHOUT WARRANTIES OR CONDITIONS OF ANY KIND, either express or implied.
// See the License for the specific language governing permissions and
// limitations under the License.

#include "autoware/planning_validator/planning_validator.hpp"

#include "autoware/planning_validator/utils.hpp"

#include <autoware/motion_utils/trajectory/interpolation.hpp>
#include <autoware/motion_utils/trajectory/trajectory.hpp>
#include <autoware_utils/geometry/geometry.hpp>
#include <autoware_utils/geometry/pose_deviation.hpp>

#include <angles/angles/angles.h>
#include <tf2/utils.h>

#include <limits>
#include <memory>
#include <string>
#include <utility>
#include <vector>

namespace autoware::planning_validator
{
using diagnostic_msgs::msg::DiagnosticStatus;

PlanningValidator::PlanningValidator(const rclcpp::NodeOptions & options)
: Node("planning_validator", options)
{
  using std::placeholders::_1;

  sub_traj_ = create_subscription<Trajectory>(
    "~/input/trajectory", 1, std::bind(&PlanningValidator::onTrajectory, this, _1));

  pub_traj_ = create_publisher<Trajectory>("~/output/trajectory", 1);
  pub_status_ = create_publisher<PlanningValidatorStatus>("~/output/validation_status", 1);
  pub_markers_ = create_publisher<visualization_msgs::msg::MarkerArray>("~/output/markers", 1);
  pub_processing_time_ms_ = create_publisher<Float64Stamped>("~/debug/processing_time_ms", 1);

  debug_pose_publisher_ = std::make_shared<PlanningValidatorDebugMarkerPublisher>(this);

  setupParameters();

  logger_configure_ = std::make_unique<autoware_utils::LoggerLevelConfigure>(this);
  published_time_publisher_ = std::make_unique<autoware_utils::PublishedTimePublisher>(this);
}

void PlanningValidator::setupParameters()
{
  auto set_handling_type = [&](auto & type, const std::string & key) {
    const auto value = declare_parameter<int>(key);
    if (value == 0) {
      type = InvalidTrajectoryHandlingType::PUBLISH_AS_IT_IS;
    } else if (value == 1) {
      type = InvalidTrajectoryHandlingType::STOP_PUBLISHING;
    } else if (value == 2) {
      type = InvalidTrajectoryHandlingType::USE_PREVIOUS_RESULT;
    } else {
      throw std::invalid_argument{
        "unsupported invalid_trajectory_handling_type (" + std::to_string(value) + ")"};
    }
  };

  set_handling_type(params_.inv_traj_handling_type, "handling_type.noncritical");
  set_handling_type(params_.inv_traj_critical_handling_type, "handling_type.critical");

  params_.publish_diag = declare_parameter<bool>("publish_diag");
  params_.diag_error_count_threshold = declare_parameter<int>("diag_error_count_threshold");
  params_.display_on_terminal = declare_parameter<bool>("display_on_terminal");

  params_.enable_soft_stop_on_prev_traj = declare_parameter<bool>("enable_soft_stop_on_prev_traj");
  params_.soft_stop_deceleration = declare_parameter<double>("soft_stop_deceleration");
  params_.soft_stop_jerk_lim = declare_parameter<double>("soft_stop_jerk_lim");

  {
    auto set_validation_flags = [&](auto & param, const std::string & key) {
      param.enable = declare_parameter<bool>(key + ".enable");
      param.is_critical = declare_parameter<bool>(key + ".is_critical");
    };

    auto set_validation_params = [&](auto & param, const std::string & key) {
      set_validation_flags(param, key);
      param.threshold = declare_parameter<double>(key + ".threshold");
    };

    auto & p = params_.validation_params;
    const std::string t = "validity_checks.";
    set_validation_params(p.interval, t + "interval");
    set_validation_params(p.relative_angle, t + "relative_angle");
    set_validation_params(p.curvature, t + "curvature");
    set_validation_params(p.latency, t + "latency");
    set_validation_params(p.steering, t + "steering");
    set_validation_params(p.steering_rate, t + "steering_rate");
    set_validation_params(p.lateral_jerk, t + "lateral_jerk");

    set_validation_flags(p.acceleration, t + "acceleration");
    p.acceleration.lateral_th = declare_parameter<double>(t + "acceleration.lateral_th");
    p.acceleration.longitudinal_max_th =
      declare_parameter<double>(t + "acceleration.longitudinal_max_th");
    p.acceleration.longitudinal_min_th =
      declare_parameter<double>(t + "acceleration.longitudinal_min_th");

    set_validation_flags(p.deviation, t + "deviation");
    p.deviation.velocity_th = declare_parameter<double>(t + "deviation.velocity_th");
    p.deviation.distance_th = declare_parameter<double>(t + "deviation.distance_th");
    p.deviation.lon_distance_th = declare_parameter<double>(t + "deviation.lon_distance_th");
    p.deviation.yaw_th = declare_parameter<double>(t + "deviation.yaw_th");

    set_validation_flags(p.trajectory_shift, t + "trajectory_shift");
    p.trajectory_shift.lat_shift_th =
      declare_parameter<double>(t + "trajectory_shift.lat_shift_th");
    p.trajectory_shift.forward_shift_th =
      declare_parameter<double>(t + "trajectory_shift.forward_shift_th");
    p.trajectory_shift.backward_shift_th =
      declare_parameter<double>(t + "trajectory_shift.backward_shift_th");

    set_validation_flags(p.forward_trajectory_length, t + "forward_trajectory_length");
    p.forward_trajectory_length.acceleration =
      declare_parameter<double>(t + "forward_trajectory_length.acceleration");
    p.forward_trajectory_length.margin =
      declare_parameter<double>(t + "forward_trajectory_length.margin");
  }

  try {
    vehicle_info_ = autoware::vehicle_info_utils::VehicleInfoUtils(*this).getVehicleInfo();
  } catch (...) {
    RCLCPP_ERROR(get_logger(), "failed to get vehicle info. use default value.");
    vehicle_info_.front_overhang_m = 0.5;
    vehicle_info_.wheel_base_m = 4.0;
  }
}

void PlanningValidator::setStatus(
  DiagnosticStatusWrapper & stat, const bool & is_ok, const std::string & msg,
  const bool is_critical)
{
  if (is_ok) {
    stat.summary(DiagnosticStatus::OK, "validated.");
    return;
  }

  const bool only_warn = std::invoke([&]() {
    const auto handling_type =
      is_critical ? params_.inv_traj_critical_handling_type : params_.inv_traj_handling_type;
    if (handling_type != InvalidTrajectoryHandlingType::USE_PREVIOUS_RESULT) {
      return false;
    }
    return params_.enable_soft_stop_on_prev_traj;
  });

  if (validation_status_.invalid_count < params_.diag_error_count_threshold || only_warn) {
    const auto warn_msg = msg + " (invalid count is less than error threshold: " +
                          std::to_string(validation_status_.invalid_count) + " < " +
                          std::to_string(params_.diag_error_count_threshold) + ")";
    stat.summary(DiagnosticStatus::WARN, warn_msg);
  } else {
    stat.summary(DiagnosticStatus::ERROR, msg);
  }
}

void PlanningValidator::setupDiag()
{
  diag_updater_ = std::make_shared<Updater>(this);
  auto & d = diag_updater_;
  d->setHardwareID("planning_validator");

  const auto & p = params_.validation_params;

  std::string ns = "trajectory_validation_";
  d->add(ns + "size", [&](auto & stat) {
    setStatus(stat, validation_status_.is_valid_size, "invalid trajectory size is found");
  });
  d->add(ns + "finite", [&](auto & stat) {
    setStatus(stat, validation_status_.is_valid_finite_value, "infinite value is found");
  });
  d->add(ns + "interval", [&](auto & stat) {
    setStatus(
      stat, validation_status_.is_valid_interval, "points interval is too long",
      p.interval.is_critical);
  });
  d->add(ns + "relative_angle", [&](auto & stat) {
    setStatus(
      stat, validation_status_.is_valid_relative_angle, "relative angle is too large",
      p.relative_angle.is_critical);
  });
  d->add(ns + "curvature", [&](auto & stat) {
    setStatus(
      stat, validation_status_.is_valid_curvature, "curvature is too large",
      p.curvature.is_critical);
  });
  d->add(ns + "lateral_acceleration", [&](auto & stat) {
    setStatus(
      stat, validation_status_.is_valid_lateral_acc, "lateral acceleration is too large",
      p.acceleration.is_critical);
  });
  d->add(ns + "acceleration", [&](auto & stat) {
    setStatus(
      stat, validation_status_.is_valid_longitudinal_max_acc, "acceleration is too large",
      p.acceleration.is_critical);
  });
  d->add(ns + "deceleration", [&](auto & stat) {
    setStatus(
      stat, validation_status_.is_valid_longitudinal_min_acc, "deceleration is too large",
      p.acceleration.is_critical);
  });
  d->add(ns + "steering", [&](auto & stat) {
    setStatus(
      stat, validation_status_.is_valid_steering, "expected steering is too large",
      p.steering.is_critical);
  });
  d->add(ns + "steering_rate", [&](auto & stat) {
    setStatus(
      stat, validation_status_.is_valid_steering_rate, "expected steering rate is too large",
      p.steering.is_critical);
  });
  d->add(ns + "velocity_deviation", [&](auto & stat) {
    setStatus(
      stat, validation_status_.is_valid_velocity_deviation, "velocity deviation is too large",
      p.deviation.is_critical);
  });
  d->add(ns + "distance_deviation", [&](auto & stat) {
    setStatus(
      stat, validation_status_.is_valid_distance_deviation, "distance deviation is too large",
      p.deviation.is_critical);
  });
  d->add(ns + "longitudinal_distance_deviation", [&](auto & stat) {
    setStatus(
      stat, validation_status_.is_valid_longitudinal_distance_deviation,
      "longitudinal distance deviation is too large", p.deviation.is_critical);
  });
  d->add(ns + "forward_trajectory_length", [&](auto & stat) {
    setStatus(
      stat, validation_status_.is_valid_forward_trajectory_length, "trajectory length is too short",
      p.forward_trajectory_length.is_critical);
  });
  d->add(ns + "latency", [&](auto & stat) {
    setStatus(
      stat, validation_status_.is_valid_latency, "latency is larger than expected value.",
      p.latency.is_critical);
  });
  d->add(ns + "yaw_deviation", [&](auto & stat) {
    setStatus(
      stat, validation_status_.is_valid_yaw_deviation,
      "difference between vehicle yaw and closest trajectory yaw is too large.",
      p.deviation.is_critical);
  });
  d->add(ns + "trajectory_shift", [&](auto & stat) {
    setStatus(
      stat, validation_status_.is_valid_trajectory_shift, "detected sudden shift in trajectory.",
      p.trajectory_shift.is_critical);
  });
}

bool PlanningValidator::isDataReady()
{
  const auto waiting = [this](const auto s) {
    RCLCPP_INFO_SKIPFIRST_THROTTLE(get_logger(), *get_clock(), 5000, "waiting for %s", s);
    return false;
  };

  if (!current_kinematics_) {
    return waiting("current_kinematics_");
  }
  if (!current_acceleration_) {
    return waiting("current_acceleration_");
  }
  if (!current_trajectory_) {
    return waiting("current_trajectory_");
  }
  return true;
}

void PlanningValidator::onTrajectory(const Trajectory::ConstSharedPtr msg)
{
  stop_watch_.tic(__func__);

  current_trajectory_ = msg;

  // receive data
  current_kinematics_ = sub_kinematics_.take_data();
  current_acceleration_ = sub_acceleration_.take_data();

  if (!isDataReady()) return;

  if (params_.publish_diag && !diag_updater_) {
    setupDiag();  // run setup after all data is ready.
  }

  debug_pose_publisher_->clearMarkers();
  is_critical_error_ = false;

  std::optional<Trajectory> prev_trajectory = {};
  if (previous_published_trajectory_) {
    prev_trajectory = *previous_published_trajectory_;
  }
  validate(*current_trajectory_, prev_trajectory);

  diag_updater_->force_update();

  publishTrajectory();

  // for debug
  publishProcessingTime(stop_watch_.toc(__func__));
  publishDebugInfo();
  displayStatus();
}

void PlanningValidator::publishTrajectory()
{
  // Validation check is all green. Publish the trajectory.
  if (isAllValid(validation_status_)) {
    pub_traj_->publish(*current_trajectory_);
    published_time_publisher_->publish_if_subscribed(pub_traj_, current_trajectory_->header.stamp);
    previous_published_trajectory_ = current_trajectory_;
    soft_stop_trajectory_ = nullptr;
    return;
  }

  //  ----- invalid factor is found. Publish previous trajectory. -----

  const auto handling_type =
    is_critical_error_ ? params_.inv_traj_critical_handling_type : params_.inv_traj_handling_type;

  if (handling_type == InvalidTrajectoryHandlingType::PUBLISH_AS_IT_IS) {
    pub_traj_->publish(*current_trajectory_);
    published_time_publisher_->publish_if_subscribed(pub_traj_, current_trajectory_->header.stamp);
    RCLCPP_ERROR_THROTTLE(
      get_logger(), *get_clock(), 3000, "Caution! Invalid Trajectory published.");
    return;
  }

  if (handling_type == InvalidTrajectoryHandlingType::STOP_PUBLISHING) {
    RCLCPP_ERROR(get_logger(), "Invalid Trajectory detected. Trajectory is not published.");
    return;
  }

  if (
    handling_type == InvalidTrajectoryHandlingType::USE_PREVIOUS_RESULT &&
    previous_published_trajectory_) {
    if (params_.enable_soft_stop_on_prev_traj && !soft_stop_trajectory_) {
      const auto nearest_idx = autoware::motion_utils::findFirstNearestIndexWithSoftConstraints(
        previous_published_trajectory_->points, current_kinematics_->pose.pose);
      soft_stop_trajectory_ = std::make_shared<Trajectory>(planning_validator::getStopTrajectory(
        *previous_published_trajectory_, nearest_idx, current_kinematics_->twist.twist.linear.x,
        current_acceleration_->accel.accel.linear.x, params_.soft_stop_deceleration,
        params_.soft_stop_jerk_lim));
    }
    const auto & pub_trajectory = params_.enable_soft_stop_on_prev_traj
                                    ? *soft_stop_trajectory_
                                    : *previous_published_trajectory_;
    pub_traj_->publish(pub_trajectory);
    published_time_publisher_->publish_if_subscribed(pub_traj_, pub_trajectory.header.stamp);
    RCLCPP_ERROR(get_logger(), "Invalid Trajectory detected. Use previous trajectory.");
    return;
  }

  // trajectory is not published.
  RCLCPP_ERROR_THROTTLE(
    get_logger(), *get_clock(), 3000,
    "Invalid Trajectory detected, no valid trajectory found in the past. Trajectory is not "
    "published.");
  return;
}

void PlanningValidator::publishProcessingTime(const double processing_time_ms)
{
  Float64Stamped msg{};
  msg.stamp = this->now();
  msg.data = processing_time_ms;
  pub_processing_time_ms_->publish(msg);
}

void PlanningValidator::publishDebugInfo()
{
  validation_status_.stamp = get_clock()->now();
  pub_status_->publish(validation_status_);

  if (!isAllValid(validation_status_)) {
    geometry_msgs::msg::Pose front_pose = current_kinematics_->pose.pose;
    shiftPose(front_pose, vehicle_info_.front_overhang_m + vehicle_info_.wheel_base_m);
    auto offset_pose = front_pose;
    shiftPose(offset_pose, 0.25);
    debug_pose_publisher_->pushVirtualWall(front_pose);
    debug_pose_publisher_->pushWarningMsg(offset_pose, "INVALID PLANNING");
  }
  debug_pose_publisher_->publish();
}

void PlanningValidator::validate(
  const Trajectory & trajectory, const std::optional<Trajectory> & prev_trajectory)
{
  auto & s = validation_status_;

  const auto terminateValidation = [&](const auto & ss) {
    RCLCPP_ERROR_STREAM_THROTTLE(get_logger(), *get_clock(), 3000, ss);
    s.invalid_count += 1;
  };

  s.is_valid_size = checkValidSize(trajectory);
  if (!s.is_valid_size) {
    return terminateValidation(
      "trajectory has invalid point size (" + std::to_string(trajectory.points.size()) +
      "). Stop validation process, raise an error.");
  }

  s.is_valid_finite_value = checkValidFiniteValue(trajectory);
  if (!s.is_valid_finite_value) {
    return terminateValidation(
      "trajectory has invalid value (NaN, Inf, etc). Stop validation process, raise an error.");
  }

  s.is_valid_interval = checkValidInterval(trajectory);
  s.is_valid_longitudinal_max_acc = checkValidMaxLongitudinalAcceleration(trajectory);
  s.is_valid_longitudinal_min_acc = checkValidMinLongitudinalAcceleration(trajectory);
  s.is_valid_velocity_deviation = checkValidVelocityDeviation(trajectory);
  s.is_valid_distance_deviation = checkValidDistanceDeviation(trajectory);
  s.is_valid_longitudinal_distance_deviation = checkValidLongitudinalDistanceDeviation(trajectory);
  s.is_valid_yaw_deviation = checkValidYawDeviation(trajectory);
  s.is_valid_forward_trajectory_length = checkValidForwardTrajectoryLength(trajectory);
  s.is_valid_latency = checkValidLatency(trajectory);
  s.is_valid_trajectory_shift =
    prev_trajectory
      ? checkTrajectoryShift(trajectory, *prev_trajectory, current_kinematics_->pose.pose)
      : true;

  // use resampled trajectory because the following metrics can not be evaluated for closed points.
  // Note: do not interpolate to keep original trajectory shape.
  constexpr auto min_interval = 1.0;
  const auto resampled = resampleTrajectory(trajectory, min_interval);

  s.is_valid_relative_angle = checkValidRelativeAngle(resampled);
  s.is_valid_curvature = checkValidCurvature(resampled);
  s.is_valid_lateral_acc = checkValidLateralAcceleration(resampled);
  s.is_valid_lateral_jerk = checkValidLateralJerk(resampled);
  s.is_valid_steering = checkValidSteering(resampled);
  s.is_valid_steering_rate = checkValidSteeringRate(resampled);

  s.invalid_count = isAllValid(s) ? 0 : s.invalid_count + 1;
}

bool PlanningValidator::checkValidSize(const Trajectory & trajectory)
{
  validation_status_.trajectory_size = trajectory.points.size();
  return trajectory.points.size() >= 2;
}

bool PlanningValidator::checkValidFiniteValue(const Trajectory & trajectory)
{
  for (const auto & p : trajectory.points) {
    if (!checkFinite(p)) return false;
  }
  return true;
}

bool PlanningValidator::checkValidInterval(const Trajectory & trajectory)
{
  if (!params_.validation_params.interval.enable) {
    return true;
  }

  const auto [max_interval_distance, i] = calcMaxIntervalDistance(trajectory);
  validation_status_.max_interval_distance = max_interval_distance;

  if (max_interval_distance > params_.validation_params.interval.threshold) {
    if (i > 0) {
      const auto & p = trajectory.points;
      debug_pose_publisher_->pushPoseMarker(p.at(i - 1), "trajectory_interval");
      debug_pose_publisher_->pushPoseMarker(p.at(i), "trajectory_interval");
    }
    is_critical_error_ |= params_.validation_params.interval.is_critical;
    return false;
  }

  return true;
}

bool PlanningValidator::checkValidRelativeAngle(const Trajectory & trajectory)
{
  if (!params_.validation_params.relative_angle.enable) {
    return true;
  }

  const auto [max_relative_angle, i] = calcMaxRelativeAngles(trajectory);
  validation_status_.max_relative_angle = max_relative_angle;

  if (max_relative_angle > params_.validation_params.relative_angle.threshold) {
    const auto & p = trajectory.points;
    if (i < p.size() - 3) {
      debug_pose_publisher_->pushPoseMarker(p.at(i), "trajectory_relative_angle", 0);
      debug_pose_publisher_->pushPoseMarker(p.at(i + 1), "trajectory_relative_angle", 1);
      debug_pose_publisher_->pushPoseMarker(p.at(i + 2), "trajectory_relative_angle", 2);
    }
    is_critical_error_ |= params_.validation_params.relative_angle.is_critical;
    return false;
  }
  return true;
}

bool PlanningValidator::checkValidCurvature(const Trajectory & trajectory)
{
  if (!params_.validation_params.curvature.enable) {
    return true;
  }

  const auto [max_curvature, i] = calcMaxCurvature(trajectory);
  validation_status_.max_curvature = max_curvature;
  if (max_curvature > params_.validation_params.curvature.threshold) {
    const auto & p = trajectory.points;
    if (i > 0 && i < p.size() - 1) {
      debug_pose_publisher_->pushPoseMarker(p.at(i - 1), "trajectory_curvature");
      debug_pose_publisher_->pushPoseMarker(p.at(i), "trajectory_curvature");
      debug_pose_publisher_->pushPoseMarker(p.at(i + 1), "trajectory_curvature");
    }
    is_critical_error_ |= params_.validation_params.curvature.is_critical;
    return false;
  }
  return true;
}

bool PlanningValidator::checkValidLateralAcceleration(const Trajectory & trajectory)
{
  if (!params_.validation_params.acceleration.enable) {
    return true;
  }

  const auto [max_lateral_acc, i] = calcMaxLateralAcceleration(trajectory);
  validation_status_.max_lateral_acc = max_lateral_acc;
  if (max_lateral_acc > params_.validation_params.acceleration.lateral_th) {
    debug_pose_publisher_->pushPoseMarker(trajectory.points.at(i), "lateral_acceleration");
    is_critical_error_ |= params_.validation_params.acceleration.is_critical;
    return false;
  }
  return true;
}

bool PlanningValidator::checkValidLateralJerk(const Trajectory & trajectory)
{
  if (!params_.validation_params.lateral_jerk.enable) {
    return true;
  }

  const auto [max_lateral_jerk, i] = calc_max_lateral_jerk(trajectory);
  validation_status_.max_lateral_jerk = max_lateral_jerk;
  if (max_lateral_jerk > params_.validation_params.acceleration.lateral_th) {
    debug_pose_publisher_->pushPoseMarker(trajectory.points.at(i), "lateral_jerk");
    is_critical_error_ |= params_.validation_params.acceleration.is_critical;
    return false;
  }
  return true;
}

bool PlanningValidator::checkValidMinLongitudinalAcceleration(const Trajectory & trajectory)
{
  if (!params_.validation_params.acceleration.enable) {
    return true;
  }

  const auto [min_longitudinal_acc, i] = getMinLongitudinalAcc(trajectory);
  validation_status_.min_longitudinal_acc = min_longitudinal_acc;

  if (min_longitudinal_acc < params_.validation_params.acceleration.longitudinal_min_th) {
    debug_pose_publisher_->pushPoseMarker(trajectory.points.at(i).pose, "min_longitudinal_acc");
    is_critical_error_ |= params_.validation_params.acceleration.is_critical;
    return false;
  }
  return true;
}

bool PlanningValidator::checkValidMaxLongitudinalAcceleration(const Trajectory & trajectory)
{
  if (!params_.validation_params.acceleration.enable) {
    return true;
  }

  const auto [max_longitudinal_acc, i] = getMaxLongitudinalAcc(trajectory);
  validation_status_.max_longitudinal_acc = max_longitudinal_acc;

  if (max_longitudinal_acc > params_.validation_params.acceleration.longitudinal_max_th) {
    debug_pose_publisher_->pushPoseMarker(trajectory.points.at(i).pose, "max_longitudinal_acc");
    is_critical_error_ |= params_.validation_params.acceleration.is_critical;
    return false;
  }
  return true;
}

bool PlanningValidator::checkValidSteering(const Trajectory & trajectory)
{
  if (!params_.validation_params.steering.enable) {
    return true;
  }

  const auto [max_steering, i] = calcMaxSteeringAngles(trajectory, vehicle_info_.wheel_base_m);
  validation_status_.max_steering = max_steering;

  if (max_steering > params_.validation_params.steering.threshold) {
    debug_pose_publisher_->pushPoseMarker(trajectory.points.at(i).pose, "max_steering");
    is_critical_error_ |= params_.validation_params.steering.is_critical;
    return false;
  }
  return true;
}

bool PlanningValidator::checkValidSteeringRate(const Trajectory & trajectory)
{
  if (!params_.validation_params.steering.enable) {
    return true;
  }

  const auto [max_steering_rate, i] = calcMaxSteeringRates(trajectory, vehicle_info_.wheel_base_m);
  validation_status_.max_steering_rate = max_steering_rate;

  if (max_steering_rate > params_.validation_params.steering_rate.threshold) {
    debug_pose_publisher_->pushPoseMarker(trajectory.points.at(i).pose, "max_steering_rate");
    is_critical_error_ |= params_.validation_params.steering.is_critical;
    return false;
  }
  return true;
}

bool PlanningValidator::checkValidVelocityDeviation(const Trajectory & trajectory)
{
  if (!params_.validation_params.deviation.enable) {
    return true;
  }

  // TODO(horibe): set appropriate thresholds for index search
  const auto idx = autoware::motion_utils::findFirstNearestIndexWithSoftConstraints(
    trajectory.points, current_kinematics_->pose.pose);

  validation_status_.velocity_deviation = std::abs(
    trajectory.points.at(idx).longitudinal_velocity_mps -
    current_kinematics_->twist.twist.linear.x);

  if (validation_status_.velocity_deviation > params_.validation_params.deviation.velocity_th) {
    is_critical_error_ |= params_.validation_params.deviation.is_critical;
    return false;
  }
  return true;
}

bool PlanningValidator::checkValidDistanceDeviation(const Trajectory & trajectory)
{
  if (!params_.validation_params.deviation.enable) {
    return true;
  }

  // TODO(horibe): set appropriate thresholds for index search
  const auto idx = autoware::motion_utils::findFirstNearestIndexWithSoftConstraints(
    trajectory.points, current_kinematics_->pose.pose);

  validation_status_.distance_deviation =
    autoware_utils::calc_distance2d(trajectory.points.at(idx), current_kinematics_->pose.pose);

  if (validation_status_.distance_deviation > params_.validation_params.deviation.distance_th) {
    is_critical_error_ |= params_.validation_params.deviation.is_critical;
    return false;
  }
  return true;
}

bool PlanningValidator::checkValidLongitudinalDistanceDeviation(const Trajectory & trajectory)
{
  if (!params_.validation_params.deviation.enable) {
    return true;
  }

  if (trajectory.points.size() < 2) {
    RCLCPP_ERROR_THROTTLE(
      get_logger(), *get_clock(), 3000,
      "Trajectory size is invalid to calculate distance deviation.");
    return false;
  }

  const auto ego_pose = current_kinematics_->pose.pose;
  const size_t idx =
    autoware::motion_utils::findFirstNearestIndexWithSoftConstraints(trajectory.points, ego_pose);

  if (0 < idx && idx < trajectory.points.size() - 1) {
    return true;  // ego-nearest point exists between trajectory points.
  }

  // Check if the valid longitudinal deviation for given segment index
  const auto HasValidLongitudinalDeviation = [&](const size_t seg_idx, const bool is_last) {
    auto long_offset = autoware::motion_utils::calcLongitudinalOffsetToSegment(
      trajectory.points, seg_idx, ego_pose.position);

    // for last, need to remove distance for the last segment.
    if (is_last) {
      const auto size = trajectory.points.size();
      long_offset -= autoware_utils::calc_distance2d(
        trajectory.points.at(size - 1), trajectory.points.at(size - 2));
    }

    validation_status_.longitudinal_distance_deviation = long_offset;
    return std::abs(validation_status_.longitudinal_distance_deviation) <
           params_.validation_params.deviation.lon_distance_th;
  };

  // Make sure the trajectory is far AHEAD from ego.
  if (idx == 0) {
    const auto seg_idx = 0;
    if (!HasValidLongitudinalDeviation(seg_idx, false)) {
      is_critical_error_ |= params_.validation_params.deviation.is_critical;
      return false;
    }
    return true;
  }

  // Make sure the trajectory is far BEHIND from ego.
  if (idx == trajectory.points.size() - 1) {
    const auto seg_idx = trajectory.points.size() - 2;
    if (!HasValidLongitudinalDeviation(seg_idx, true)) {
      is_critical_error_ |= params_.validation_params.deviation.is_critical;
      return false;
    }
    return true;
  }

  return true;
}

bool PlanningValidator::checkValidYawDeviation(const Trajectory & trajectory)
{
  if (!params_.validation_params.deviation.enable) {
    return true;
  }

  const auto interpolated_trajectory_point =
    motion_utils::calcInterpolatedPoint(trajectory, current_kinematics_->pose.pose);
  validation_status_.yaw_deviation = std::abs(angles::shortest_angular_distance(
    tf2::getYaw(interpolated_trajectory_point.pose.orientation),
    tf2::getYaw(current_kinematics_->pose.pose.orientation)));

  if (validation_status_.yaw_deviation > params_.validation_params.deviation.yaw_th) {
    is_critical_error_ |= params_.validation_params.deviation.is_critical;
    return false;
  }
  return true;
}

bool PlanningValidator::checkValidForwardTrajectoryLength(const Trajectory & trajectory)
{
  if (!params_.validation_params.forward_trajectory_length.enable) {
    return true;
  }

  const auto ego_speed = std::abs(current_kinematics_->twist.twist.linear.x);
  if (ego_speed < 1.0 / 3.6) {
    return true;  // Ego is almost stopped.
  }

  const auto forward_length = autoware::motion_utils::calcSignedArcLength(
    trajectory.points, current_kinematics_->pose.pose.position, trajectory.points.size() - 1);

  const auto acc = params_.validation_params.forward_trajectory_length.acceleration;
  const auto forward_length_required = ego_speed * ego_speed / (2.0 * std::abs(acc)) -
                                       params_.validation_params.forward_trajectory_length.margin;

  validation_status_.forward_trajectory_length_required = forward_length_required;
  validation_status_.forward_trajectory_length_measured = forward_length;

  if (forward_length < forward_length_required) {
    is_critical_error_ |= params_.validation_params.forward_trajectory_length.is_critical;
    return false;
  }
  return true;
}

bool PlanningValidator::checkValidLatency(const Trajectory & trajectory)
{
  if (!params_.validation_params.latency.enable) {
    return true;
  }

  validation_status_.latency = (this->now() - trajectory.header.stamp).seconds();

  if (validation_status_.latency > params_.validation_params.latency.threshold) {
    is_critical_error_ |= params_.validation_params.latency.is_critical;
    return false;
  }
  return true;
}

bool PlanningValidator::checkTrajectoryShift(
  const Trajectory & trajectory, const Trajectory & prev_trajectory,
  const geometry_msgs::msg::Pose & ego_pose)
{
  bool is_valid = true;
  if (!params_.validation_params.trajectory_shift.enable) {
    return is_valid;
  }

  const auto nearest_seg_idx =
    autoware::motion_utils::findNearestSegmentIndex(trajectory.points, ego_pose);
  const auto prev_nearest_seg_idx =
    autoware::motion_utils::findNearestSegmentIndex(prev_trajectory.points, ego_pose);

  if (!nearest_seg_idx || !prev_nearest_seg_idx) {
    return is_valid;
  }

  const auto & nearest_pose = trajectory.points.at(*nearest_seg_idx).pose;
  const auto & prev_nearest_pose = prev_trajectory.points.at(*prev_nearest_seg_idx).pose;

  const auto & ego_lat_dist =
    std::abs(autoware_utils::calc_lateral_deviation(ego_pose, nearest_pose.position));

  const auto lat_shift =
    std::abs(autoware_utils::calc_lateral_deviation(prev_nearest_pose, nearest_pose.position));

  static constexpr auto epsilon = 0.01;
  validation_status_.lateral_shift = lat_shift > epsilon ? lat_shift : 0.0;

  if (
    ego_lat_dist > params_.validation_params.trajectory_shift.lat_shift_th &&
    lat_shift > params_.validation_params.trajectory_shift.lat_shift_th) {
    is_critical_error_ |= params_.validation_params.trajectory_shift.is_critical;
    debug_pose_publisher_->pushPoseMarker(nearest_pose, "trajectory_shift");
    is_valid = false;
  }

  const auto is_check_lon_shift = std::invoke([&]() {
    if (*prev_nearest_seg_idx == prev_trajectory.points.size() - 2) {
      return false;  // no need to check longitudinal shift if at the end of previous trajectory
    }
    if (*nearest_seg_idx > 0 && *nearest_seg_idx < trajectory.points.size() - 2) {
      return false;  // no need to check longitudinal shift if ego is within the current trajectory
    }
    return true;
  });

  // if nearest segment is within the trajectory no need to check longitudinal shift
  if (!is_check_lon_shift) {
    validation_status_.longitudinal_shift = 0.0;
    return is_valid;
  }

  const auto lon_shift =
    autoware_utils::calc_longitudinal_deviation(prev_nearest_pose, nearest_pose.position);

  validation_status_.longitudinal_shift = std::abs(lon_shift) > epsilon ? lon_shift : 0.0;

  // if the nearest segment is the first segment, check forward shift
  if (*nearest_seg_idx == 0) {
    if (lon_shift > params_.validation_params.trajectory_shift.forward_shift_th) {
      is_critical_error_ |= params_.validation_params.trajectory_shift.is_critical;
      debug_pose_publisher_->pushPoseMarker(nearest_pose, "trajectory_shift");
      is_valid = false;
    }
    return is_valid;
  }

  // if the nearest segment is the last segment, check backward shift
  if (
    lon_shift < 0.0 &&
    std::abs(lon_shift) > params_.validation_params.trajectory_shift.backward_shift_th) {
    is_critical_error_ |= params_.validation_params.trajectory_shift.is_critical;
    debug_pose_publisher_->pushPoseMarker(nearest_pose, "trajectory_shift");
    is_valid = false;
  }

  return is_valid;
}

bool PlanningValidator::isAllValid(const PlanningValidatorStatus & s) const
{
  return s.is_valid_size && s.is_valid_finite_value && s.is_valid_interval &&
         s.is_valid_relative_angle && s.is_valid_curvature && s.is_valid_lateral_acc &&
<<<<<<< HEAD
         s.is_valid_longitudinal_max_acc && s.is_valid_longitudinal_min_acc &&
         s.is_valid_steering && s.is_valid_steering_rate && s.is_valid_velocity_deviation &&
         s.is_valid_distance_deviation && s.is_valid_longitudinal_distance_deviation &&
         s.is_valid_forward_trajectory_length && s.is_valid_latency && s.is_valid_yaw_deviation &&
         s.is_valid_trajectory_shift;
=======
         s.is_valid_lateral_jerk && s.is_valid_longitudinal_max_acc &&
         s.is_valid_longitudinal_min_acc && s.is_valid_steering && s.is_valid_steering_rate &&
         s.is_valid_velocity_deviation && s.is_valid_distance_deviation &&
         s.is_valid_longitudinal_distance_deviation && s.is_valid_forward_trajectory_length &&
         s.is_valid_latency && s.is_valid_yaw_deviation;
>>>>>>> 88ee6b65
}

void PlanningValidator::displayStatus()
{
  if (!params_.display_on_terminal) return;

  const auto warn = [this](const bool status, const std::string & msg) {
    if (!status) {
      RCLCPP_WARN_THROTTLE(get_logger(), *get_clock(), 3000, "%s", msg.c_str());
    }
  };

  const auto & s = validation_status_;

  warn(s.is_valid_size, "planning trajectory size is invalid, too small.");
  warn(s.is_valid_curvature, "planning trajectory curvature is too large!!");
  warn(s.is_valid_finite_value, "planning trajectory has invalid value!!");
  warn(s.is_valid_interval, "planning trajectory interval is too long!!");
  warn(s.is_valid_lateral_acc, "planning trajectory lateral acceleration is too high!!");
  warn(s.is_valid_lateral_jerk, "planning trajectory lateral jerk is too high!!");
  warn(s.is_valid_longitudinal_max_acc, "planning trajectory acceleration is too high!!");
  warn(s.is_valid_longitudinal_min_acc, "planning trajectory deceleration is too high!!");
  warn(s.is_valid_relative_angle, "planning trajectory yaw angle varies too fast!!");
  warn(s.is_valid_steering, "planning trajectory expected steering angle is too high!!");
  warn(s.is_valid_steering_rate, "planning trajectory expected steering angle rate is too high!!");
  warn(s.is_valid_velocity_deviation, "planning trajectory velocity deviation is too high!!");
  warn(s.is_valid_distance_deviation, "planning trajectory is too far from ego!!");
  warn(
    s.is_valid_longitudinal_distance_deviation,
    "planning trajectory is too far from ego in longitudinal direction!!");
  warn(s.is_valid_forward_trajectory_length, "planning trajectory forward length is not enough!!");
  warn(s.is_valid_latency, "planning component latency is larger than threshold!!");
  warn(s.is_valid_yaw_deviation, "planning trajectory yaw difference from ego yaw is too large!!");
  warn(s.is_valid_trajectory_shift, "planning trajectory had sudden shift!!");
}

}  // namespace autoware::planning_validator

#include <rclcpp_components/register_node_macro.hpp>
RCLCPP_COMPONENTS_REGISTER_NODE(autoware::planning_validator::PlanningValidator)<|MERGE_RESOLUTION|>--- conflicted
+++ resolved
@@ -876,19 +876,11 @@
 {
   return s.is_valid_size && s.is_valid_finite_value && s.is_valid_interval &&
          s.is_valid_relative_angle && s.is_valid_curvature && s.is_valid_lateral_acc &&
-<<<<<<< HEAD
-         s.is_valid_longitudinal_max_acc && s.is_valid_longitudinal_min_acc &&
-         s.is_valid_steering && s.is_valid_steering_rate && s.is_valid_velocity_deviation &&
-         s.is_valid_distance_deviation && s.is_valid_longitudinal_distance_deviation &&
-         s.is_valid_forward_trajectory_length && s.is_valid_latency && s.is_valid_yaw_deviation &&
-         s.is_valid_trajectory_shift;
-=======
          s.is_valid_lateral_jerk && s.is_valid_longitudinal_max_acc &&
          s.is_valid_longitudinal_min_acc && s.is_valid_steering && s.is_valid_steering_rate &&
          s.is_valid_velocity_deviation && s.is_valid_distance_deviation &&
          s.is_valid_longitudinal_distance_deviation && s.is_valid_forward_trajectory_length &&
-         s.is_valid_latency && s.is_valid_yaw_deviation;
->>>>>>> 88ee6b65
+         s.is_valid_latency && s.is_valid_yaw_deviation && s.is_valid_trajectory_shift;
 }
 
 void PlanningValidator::displayStatus()
