## Out of Lane

### Role

`out_of_lane` is the module that decelerates and stops to prevent the ego vehicle from entering another lane with incoming dynamic objects.

### Activation Timing

This module is activated if `launch_out_of_lane` is set to true.

### Inner-workings / Algorithms

The algorithm is made of the following steps.

1. Calculate the ego path footprints (red).
2. Calculate the other lanes (magenta).
3. Calculate the overlapping ranges between the ego path footprints and the other lanes (green).
4. For each overlapping range, decide if a stop or slow down action must be taken.
5. For each action, insert the corresponding stop or slow down point in the path.

![overview](./docs/out_of_lane-footprints_other_lanes_overlaps_ranges.png)

#### 1. Ego Path Footprints

In this first step, the ego footprint is projected at each path point and are eventually inflated based on the `extra_..._offset` parameters.

#### 2. Other lanes

In the second step, the set of lanes to consider for overlaps is generated.
This set is built by selecting all lanelets within some distance from the ego vehicle, and then removing non-relevant lanelets.
The selection distance is chosen as the maximum between the `slowdown.distance_threshold` and the `stop.distance_threshold`.

A lanelet is deemed non-relevant if it meets one of the following conditions.

- It is part of the lanelets followed by the ego path.
- It contains the rear point of the ego footprint.
- It follows one of the ego path lanelets.

#### 3. Overlapping ranges

In the third step, overlaps between the ego path footprints and the other lanes are calculated.
For each pair of other lane $l$ and ego path footprint $f$, we calculate the overlapping polygons using `boost::geometry::intersection`.
For each overlapping polygon found, if the distance inside the other lane $l$ is above the `overlap.minimum_distance` threshold, then the overlap is ignored.
Otherwise, the arc length range (relative to the ego path) and corresponding points of the overlapping polygons are stored.
Ultimately, for each other lane $l$, overlapping ranges of successive overlaps are built with the following information:

- overlapped other lane $l$.
- start and end ego path indexes.
- start and end ego path arc lengths.
- start and end overlap points.

#### 4. Decisions

In the fourth step, a decision to either slow down or stop before each overlapping range is taken based on the dynamic objects.
The conditions for the decision depend on the value of the `mode` parameter.

Whether it is decided to slow down or stop is determined by the distance between the ego vehicle and the start of the overlapping range (in arc length along the ego path).
If this distance is bellow the `actions.slowdown.threshold`, a velocity of `actions.slowdown.velocity` will be used.
If the distance is bellow the `actions.stop.threshold`, a velocity of `0`m/s will be used.

<table width="100%">
  <tr>
  <td>
    <img src="./docs/out_of_lane_slow.png" width="550px"/>
  </td>
  <td>
    <img src="./docs/out_of_lane_stop.png" width="550px"/>
  </td>
  </tr>
</table>

##### Threshold

With the `mode` set to `"threshold"`,
a decision to stop or slow down before a range is made if
an incoming dynamic object is estimated to reach the overlap within `threshold.time_threshold`.

##### TTC (time to collision)

With the `mode` set to `"ttc"`,
estimates for the times when ego and the dynamic objects reach the start and end of the overlapping range are calculated.
This is then used to calculate the time to collision over the period where ego crosses the overlap.
If the time to collision is predicted to go bellow the `ttc.threshold`, the decision to stop or slow down is made.

##### Intervals

With the `mode` set to `"intervals"`,
the estimated times when ego and the dynamic objects reach the start and end points of
the overlapping range are used to create time intervals.
These intervals can be made shorter or longer using the
`intervals.ego_time_buffer` and `intervals.objects_time_buffer` parameters.
If the time interval of ego overlaps with the time interval of an object, the decision to stop or slow down is made.

##### Time estimates

###### Ego

To estimate the times when ego will reach an overlap, it is assumed that ego travels along its path
at its current velocity or at half the velocity of the path points, whichever is higher.

###### Dynamic objects

Two methods are used to estimate the time when a dynamic objects with reach some point.
If `objects.use_predicted_paths` is set to `true`, the predicted paths of the dynamic object are used if their confidence value is higher than the value set by the `objects.predicted_path_min_confidence` parameter.
Otherwise, the lanelet map is used to estimate the distance between the object and the point and the time is calculated assuming the object keeps its current velocity.

#### 5. Path update

Finally, for each decision to stop or slow down before an overlapping range,
a point is inserted in the path.
For a decision taken for an overlapping range with a lane $l$ starting at ego path point index $i$,
a point is inserted in the path between index $i$ and $i-1$ such that the ego footprint projected at the inserted point does not overlap $l$.
Such point with no overlap must exist since, by definition of the overlapping range,
we know that there is no overlap at $i-1$.

If the point would cause a higher deceleration than allowed by the `max_accel` parameter (node parameter),
it is skipped.

Moreover, parameter `action.distance_buffer` adds an extra distance between the ego footprint and the overlap when possible.

### Module Parameters

| Parameter                     | Type   | Description                                                                       |
| ----------------------------- | ------ | --------------------------------------------------------------------------------- |
| `mode`                        | string | [-] mode used to consider a dynamic object. Candidates: threshold, intervals, ttc |
| `skip_if_already_overlapping` | bool   | [-] if true, do not run this module when ego already overlaps another lane        |

| Parameter /threshold | Type   | Description                                                      |
| -------------------- | ------ | ---------------------------------------------------------------- |
| `time_threshold`     | double | [s] consider objects that will reach an overlap within this time |

| Parameter /intervals  | Type   | Description                                             |
| --------------------- | ------ | ------------------------------------------------------- |
| `ego_time_buffer`     | double | [s] extend the ego time interval by this buffer         |
| `objects_time_buffer` | double | [s] extend the time intervals of objects by this buffer |

| Parameter /ttc | Type   | Description                                                                                            |
| -------------- | ------ | ------------------------------------------------------------------------------------------------------ |
| `threshold`    | double | [s] consider objects with an estimated time to collision bellow this value while ego is on the overlap |

<<<<<<< HEAD
| Parameter /objects    | Type   | Description                                                                                                                                                               |
| --------------------- | ------ | ------------------------------------------------------------------------------------------------------------------------------------------------------------------------- |
| `minimum_velocity`    | double | [m/s] ignore objects with a velocity lower than this value                                                                                                                |
| `use_predicted_paths` | bool   | [-] if true, use the predicted paths to estimate future positions; if false, assume the object moves at constant velocity along _all_ lanelets it currently is located in |
=======
| Parameter /objects              | Type   | Description                                                                                                                                                               |
| ------------------------------- | ------ | ------------------------------------------------------------------------------------------------------------------------------------------------------------------------- |
| `minimum_velocity`              | double | [m/s] consider objects with an estimated time to collision bellow this value while on the overlap                                                                         |
| `use_predicted_paths`           | bool   | [-] if true, use the predicted paths to estimate future positions; if false, assume the object moves at constant velocity along _all_ lanelets it currently is located in |
| `predicted_path_min_confidence` | double | [-] minimum confidence required for a predicted path to be considered                                                                                                     |
>>>>>>> 1f8ac877

| Parameter /overlap | Type   | Description                                                                                          |
| ------------------ | ------ | ---------------------------------------------------------------------------------------------------- |
| `minimum_distance` | double | [m] minimum distance inside a lanelet for an overlap to be considered                                |
| `extra_length`     | double | [m] extra arc length to add to the front and back of an overlap (used to calculate enter/exit times) |

| Parameter /action             | Type   | Description                                                                                                                                                                                                              |
| ----------------------------- | ------ | ------------------------------------------------------------------------------------------------------------------------------------------------------------------------------------------------------------------------ |
| `skip_if_over_max_decel`      | bool   | [-] if true, do not take an action that would cause more deceleration than the maximum allowed                                                                                                                           |
| `strict`                      | bool   | [-] if true, when a decision is taken to avoid entering a lane, the stop point will make sure no lane at all is entered by ego; if false, ego stops just before entering a lane but may then be overlapping another lane |
| `distance_buffer`             | double | [m] buffer distance to try to keep between the ego footprint and lane                                                                                                                                                    |
| `slowdown.distance_threshold` | double | [m] insert a slow down when closer than this distance from an overlap                                                                                                                                                    |
| `slowdown.velocity`           | double | [m/s] slow down velocity                                                                                                                                                                                                 |
| `stop.distance_threshold`     | double | [m] insert a stop when closer than this distance from an overlap                                                                                                                                                         |

| Parameter /ego       | Type   | Description                                          |
| -------------------- | ------ | ---------------------------------------------------- |
| `extra_front_offset` | double | [m] extra front distance to add to the ego footprint |
| `extra_rear_offset`  | double | [m] extra rear distance to add to the ego footprint  |
| `extra_left_offset`  | double | [m] extra left distance to add to the ego footprint  |
| `extra_right_offset` | double | [m] extra right distance to add to the ego footprint |<|MERGE_RESOLUTION|>--- conflicted
+++ resolved
@@ -138,18 +138,11 @@
 | -------------- | ------ | ------------------------------------------------------------------------------------------------------ |
 | `threshold`    | double | [s] consider objects with an estimated time to collision bellow this value while ego is on the overlap |
 
-<<<<<<< HEAD
-| Parameter /objects    | Type   | Description                                                                                                                                                               |
-| --------------------- | ------ | ------------------------------------------------------------------------------------------------------------------------------------------------------------------------- |
-| `minimum_velocity`    | double | [m/s] ignore objects with a velocity lower than this value                                                                                                                |
-| `use_predicted_paths` | bool   | [-] if true, use the predicted paths to estimate future positions; if false, assume the object moves at constant velocity along _all_ lanelets it currently is located in |
-=======
 | Parameter /objects              | Type   | Description                                                                                                                                                               |
 | ------------------------------- | ------ | ------------------------------------------------------------------------------------------------------------------------------------------------------------------------- |
-| `minimum_velocity`              | double | [m/s] consider objects with an estimated time to collision bellow this value while on the overlap                                                                         |
+| `minimum_velocity`              | double | [m/s] ignore objects with a velocity lower than this value                                                                                                                |
+| `predicted_path_min_confidence` | double | [-] minimum confidence required for a predicted path to be considered                                                                                                     |
 | `use_predicted_paths`           | bool   | [-] if true, use the predicted paths to estimate future positions; if false, assume the object moves at constant velocity along _all_ lanelets it currently is located in |
-| `predicted_path_min_confidence` | double | [-] minimum confidence required for a predicted path to be considered                                                                                                     |
->>>>>>> 1f8ac877
 
 | Parameter /overlap | Type   | Description                                                                                          |
 | ------------------ | ------ | ---------------------------------------------------------------------------------------------------- |
