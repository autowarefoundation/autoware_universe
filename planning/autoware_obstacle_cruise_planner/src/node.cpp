// Copyright 2022 TIER IV, Inc.
//
// Licensed under the Apache License, Version 2.0 (the "License");
// you may not use this file except in compliance with the License.
// You may obtain a copy of the License at
//
//     http://www.apache.org/licenses/LICENSE-2.0
//
// Unless required by applicable law or agreed to in writing, software
// distributed under the License is distributed on an "AS IS" BASIS,
// WITHOUT WARRANTIES OR CONDITIONS OF ANY KIND, either express or implied.
// See the License for the specific language governing permissions and
// limitations under the License.

#include "autoware/obstacle_cruise_planner/node.hpp"

#include "autoware/motion_utils/resample/resample.hpp"
#include "autoware/motion_utils/trajectory/conversion.hpp"
#include "autoware/obstacle_cruise_planner/polygon_utils.hpp"
#include "autoware/obstacle_cruise_planner/utils.hpp"
#include "autoware/universe_utils/geometry/boost_polygon_utils.hpp"
#include "autoware/universe_utils/ros/marker_helper.hpp"
#include "autoware/universe_utils/ros/update_param.hpp"
#include "object_recognition_utils/predicted_path_utils.hpp"

#include <pcl_ros/transforms.hpp>
#include <tf2_eigen/tf2_eigen.hpp>

#include <boost/format.hpp>

#include <pcl/filters/voxel_grid.h>
#include <pcl/segmentation/extract_clusters.h>
#include <pcl_conversions/pcl_conversions.h>

#include <algorithm>
#include <chrono>

namespace
{
VelocityLimitClearCommand createVelocityLimitClearCommandMessage(
  const rclcpp::Time & current_time, const std::string & module_name)
{
  VelocityLimitClearCommand msg;
  msg.stamp = current_time;
  msg.sender = "obstacle_cruise_planner." + module_name;
  msg.command = true;
  return msg;
}

template <typename T>
std::optional<T> getObstacleFromUuid(
  const std::vector<T> & obstacles, const std::string & target_uuid)
{
  const auto itr = std::find_if(obstacles.begin(), obstacles.end(), [&](const auto & obstacle) {
    return obstacle.uuid == target_uuid;
  });

  if (itr == obstacles.end()) {
    return std::nullopt;
  }
  return *itr;
}

std::optional<double> calcDistanceToFrontVehicle(
  const std::vector<TrajectoryPoint> & traj_points, const size_t ego_idx,
  const geometry_msgs::msg::Point & obstacle_pos)
{
  const size_t obstacle_idx = autoware_motion_utils::findNearestIndex(traj_points, obstacle_pos);
  const auto ego_to_obstacle_distance =
    autoware_motion_utils::calcSignedArcLength(traj_points, ego_idx, obstacle_idx);
  if (ego_to_obstacle_distance < 0.0) return std::nullopt;
  return ego_to_obstacle_distance;
}

PredictedPath resampleHighestConfidencePredictedPath(
  const std::vector<PredictedPath> & predicted_paths, const double time_interval,
  const double time_horizon)
{
  // get highest confidence path
  const auto reliable_path = std::max_element(
    predicted_paths.begin(), predicted_paths.end(),
    [](const PredictedPath & a, const PredictedPath & b) { return a.confidence < b.confidence; });

  // resample
  return object_recognition_utils::resamplePredictedPath(
    *reliable_path, time_interval, time_horizon);
}

double calcDiffAngleAgainstTrajectory(
  const std::vector<TrajectoryPoint> & traj_points, const geometry_msgs::msg::Pose & target_pose)
{
  const size_t nearest_idx =
    autoware_motion_utils::findNearestIndex(traj_points, target_pose.position);
  const double traj_yaw = tf2::getYaw(traj_points.at(nearest_idx).pose.orientation);

  const double target_yaw = tf2::getYaw(target_pose.orientation);

  const double diff_yaw = autoware_universe_utils::normalizeRadian(target_yaw - traj_yaw);
  return diff_yaw;
}

std::pair<double, double> projectObstacleVelocityToTrajectory(
  const std::vector<TrajectoryPoint> & traj_points, const Obstacle & obstacle)
{
  const size_t object_idx =
    autoware_motion_utils::findNearestIndex(traj_points, obstacle.pose.position);
  const double traj_yaw = tf2::getYaw(traj_points.at(object_idx).pose.orientation);

  const double obstacle_yaw = tf2::getYaw(obstacle.pose.orientation);

  const Eigen::Rotation2Dd R_ego_to_obstacle(obstacle_yaw - traj_yaw);
  const Eigen::Vector2d obstacle_velocity(obstacle.twist.linear.x, obstacle.twist.linear.y);
  const Eigen::Vector2d projected_velocity = R_ego_to_obstacle * obstacle_velocity;

  return std::make_pair(projected_velocity[0], projected_velocity[1]);
}

double calcObstacleMaxLength(const Shape & shape)
{
  if (shape.type == Shape::BOUNDING_BOX) {
    return std::hypot(shape.dimensions.x / 2.0, shape.dimensions.y / 2.0);
  } else if (shape.type == Shape::CYLINDER) {
    return shape.dimensions.x / 2.0;
  } else if (shape.type == Shape::POLYGON) {
    double max_length_to_point = 0.0;
    for (const auto rel_point : shape.footprint.points) {
      const double length_to_point = std::hypot(rel_point.x, rel_point.y);
      if (max_length_to_point < length_to_point) {
        max_length_to_point = length_to_point;
      }
    }
    return max_length_to_point;
  }

  throw std::logic_error("The shape type is not supported in obstacle_cruise_planner.");
}

TrajectoryPoint getExtendTrajectoryPoint(
  const double extend_distance, const TrajectoryPoint & goal_point, const bool is_driving_forward)
{
  TrajectoryPoint extend_trajectory_point;
  extend_trajectory_point.pose = autoware_universe_utils::calcOffsetPose(
    goal_point.pose, extend_distance * (is_driving_forward ? 1.0 : -1.0), 0.0, 0.0);
  extend_trajectory_point.longitudinal_velocity_mps = goal_point.longitudinal_velocity_mps;
  extend_trajectory_point.lateral_velocity_mps = goal_point.lateral_velocity_mps;
  extend_trajectory_point.acceleration_mps2 = goal_point.acceleration_mps2;
  return extend_trajectory_point;
}

std::vector<TrajectoryPoint> extendTrajectoryPoints(
  const std::vector<TrajectoryPoint> & input_points, const double extend_distance,
  const double step_length)
{
  auto output_points = input_points;
  const auto is_driving_forward_opt =
    autoware_motion_utils::isDrivingForwardWithTwist(input_points);
  const bool is_driving_forward = is_driving_forward_opt ? *is_driving_forward_opt : true;

  if (extend_distance < std::numeric_limits<double>::epsilon()) {
    return output_points;
  }

  const auto goal_point = input_points.back();

  double extend_sum = 0.0;
  while (extend_sum <= (extend_distance - step_length)) {
    const auto extend_trajectory_point =
      getExtendTrajectoryPoint(extend_sum, goal_point, is_driving_forward);
    output_points.push_back(extend_trajectory_point);
    extend_sum += step_length;
  }
  const auto extend_trajectory_point =
    getExtendTrajectoryPoint(extend_distance, goal_point, is_driving_forward);
  output_points.push_back(extend_trajectory_point);

  return output_points;
}

std::vector<int> getTargetObjectType(rclcpp::Node & node, const std::string & param_prefix)
{
  std::unordered_map<std::string, int> types_map{
    {"unknown", ObjectClassification::UNKNOWN}, {"car", ObjectClassification::CAR},
    {"truck", ObjectClassification::TRUCK},     {"bus", ObjectClassification::BUS},
    {"trailer", ObjectClassification::TRAILER}, {"motorcycle", ObjectClassification::MOTORCYCLE},
    {"bicycle", ObjectClassification::BICYCLE}, {"pedestrian", ObjectClassification::PEDESTRIAN}};

  std::vector<int> types;
  for (const auto & type : types_map) {
    if (node.declare_parameter<bool>(param_prefix + type.first)) {
      types.push_back(type.second);
    }
  }
  return types;
}

std::vector<TrajectoryPoint> resampleTrajectoryPoints(
  const std::vector<TrajectoryPoint> & traj_points, const double interval)
{
  const auto traj = autoware_motion_utils::convertToTrajectory(traj_points);
  const auto resampled_traj = autoware_motion_utils::resampleTrajectory(traj, interval);
  return autoware_motion_utils::convertToTrajectoryPointArray(resampled_traj);
}

<<<<<<< HEAD
geometry_msgs::msg::Point toGeomPoint(const pcl::PointXYZ & point)
{
  geometry_msgs::msg::Point geom_point;
  geom_point.x = point.x;
  geom_point.y = point.y;
  geom_point.z = point.z;
  return geom_point;
}

geometry_msgs::msg::Point toGeomPoint(const tier4_autoware_utils::Point2d & point)
=======
geometry_msgs::msg::Point toGeomPoint(const autoware_universe_utils::Point2d & point)
>>>>>>> b0037335
{
  geometry_msgs::msg::Point geom_point;
  geom_point.x = point.x();
  geom_point.y = point.y();
  return geom_point;
}

bool isLowerConsideringHysteresis(
  const double current_val, const bool was_low, const double high_val, const double low_val)
{
  if (was_low) {
    if (high_val < current_val) {
      return false;
    }
    return true;
  }
  if (current_val < low_val) {
    return true;
  }
  return false;
}
}  // namespace

namespace autoware::motion_planning
{
ObstacleCruisePlannerNode::BehaviorDeterminationParam::BehaviorDeterminationParam(
  rclcpp::Node & node)
{  // behavior determination
  decimate_trajectory_step_length =
    node.declare_parameter<double>("behavior_determination.decimate_trajectory_step_length");
  pointcloud_search_radius =
    node.declare_parameter<double>("behavior_determination.pointcloud_search_radius");
  pointcloud_voxel_grid_x =
    node.declare_parameter<double>("behavior_determination.pointcloud_voxel_grid_x");
  pointcloud_voxel_grid_y =
    node.declare_parameter<double>("behavior_determination.pointcloud_voxel_grid_y");
  pointcloud_voxel_grid_z =
    node.declare_parameter<double>("behavior_determination.pointcloud_voxel_grid_z");
  pointcloud_cluster_tolerance =
    node.declare_parameter<double>("behavior_determination.pointcloud_cluster_tolerance");
  pointcloud_min_cluster_size =
    node.declare_parameter<int>("behavior_determination.pointcloud_min_cluster_size");
  pointcloud_max_cluster_size =
    node.declare_parameter<int>("behavior_determination.pointcloud_max_cluster_size");
  obstacle_velocity_threshold_from_cruise_to_stop = node.declare_parameter<double>(
    "behavior_determination.obstacle_velocity_threshold_from_cruise_to_stop");
  obstacle_velocity_threshold_from_stop_to_cruise = node.declare_parameter<double>(
    "behavior_determination.obstacle_velocity_threshold_from_stop_to_cruise");
  crossing_obstacle_velocity_threshold = node.declare_parameter<double>(
    "behavior_determination.crossing_obstacle.obstacle_velocity_threshold");
  crossing_obstacle_traj_angle_threshold = node.declare_parameter<double>(
    "behavior_determination.crossing_obstacle.obstacle_traj_angle_threshold");
  collision_time_margin = node.declare_parameter<double>(
    "behavior_determination.stop.crossing_obstacle.collision_time_margin");
  outside_obstacle_min_velocity_threshold = node.declare_parameter<double>(
    "behavior_determination.cruise.outside_obstacle.obstacle_velocity_threshold");
  ego_obstacle_overlap_time_threshold = node.declare_parameter<double>(
    "behavior_determination.cruise.outside_obstacle.ego_obstacle_overlap_time_threshold");
  max_prediction_time_for_collision_check = node.declare_parameter<double>(
    "behavior_determination.cruise.outside_obstacle.max_prediction_time_for_collision_check");
  stop_obstacle_hold_time_threshold =
    node.declare_parameter<double>("behavior_determination.stop_obstacle_hold_time_threshold");
  prediction_resampling_time_interval =
    node.declare_parameter<double>("behavior_determination.prediction_resampling_time_interval");
  prediction_resampling_time_horizon =
    node.declare_parameter<double>("behavior_determination.prediction_resampling_time_horizon");

  max_lat_margin_for_stop =
    node.declare_parameter<double>("behavior_determination.stop.max_lat_margin");
  max_lat_margin_for_stop_against_unknown =
    node.declare_parameter<double>("behavior_determination.stop.max_lat_margin_against_unknown");
  max_lat_margin_for_cruise =
    node.declare_parameter<double>("behavior_determination.cruise.max_lat_margin");
  enable_yield = node.declare_parameter<bool>("behavior_determination.cruise.yield.enable_yield");
  yield_lat_distance_threshold =
    node.declare_parameter<double>("behavior_determination.cruise.yield.lat_distance_threshold");
  max_lat_dist_between_obstacles = node.declare_parameter<double>(
    "behavior_determination.cruise.yield.max_lat_dist_between_obstacles");
  stopped_obstacle_velocity_threshold = node.declare_parameter<double>(
    "behavior_determination.cruise.yield.stopped_obstacle_velocity_threshold");
  max_obstacles_collision_time = node.declare_parameter<double>(
    "behavior_determination.cruise.yield.max_obstacles_collision_time");
  max_lat_margin_for_slow_down =
    node.declare_parameter<double>("behavior_determination.slow_down.max_lat_margin");
  lat_hysteresis_margin_for_slow_down =
    node.declare_parameter<double>("behavior_determination.slow_down.lat_hysteresis_margin");
  successive_num_to_entry_slow_down_condition = node.declare_parameter<int>(
    "behavior_determination.slow_down.successive_num_to_entry_slow_down_condition");
  successive_num_to_exit_slow_down_condition = node.declare_parameter<int>(
    "behavior_determination.slow_down.successive_num_to_exit_slow_down_condition");
  enable_to_consider_current_pose = node.declare_parameter<bool>(
    "behavior_determination.consider_current_pose.enable_to_consider_current_pose");
  time_to_convergence = node.declare_parameter<double>(
    "behavior_determination.consider_current_pose.time_to_convergence");
}

void ObstacleCruisePlannerNode::BehaviorDeterminationParam::onParam(
  const std::vector<rclcpp::Parameter> & parameters)
{
  // behavior determination
  autoware_universe_utils::updateParam<double>(
    parameters, "behavior_determination.decimate_trajectory_step_length",
    decimate_trajectory_step_length);
<<<<<<< HEAD
  tier4_autoware_utils::updateParam<double>(
    parameters, "behavior_determination.pointcloud_search_radius", pointcloud_search_radius);
  tier4_autoware_utils::updateParam<double>(
    parameters, "behavior_determination.pointcloud_voxel_grid_x", pointcloud_voxel_grid_x);
  tier4_autoware_utils::updateParam<double>(
    parameters, "behavior_determination.pointcloud_voxel_grid_y", pointcloud_voxel_grid_y);
  tier4_autoware_utils::updateParam<double>(
    parameters, "behavior_determination.pointcloud_voxel_grid_z", pointcloud_voxel_grid_z);
  tier4_autoware_utils::updateParam<double>(
    parameters, "behavior_determination.pointcloud_cluster_tolerance",
    pointcloud_cluster_tolerance);
  tier4_autoware_utils::updateParam<int>(
    parameters, "behavior_determination.pointcloud_min_cluster_size", pointcloud_min_cluster_size);
  tier4_autoware_utils::updateParam<int>(
    parameters, "behavior_determination.pointcloud_max_cluster_size", pointcloud_max_cluster_size);
  tier4_autoware_utils::updateParam<double>(
=======
  autoware_universe_utils::updateParam<double>(
>>>>>>> b0037335
    parameters, "behavior_determination.crossing_obstacle.obstacle_velocity_threshold",
    crossing_obstacle_velocity_threshold);
  autoware_universe_utils::updateParam<double>(
    parameters, "behavior_determination.crossing_obstacle.obstacle_traj_angle_threshold",
    crossing_obstacle_traj_angle_threshold);
  autoware_universe_utils::updateParam<double>(
    parameters, "behavior_determination.stop.crossing_obstacle.collision_time_margin",
    collision_time_margin);
  autoware_universe_utils::updateParam<double>(
    parameters, "behavior_determination.cruise.outside_obstacle.obstacle_velocity_threshold",
    outside_obstacle_min_velocity_threshold);
  autoware_universe_utils::updateParam<double>(
    parameters,
    "behavior_determination.cruise.outside_obstacle.ego_obstacle_overlap_time_threshold",
    ego_obstacle_overlap_time_threshold);
  autoware_universe_utils::updateParam<double>(
    parameters,
    "behavior_determination.cruise.outside_obstacle.max_prediction_time_for_collision_check",
    max_prediction_time_for_collision_check);
  autoware_universe_utils::updateParam<double>(
    parameters, "behavior_determination.stop_obstacle_hold_time_threshold",
    stop_obstacle_hold_time_threshold);
  autoware_universe_utils::updateParam<double>(
    parameters, "behavior_determination.prediction_resampling_time_interval",
    prediction_resampling_time_interval);
  autoware_universe_utils::updateParam<double>(
    parameters, "behavior_determination.prediction_resampling_time_horizon",
    prediction_resampling_time_horizon);

  autoware_universe_utils::updateParam<double>(
    parameters, "behavior_determination.stop.max_lat_margin", max_lat_margin_for_stop);
  autoware_universe_utils::updateParam<double>(
    parameters, "behavior_determination.stop.max_lat_margin_against_unknown",
    max_lat_margin_for_stop_against_unknown);
  autoware_universe_utils::updateParam<double>(
    parameters, "behavior_determination.cruise.max_lat_margin", max_lat_margin_for_cruise);
  autoware_universe_utils::updateParam<bool>(
    parameters, "behavior_determination.cruise.yield.enable_yield", enable_yield);
  autoware_universe_utils::updateParam<double>(
    parameters, "behavior_determination.cruise.yield.lat_distance_threshold",
    yield_lat_distance_threshold);
  autoware_universe_utils::updateParam<double>(
    parameters, "behavior_determination.cruise.yield.max_lat_dist_between_obstacles",
    max_lat_dist_between_obstacles);
  autoware_universe_utils::updateParam<double>(
    parameters, "behavior_determination.cruise.yield.stopped_obstacle_velocity_threshold",
    stopped_obstacle_velocity_threshold);
  autoware_universe_utils::updateParam<double>(
    parameters, "behavior_determination.cruise.yield.max_obstacles_collision_time",
    max_obstacles_collision_time);
  autoware_universe_utils::updateParam<double>(
    parameters, "behavior_determination.slow_down.max_lat_margin", max_lat_margin_for_slow_down);
  autoware_universe_utils::updateParam<double>(
    parameters, "behavior_determination.slow_down.lat_hysteresis_margin",
    lat_hysteresis_margin_for_slow_down);
  autoware_universe_utils::updateParam<int>(
    parameters, "behavior_determination.slow_down.successive_num_to_entry_slow_down_condition",
    successive_num_to_entry_slow_down_condition);
  autoware_universe_utils::updateParam<int>(
    parameters, "behavior_determination.slow_down.successive_num_to_exit_slow_down_condition",
    successive_num_to_exit_slow_down_condition);
  autoware_universe_utils::updateParam<bool>(
    parameters, "behavior_determination.consider_current_pose.enable_to_consider_current_pose",
    enable_to_consider_current_pose);
  autoware_universe_utils::updateParam<double>(
    parameters, "behavior_determination.consider_current_pose.time_to_convergence",
    time_to_convergence);
}

ObstacleCruisePlannerNode::ObstacleCruisePlannerNode(const rclcpp::NodeOptions & node_options)
: Node("obstacle_cruise_planner", node_options),
  vehicle_info_(autoware::vehicle_info_utils::VehicleInfoUtils(*this).getVehicleInfo()),
  debug_data_ptr_(std::make_shared<DebugData>())
{
  using std::placeholders::_1;

  // subscriber
  traj_sub_ = create_subscription<Trajectory>(
    "~/input/trajectory", rclcpp::QoS{1},
    std::bind(&ObstacleCruisePlannerNode::onTrajectory, this, _1));

  // publisher
  trajectory_pub_ = create_publisher<Trajectory>("~/output/trajectory", 1);
  vel_limit_pub_ =
    create_publisher<VelocityLimit>("~/output/velocity_limit", rclcpp::QoS{1}.transient_local());
  clear_vel_limit_pub_ = create_publisher<VelocityLimitClearCommand>(
    "~/output/clear_velocity_limit", rclcpp::QoS{1}.transient_local());

  // debug publisher
  debug_calculation_time_pub_ = create_publisher<Float32Stamped>("~/debug/processing_time_ms", 1);
  debug_cruise_wall_marker_pub_ = create_publisher<MarkerArray>("~/debug/cruise/virtual_wall", 1);
  debug_stop_wall_marker_pub_ = create_publisher<MarkerArray>("~/virtual_wall", 1);
  debug_slow_down_wall_marker_pub_ =
    create_publisher<MarkerArray>("~/debug/slow_down/virtual_wall", 1);
  debug_marker_pub_ = create_publisher<MarkerArray>("~/debug/marker", 1);
  debug_stop_planning_info_pub_ =
    create_publisher<Float32MultiArrayStamped>("~/debug/stop_planning_info", 1);
  debug_cruise_planning_info_pub_ =
    create_publisher<Float32MultiArrayStamped>("~/debug/cruise_planning_info", 1);
  debug_slow_down_planning_info_pub_ =
    create_publisher<Float32MultiArrayStamped>("~/debug/slow_down_planning_info", 1);

  // tf listener
  tf_buffer_ = std::make_unique<tf2_ros::Buffer>(get_clock());
  tf_listener_ = std::make_shared<tf2_ros::TransformListener>(*tf_buffer_);

  const auto longitudinal_info = LongitudinalInfo(*this);

  ego_nearest_param_ = EgoNearestParam(*this);

  enable_debug_info_ = declare_parameter<bool>("common.enable_debug_info");
  enable_calculation_time_info_ = declare_parameter<bool>("common.enable_calculation_time_info");
  use_pointcloud_ = declare_parameter<bool>("common.use_pointcloud");
  enable_slow_down_planning_ = declare_parameter<bool>("common.enable_slow_down_planning");

  behavior_determination_param_ = BehaviorDeterminationParam(*this);

  {  // planning algorithm
    const std::string planning_algorithm_param =
      declare_parameter<std::string>("common.planning_algorithm");
    planning_algorithm_ = getPlanningAlgorithmType(planning_algorithm_param);

    if (planning_algorithm_ == PlanningAlgorithm::OPTIMIZATION_BASE) {
      planner_ptr_ = std::make_unique<OptimizationBasedPlanner>(
        *this, longitudinal_info, vehicle_info_, ego_nearest_param_, debug_data_ptr_);
    } else if (planning_algorithm_ == PlanningAlgorithm::PID_BASE) {
      planner_ptr_ = std::make_unique<PIDBasedPlanner>(
        *this, longitudinal_info, vehicle_info_, ego_nearest_param_, debug_data_ptr_);
    } else {
      std::logic_error("Designated algorithm is not supported.");
    }

    min_behavior_stop_margin_ = declare_parameter<double>("common.min_behavior_stop_margin");
    additional_safe_distance_margin_on_curve_ =
      declare_parameter<double>("common.stop_on_curve.additional_safe_distance_margin");
    enable_approaching_on_curve_ =
      declare_parameter<bool>("common.stop_on_curve.enable_approaching");
    min_safe_distance_margin_on_curve_ =
      declare_parameter<double>("common.stop_on_curve.min_safe_distance_margin");
    suppress_sudden_obstacle_stop_ =
      declare_parameter<bool>("common.suppress_sudden_obstacle_stop");
    planner_ptr_->setParam(
      enable_debug_info_, enable_calculation_time_info_, use_pointcloud_, min_behavior_stop_margin_,
      enable_approaching_on_curve_, additional_safe_distance_margin_on_curve_,
      min_safe_distance_margin_on_curve_, suppress_sudden_obstacle_stop_);
  }

  {  // stop/cruise/slow down obstacle type
    stop_obstacle_types_ = getTargetObjectType(*this, "common.stop_obstacle_type.");
    inside_cruise_obstacle_types_ =
      getTargetObjectType(*this, "common.cruise_obstacle_type.inside.");
    outside_cruise_obstacle_types_ =
      getTargetObjectType(*this, "common.cruise_obstacle_type.outside.");
    slow_down_obstacle_types_ = getTargetObjectType(*this, "common.slow_down_obstacle_type.");
    use_pointcloud_for_stop_ = declare_parameter<bool>("common.stop_obstacle_type.pointcloud");
    use_pointcloud_for_slow_down_ =
      declare_parameter<bool>("common.slow_down_obstacle_type.pointcloud");
  }

  // set parameter callback
  set_param_res_ = this->add_on_set_parameters_callback(
    std::bind(&ObstacleCruisePlannerNode::onParam, this, std::placeholders::_1));

  logger_configure_ = std::make_unique<autoware_universe_utils::LoggerLevelConfigure>(this);
  published_time_publisher_ =
    std::make_unique<autoware_universe_utils::PublishedTimePublisher>(this);
}

ObstacleCruisePlannerNode::PlanningAlgorithm ObstacleCruisePlannerNode::getPlanningAlgorithmType(
  const std::string & param) const
{
  if (param == "pid_base") {
    return PlanningAlgorithm::PID_BASE;
  } else if (param == "optimization_base") {
    return PlanningAlgorithm::OPTIMIZATION_BASE;
  }
  return PlanningAlgorithm::INVALID;
}

rcl_interfaces::msg::SetParametersResult ObstacleCruisePlannerNode::onParam(
  const std::vector<rclcpp::Parameter> & parameters)
{
  planner_ptr_->onParam(parameters);

  autoware_universe_utils::updateParam<bool>(
    parameters, "common.enable_debug_info", enable_debug_info_);
  autoware_universe_utils::updateParam<bool>(
    parameters, "common.enable_calculation_time_info", enable_calculation_time_info_);

<<<<<<< HEAD
  tier4_autoware_utils::updateParam<bool>(parameters, "common.use_pointcloud", use_pointcloud_);

  tier4_autoware_utils::updateParam<bool>(
=======
  autoware_universe_utils::updateParam<bool>(
>>>>>>> b0037335
    parameters, "common.stop_on_curve.enable_approaching", enable_approaching_on_curve_);
  autoware_universe_utils::updateParam<double>(
    parameters, "common.stop_on_curve.additional_safe_distance_margin",
    additional_safe_distance_margin_on_curve_);
  autoware_universe_utils::updateParam<double>(
    parameters, "common.stop_on_curve.min_safe_distance_margin",
    min_safe_distance_margin_on_curve_);

  planner_ptr_->setParam(
    enable_debug_info_, enable_calculation_time_info_, use_pointcloud_, min_behavior_stop_margin_,
    enable_approaching_on_curve_, additional_safe_distance_margin_on_curve_,
    min_safe_distance_margin_on_curve_, suppress_sudden_obstacle_stop_);

  autoware_universe_utils::updateParam<bool>(
    parameters, "common.enable_slow_down_planning", enable_slow_down_planning_);

  behavior_determination_param_.onParam(parameters);

  rcl_interfaces::msg::SetParametersResult result;
  result.successful = true;
  result.reason = "success";
  return result;
}

void ObstacleCruisePlannerNode::onTrajectory(const Trajectory::ConstSharedPtr msg)
{
  const auto ego_odom_ptr = ego_odom_sub_.takeData();
  const auto objects_ptr = objects_sub_.takeData();
  const auto pointcloud_ptr = pointcloud_sub_.takeData();
  const auto acc_ptr = acc_sub_.takeData();
  if (
    !ego_odom_ptr || (!use_pointcloud_ && !objects_ptr) || (use_pointcloud_ && !pointcloud_ptr) ||
    !acc_ptr) {
    return;
  }

  const auto & ego_odom = *ego_odom_ptr;
  const auto & acc = *acc_ptr;

  const auto traj_points = autoware_motion_utils::convertToTrajectoryPointArray(*msg);
  // check if subscribed variables are ready
  if (traj_points.empty()) {
    return;
  }

  stop_watch_.tic(__func__);
  *debug_data_ptr_ = DebugData();

  const auto is_driving_forward = autoware_motion_utils::isDrivingForwardWithTwist(traj_points);
  is_driving_forward_ = is_driving_forward ? is_driving_forward.value() : is_driving_forward_;

  // 1. Convert predicted objects to obstacles which are
  //    (1) with a proper label
  //    (2) in front of ego
  //    (3) not too far from trajectory
  const auto target_obstacles = [&]() {
    if (use_pointcloud_) {
      return convertToObstacles(ego_odom, *pointcloud_ptr, traj_points, msg->header);
    } else {
      return convertToObstacles(ego_odom, *objects_ptr, traj_points);
    }
  }();

  //  2. Determine ego's behavior against each obstacle from stop, cruise and slow down.
  const auto & [stop_obstacles, cruise_obstacles, slow_down_obstacles] = [&]() {
    if (use_pointcloud_) {
      return determineEgoBehaviorAgainstObstacles(
        ego_odom, *pointcloud_ptr, traj_points, target_obstacles);
    } else {
      return determineEgoBehaviorAgainstObstacles(
        ego_odom, *objects_ptr, traj_points, target_obstacles);
    }
  }();

  // 3. Create data for planning
  const auto planner_data = createPlannerData(ego_odom, acc, traj_points);

  // 4. Stop planning
  const auto stop_traj_points = planner_ptr_->generateStopTrajectory(planner_data, stop_obstacles);

  // 5. Cruise planning
  std::optional<VelocityLimit> cruise_vel_limit;
  const auto cruise_traj_points = planner_ptr_->generateCruiseTrajectory(
    planner_data, stop_traj_points, cruise_obstacles, cruise_vel_limit);
  publishVelocityLimit(cruise_vel_limit, "cruise");

  // 6. Slow down planning
  std::optional<VelocityLimit> slow_down_vel_limit;
  const auto slow_down_traj_points = planner_ptr_->generateSlowDownTrajectory(
    planner_data, cruise_traj_points, slow_down_obstacles, slow_down_vel_limit);
  publishVelocityLimit(slow_down_vel_limit, "slow_down");

  // 7. Publish trajectory
  const auto output_traj =
    autoware_motion_utils::convertToTrajectory(slow_down_traj_points, msg->header);
  trajectory_pub_->publish(output_traj);

  // 8. Publish debug data
  published_time_publisher_->publish_if_subscribed(trajectory_pub_, output_traj.header.stamp);
  publishDebugMarker();
  publishDebugInfo();

  // 9. Publish and print calculation time
  const double calculation_time = stop_watch_.toc(__func__);
  publishCalculationTime(calculation_time);
  RCLCPP_INFO_EXPRESSION(
    get_logger(), enable_calculation_time_info_, "%s := %f [ms]", __func__, calculation_time);
}

std::vector<Polygon2d> ObstacleCruisePlannerNode::createOneStepPolygons(
  const std::vector<TrajectoryPoint> & traj_points,
  const autoware::vehicle_info_utils::VehicleInfo & vehicle_info,
  const geometry_msgs::msg::Pose & current_ego_pose, const double lat_margin) const
{
  const auto & p = behavior_determination_param_;

  const double front_length = vehicle_info.max_longitudinal_offset_m;
  const double rear_length = vehicle_info.rear_overhang_m;
  const double vehicle_width = vehicle_info.vehicle_width_m;

  const size_t nearest_idx =
    autoware_motion_utils::findNearestSegmentIndex(traj_points, current_ego_pose.position);
  const auto nearest_pose = traj_points.at(nearest_idx).pose;
  const auto current_ego_pose_error =
    autoware_universe_utils::inverseTransformPose(current_ego_pose, nearest_pose);
  const double current_ego_lat_error = current_ego_pose_error.position.y;
  const double current_ego_yaw_error = tf2::getYaw(current_ego_pose_error.orientation);
  double time_elapsed{0.0};

  std::vector<Polygon2d> output_polygons;
  Polygon2d tmp_polys{};
  for (size_t i = 0; i < traj_points.size(); ++i) {
    std::vector<geometry_msgs::msg::Pose> current_poses = {traj_points.at(i).pose};

    // estimate the future ego pose with assuming that the pose error against the reference path
    // will decrease to zero by the time_to_convergence
    if (p.enable_to_consider_current_pose && time_elapsed < p.time_to_convergence) {
      const double rem_ratio = (p.time_to_convergence - time_elapsed) / p.time_to_convergence;
      geometry_msgs::msg::Pose indexed_pose_err;
      indexed_pose_err.set__orientation(
        autoware_universe_utils::createQuaternionFromYaw(current_ego_yaw_error * rem_ratio));
      indexed_pose_err.set__position(
        autoware_universe_utils::createPoint(0.0, current_ego_lat_error * rem_ratio, 0.0));
      current_poses.push_back(
        autoware_universe_utils::transformPose(indexed_pose_err, traj_points.at(i).pose));
      if (traj_points.at(i).longitudinal_velocity_mps != 0.0) {
        time_elapsed +=
          p.decimate_trajectory_step_length / std::abs(traj_points.at(i).longitudinal_velocity_mps);
      } else {
        time_elapsed = std::numeric_limits<double>::max();
      }
    }

    Polygon2d idx_poly{};
    for (const auto & pose : current_poses) {
      if (i == 0 && traj_points.at(i).longitudinal_velocity_mps > 1e-3) {
        boost::geometry::append(
          idx_poly,
          autoware_universe_utils::toFootprint(pose, front_length, rear_length, vehicle_width)
            .outer());
        boost::geometry::append(
          idx_poly, autoware_universe_utils::fromMsg(
                      autoware_universe_utils::calcOffsetPose(
                        pose, front_length, vehicle_width * 0.5 + lat_margin, 0.0)
                        .position)
                      .to_2d());
        boost::geometry::append(
          idx_poly, autoware_universe_utils::fromMsg(
                      autoware_universe_utils::calcOffsetPose(
                        pose, front_length, -vehicle_width * 0.5 - lat_margin, 0.0)
                        .position)
                      .to_2d());
      } else {
        boost::geometry::append(
          idx_poly, autoware_universe_utils::toFootprint(
                      pose, front_length, rear_length, vehicle_width + lat_margin * 2.0)
                      .outer());
      }
    }

    boost::geometry::append(tmp_polys, idx_poly.outer());
    Polygon2d hull_polygon;
    boost::geometry::convex_hull(tmp_polys, hull_polygon);
    boost::geometry::correct(hull_polygon);

    output_polygons.push_back(hull_polygon);
    tmp_polys = std::move(idx_poly);
  }
  return output_polygons;
}

std::vector<Obstacle> ObstacleCruisePlannerNode::convertToObstacles(
  const Odometry & odometry, const PredictedObjects & objects,
  const std::vector<TrajectoryPoint> & traj_points) const
{
  stop_watch_.tic(__func__);

  const auto obj_stamp = rclcpp::Time(objects.header.stamp);
  const auto & p = behavior_determination_param_;

  std::vector<Obstacle> target_obstacles;
  for (const auto & predicted_object : objects.objects) {
    const auto & object_id =
      autoware_universe_utils::toHexString(predicted_object.object_id).substr(0, 4);
    const auto & current_obstacle_pose =
      obstacle_cruise_utils::getCurrentObjectPose(predicted_object, obj_stamp, now(), true);

    // 1. Check if the obstacle's label is target
    const uint8_t label = predicted_object.classification.front().label;
    const bool is_target_obstacle =
      isStopObstacle(label) || isCruiseObstacle(label) || isSlowDownObstacle(label);
    if (!is_target_obstacle) {
      RCLCPP_INFO_EXPRESSION(
        get_logger(), enable_debug_info_, "Ignore obstacle (%s) since its label is not target.",
        object_id.c_str());
      continue;
    }

    // 2. Check if the obstacle is in front of the ego.
    const size_t ego_idx = ego_nearest_param_.findIndex(traj_points, odometry.pose.pose);
    const auto ego_to_obstacle_distance =
      calcDistanceToFrontVehicle(traj_points, ego_idx, current_obstacle_pose.pose.position);
    if (!ego_to_obstacle_distance) {
      RCLCPP_INFO_EXPRESSION(
        get_logger(), enable_debug_info_, "Ignore obstacle (%s) since it is not front obstacle.",
        object_id.c_str());
      continue;
    }

    // 3. Check if rough lateral distance is smaller than the threshold
    const double lat_dist_from_obstacle_to_traj =
      autoware_motion_utils::calcLateralOffset(traj_points, current_obstacle_pose.pose.position);

    const double min_lat_dist_to_traj_poly = [&]() {
      const double obstacle_max_length = calcObstacleMaxLength(predicted_object.shape);
      return std::abs(lat_dist_from_obstacle_to_traj) - vehicle_info_.vehicle_width_m -
             obstacle_max_length;
    }();

    const double max_lat_margin = std::max(
      {p.max_lat_margin_for_stop, p.max_lat_margin_for_stop_against_unknown,
       p.max_lat_margin_for_cruise, p.max_lat_margin_for_slow_down});
    if (max_lat_margin < min_lat_dist_to_traj_poly) {
      RCLCPP_INFO_EXPRESSION(
        get_logger(), enable_debug_info_,
        "Ignore obstacle (%s) since it is too far from the trajectory.", object_id.c_str());
      continue;
    }

    const auto target_obstacle = Obstacle(
      obj_stamp, predicted_object, current_obstacle_pose.pose, ego_to_obstacle_distance.value(),
      lat_dist_from_obstacle_to_traj);
    target_obstacles.push_back(target_obstacle);
  }

  const double calculation_time = stop_watch_.toc(__func__);
  RCLCPP_INFO_EXPRESSION(
    rclcpp::get_logger("ObstacleCruisePlanner"), enable_debug_info_, "  %s := %f [ms]", __func__,
    calculation_time);

  return target_obstacles;
}

std::vector<Obstacle> ObstacleCruisePlannerNode::convertToObstacles(
  const Odometry & odometry, const PointCloud2 & pointcloud,
  const std::vector<TrajectoryPoint> & traj_points, const std_msgs::msg::Header & traj_header) const
{
  stop_watch_.tic(__func__);

  const auto & p = behavior_determination_param_;

  std::vector<Obstacle> target_obstacles;

  // 1. transform pointcloud
  std::optional<geometry_msgs::msg::TransformStamped> transform_stamped{};
  try {
    transform_stamped = tf_buffer_->lookupTransform(
      traj_header.frame_id, pointcloud.header.frame_id, pointcloud.header.stamp,
      rclcpp::Duration::from_seconds(0.5));
  } catch (tf2::TransformException & ex) {
    RCLCPP_ERROR_STREAM(
      get_logger(), "Failed to look up transform from " << traj_header.frame_id << " to "
                                                        << pointcloud.header.frame_id);
    transform_stamped = std::nullopt;
  }

  if (transform_stamped && !pointcloud.data.empty()) {
    PointCloud::Ptr pointcloud_ptr(new PointCloud);
    pcl::fromROSMsg(pointcloud, *pointcloud_ptr);
    const Eigen::Matrix4f transform =
      tf2::transformToEigen(transform_stamped.value().transform).matrix().cast<float>();
    pcl::transformPointCloud(*pointcloud_ptr, *pointcloud_ptr, transform);

    // 2. downsample & cluster pointcloud
    PointCloud::Ptr filtered_points_ptr(new PointCloud);
    pcl::VoxelGrid<pcl::PointXYZ> filter;
    filter.setInputCloud(pointcloud_ptr);
    filter.setLeafSize(
      p.pointcloud_voxel_grid_x, p.pointcloud_voxel_grid_y, p.pointcloud_voxel_grid_z);
    filter.filter(*filtered_points_ptr);

    pcl::search::KdTree<pcl::PointXYZ>::Ptr tree(new pcl::search::KdTree<pcl::PointXYZ>);
    tree->setInputCloud(filtered_points_ptr);
    std::vector<pcl::PointIndices> clusters;
    pcl::EuclideanClusterExtraction<pcl::PointXYZ> ec;
    ec.setClusterTolerance(p.pointcloud_cluster_tolerance);
    ec.setMinClusterSize(p.pointcloud_min_cluster_size);
    ec.setMaxClusterSize(p.pointcloud_max_cluster_size);
    ec.setSearchMethod(tree);
    ec.setInputCloud(filtered_points_ptr);
    ec.extract(clusters);

    const auto max_lat_margin =
      std::max(p.max_lat_margin_for_stop_against_unknown, p.max_lat_margin_for_slow_down);
    const size_t ego_idx = ego_nearest_param_.findIndex(traj_points, odometry.pose.pose);

    // 3. convert clusters to obstacles
    for (const auto & cluster_indices : clusters) {
      double ego_to_stop_collision_distance = std::numeric_limits<double>::max();
      double ego_to_slow_down_front_collision_distance = std::numeric_limits<double>::max();
      double ego_to_slow_down_back_collision_distance = std::numeric_limits<double>::min();
      double lat_dist_from_obstacle_to_traj = std::numeric_limits<double>::max();
      double ego_to_obstacle_distance = std::numeric_limits<double>::max();
      std::optional<geometry_msgs::msg::Point> stop_collision_point = std::nullopt;
      std::optional<geometry_msgs::msg::Point> slow_down_front_collision_point = std::nullopt;
      std::optional<geometry_msgs::msg::Point> slow_down_back_collision_point = std::nullopt;

      for (const auto & index : cluster_indices.indices) {
        const auto obstacle_point = toGeomPoint(filtered_points_ptr->points[index]);
        const auto current_lat_dist_from_obstacle_to_traj =
          motion_utils::calcLateralOffset(traj_points, obstacle_point);
        const auto min_lat_dist_to_traj_poly =
          std::abs(current_lat_dist_from_obstacle_to_traj) - vehicle_info_.vehicle_width_m;

        if (min_lat_dist_to_traj_poly < max_lat_margin) {
          const auto current_ego_to_obstacle_distance =
            calcDistanceToFrontVehicle(traj_points, ego_idx, obstacle_point);
          if (current_ego_to_obstacle_distance) {
            ego_to_obstacle_distance =
              std::min(ego_to_obstacle_distance, *current_ego_to_obstacle_distance);
          } else {
            continue;
          }

          lat_dist_from_obstacle_to_traj =
            std::min(lat_dist_from_obstacle_to_traj, current_lat_dist_from_obstacle_to_traj);

          if (min_lat_dist_to_traj_poly < p.max_lat_margin_for_stop_against_unknown) {
            if (*current_ego_to_obstacle_distance < ego_to_stop_collision_distance) {
              stop_collision_point = obstacle_point;
              ego_to_stop_collision_distance = *current_ego_to_obstacle_distance;
            }
          } else if (min_lat_dist_to_traj_poly < p.max_lat_margin_for_slow_down) {
            if (*current_ego_to_obstacle_distance < ego_to_slow_down_front_collision_distance) {
              slow_down_front_collision_point = obstacle_point;
              ego_to_slow_down_front_collision_distance = *current_ego_to_obstacle_distance;
            } else if (
              *current_ego_to_obstacle_distance > ego_to_slow_down_back_collision_distance) {
              slow_down_back_collision_point = obstacle_point;
              ego_to_slow_down_back_collision_distance = *current_ego_to_obstacle_distance;
            }
          }
        }
      }

      if (stop_collision_point || slow_down_front_collision_point) {
        target_obstacles.emplace_back(
          pointcloud.header.stamp, stop_collision_point, slow_down_front_collision_point,
          slow_down_back_collision_point, ego_to_obstacle_distance, lat_dist_from_obstacle_to_traj);
      }
    }
  }

  const double calculation_time = stop_watch_.toc(__func__);
  RCLCPP_INFO_EXPRESSION(
    rclcpp::get_logger("ObstacleCruisePlanner"), enable_debug_info_, "  %s := %f [ms]", __func__,
    calculation_time);

  return target_obstacles;
}

bool ObstacleCruisePlannerNode::isStopObstacle(const uint8_t label) const
{
  const auto & types = stop_obstacle_types_;
  return std::find(types.begin(), types.end(), label) != types.end();
}

bool ObstacleCruisePlannerNode::isInsideCruiseObstacle(const uint8_t label) const
{
  const auto & types = inside_cruise_obstacle_types_;
  return std::find(types.begin(), types.end(), label) != types.end();
}

bool ObstacleCruisePlannerNode::isOutsideCruiseObstacle(const uint8_t label) const
{
  const auto & types = outside_cruise_obstacle_types_;
  return std::find(types.begin(), types.end(), label) != types.end();
}

bool ObstacleCruisePlannerNode::isCruiseObstacle(const uint8_t label) const
{
  return isInsideCruiseObstacle(label) || isOutsideCruiseObstacle(label);
}

bool ObstacleCruisePlannerNode::isSlowDownObstacle(const uint8_t label) const
{
  const auto & types = slow_down_obstacle_types_;
  return std::find(types.begin(), types.end(), label) != types.end();
}

bool ObstacleCruisePlannerNode::isFrontCollideObstacle(
  const std::vector<TrajectoryPoint> & traj_points, const Obstacle & obstacle,
  const size_t first_collision_idx) const
{
  const auto obstacle_idx =
    autoware_motion_utils::findNearestIndex(traj_points, obstacle.pose.position);

  const double obstacle_to_col_points_distance =
    autoware_motion_utils::calcSignedArcLength(traj_points, obstacle_idx, first_collision_idx);
  const double obstacle_max_length = calcObstacleMaxLength(obstacle.shape);

  // If the obstacle is far in front of the collision point, the obstacle is behind the ego.
  return obstacle_to_col_points_distance > -obstacle_max_length;
}

std::tuple<std::vector<StopObstacle>, std::vector<CruiseObstacle>, std::vector<SlowDownObstacle>>
ObstacleCruisePlannerNode::determineEgoBehaviorAgainstObstacles(
  const Odometry & odometry, const PredictedObjects & objects,
  const std::vector<TrajectoryPoint> & traj_points, const std::vector<Obstacle> & obstacles)
{
  stop_watch_.tic(__func__);

  // calculated decimated trajectory points and trajectory polygon
  const auto decimated_traj_points = decimateTrajectoryPoints(odometry, traj_points);
  const auto decimated_traj_polys =
    createOneStepPolygons(decimated_traj_points, vehicle_info_, odometry.pose.pose);
  debug_data_ptr_->detection_polygons = decimated_traj_polys;

  // determine ego's behavior from stop, cruise and slow down
  std::vector<StopObstacle> stop_obstacles;
  std::vector<CruiseObstacle> cruise_obstacles;
  std::vector<SlowDownObstacle> slow_down_obstacles;
  slow_down_condition_counter_.resetCurrentUuids();
  for (const auto & obstacle : obstacles) {
    const auto obstacle_poly = tier4_autoware_utils::toPolygon2d(obstacle.pose, obstacle.shape);

    // Calculate distance between trajectory and obstacle first
    double precise_lat_dist = std::numeric_limits<double>::max();
    for (const auto & traj_poly : decimated_traj_polys) {
      const double current_precise_lat_dist = bg::distance(traj_poly, obstacle_poly);
      precise_lat_dist = std::min(precise_lat_dist, current_precise_lat_dist);
    }

    // Filter obstacles for cruise, stop and slow down
    const auto cruise_obstacle =
      createCruiseObstacle(decimated_traj_points, decimated_traj_polys, obstacle, precise_lat_dist);
    if (cruise_obstacle) {
      cruise_obstacles.push_back(*cruise_obstacle);
      continue;
    }
    const auto stop_obstacle = createStopObstacle(
      odometry, decimated_traj_points, decimated_traj_polys, obstacle, precise_lat_dist);
    if (stop_obstacle) {
      stop_obstacles.push_back(*stop_obstacle);
      continue;
    }
    const auto slow_down_obstacle =
      createSlowDownObstacle(odometry, decimated_traj_points, obstacle, precise_lat_dist);
    if (slow_down_obstacle) {
      slow_down_obstacles.push_back(*slow_down_obstacle);
      continue;
    }
  }
  const auto & p = behavior_determination_param_;
  if (p.enable_yield) {
    const auto yield_obstacles = findYieldCruiseObstacles(obstacles, decimated_traj_points);
    if (yield_obstacles) {
      for (const auto & y : yield_obstacles.value()) {
        // Check if there is no member with the same UUID in cruise_obstacles
        auto it = std::find_if(
          cruise_obstacles.begin(), cruise_obstacles.end(),
          [&y](const auto & c) { return y.uuid == c.uuid; });

        // If no matching UUID found, insert yield obstacle into cruise_obstacles
        if (it == cruise_obstacles.end()) {
          cruise_obstacles.push_back(y);
        }
      }
    }
  }
  slow_down_condition_counter_.removeCounterUnlessUpdated();

  // Check target obstacles' consistency
  checkConsistency(objects.header.stamp, objects, stop_obstacles);

  // update previous obstacles
  prev_stop_obstacles_ = stop_obstacles;
  prev_cruise_obstacles_ = cruise_obstacles;
  prev_slow_down_obstacles_ = slow_down_obstacles;

  const double calculation_time = stop_watch_.toc(__func__);
  RCLCPP_INFO_EXPRESSION(
    rclcpp::get_logger("ObstacleCruisePlanner"), enable_calculation_time_info_, "  %s := %f [ms]",
    __func__, calculation_time);

  return {stop_obstacles, cruise_obstacles, slow_down_obstacles};
}

std::tuple<std::vector<StopObstacle>, std::vector<CruiseObstacle>, std::vector<SlowDownObstacle>>
ObstacleCruisePlannerNode::determineEgoBehaviorAgainstObstacles(
  const Odometry & odometry, const PointCloud2 & /* pointcloud */,
  const std::vector<TrajectoryPoint> & traj_points, const std::vector<Obstacle> & obstacles)
{
  stop_watch_.tic(__func__);

  // calculated decimated trajectory points and trajectory polygon
  const auto decimated_traj_points = decimateTrajectoryPoints(odometry, traj_points);
  const auto decimated_traj_polys =
    createOneStepPolygons(decimated_traj_points, vehicle_info_, odometry.pose.pose);
  debug_data_ptr_->detection_polygons = decimated_traj_polys;

  // determine ego's behavior from stop, cruise and slow down
  std::vector<StopObstacle> stop_obstacles;
  std::vector<CruiseObstacle> cruise_obstacles;
  std::vector<SlowDownObstacle> slow_down_obstacles;
  slow_down_condition_counter_.resetCurrentUuids();
  for (const auto & obstacle : obstacles) {
    const double precise_lat_dist = obstacle.lat_dist_from_obstacle_to_traj;

    // Filter obstacles for stop and slow down
    const auto stop_obstacle = createStopObstacle(
      odometry, decimated_traj_points, decimated_traj_polys, obstacle, precise_lat_dist);
    if (stop_obstacle) {
      stop_obstacles.push_back(*stop_obstacle);
      continue;
    }
    const auto slow_down_obstacle =
      createSlowDownObstacle(odometry, decimated_traj_points, obstacle, precise_lat_dist);
    if (slow_down_obstacle) {
      slow_down_obstacles.push_back(*slow_down_obstacle);
      continue;
    }
  }
  slow_down_condition_counter_.removeCounterUnlessUpdated();

  // update previous obstacles
  prev_stop_obstacles_ = stop_obstacles;
  prev_cruise_obstacles_ = cruise_obstacles;
  prev_slow_down_obstacles_ = slow_down_obstacles;

  const double calculation_time = stop_watch_.toc(__func__);
  RCLCPP_INFO_EXPRESSION(
    rclcpp::get_logger("ObstacleCruisePlanner"), enable_calculation_time_info_, "  %s := %f [ms]",
    __func__, calculation_time);

  return {stop_obstacles, cruise_obstacles, slow_down_obstacles};
}

std::vector<TrajectoryPoint> ObstacleCruisePlannerNode::decimateTrajectoryPoints(
  const Odometry & odometry, const std::vector<TrajectoryPoint> & traj_points) const
{
  const auto & p = behavior_determination_param_;

  // trim trajectory
  const size_t ego_seg_idx = ego_nearest_param_.findSegmentIndex(traj_points, odometry.pose.pose);
  const size_t traj_start_point_idx = ego_seg_idx;
  const auto trimmed_traj_points =
    std::vector<TrajectoryPoint>(traj_points.begin() + traj_start_point_idx, traj_points.end());

  // decimate trajectory
  const auto decimated_traj_points =
    resampleTrajectoryPoints(trimmed_traj_points, p.decimate_trajectory_step_length);

  // extend trajectory
  const auto extended_traj_points = extendTrajectoryPoints(
    decimated_traj_points, planner_ptr_->getSafeDistanceMargin(),
    p.decimate_trajectory_step_length);
  if (extended_traj_points.size() < 2) {
    return traj_points;
  }
  return extended_traj_points;
}

std::optional<CruiseObstacle> ObstacleCruisePlannerNode::createCruiseObstacle(
  const std::vector<TrajectoryPoint> & traj_points, const std::vector<Polygon2d> & traj_polys,
  const Obstacle & obstacle, const double precise_lat_dist)
{
  const auto & p = behavior_determination_param_;

  if (use_pointcloud_) {
    return std::nullopt;
  }

  const auto & object_id = obstacle.uuid.substr(0, 4);

  // NOTE: When driving backward, Stop will be planned instead of cruise.
  //       When the obstacle is crossing the ego's trajectory, cruise can be ignored.
  if (!isCruiseObstacle(obstacle.classification.label) || !is_driving_forward_) {
    return std::nullopt;
  }
  if (p.max_lat_margin_for_cruise < precise_lat_dist) {
    RCLCPP_INFO_EXPRESSION(
      get_logger(), enable_debug_info_,
      "[Cruise] Ignore obstacle (%s) since it's far from trajectory.", object_id.c_str());
    return std::nullopt;
  }
  if (isObstacleCrossing(traj_points, obstacle)) {
    RCLCPP_INFO_EXPRESSION(
      get_logger(), enable_debug_info_,
      "[Cruise] Ignore obstacle (%s) since it's crossing the ego's trajectory..",
      object_id.c_str());
    return std::nullopt;
  }

  const auto collision_points = [&]() -> std::optional<std::vector<PointWithStamp>> {
    constexpr double epsilon = 1e-6;
    if (precise_lat_dist < epsilon) {
      // obstacle is inside the trajectory
      return createCollisionPointsForInsideCruiseObstacle(traj_points, traj_polys, obstacle);
    }
    // obstacle is outside the trajectory
    return createCollisionPointsForOutsideCruiseObstacle(traj_points, traj_polys, obstacle);
  }();
  if (!collision_points) {
    return std::nullopt;
  }

  const auto [tangent_vel, normal_vel] = projectObstacleVelocityToTrajectory(traj_points, obstacle);
  return CruiseObstacle{obstacle.uuid, obstacle.stamp, obstacle.pose,
                        tangent_vel,   normal_vel,     *collision_points};
}

std::optional<CruiseObstacle> ObstacleCruisePlannerNode::createYieldCruiseObstacle(
  const Obstacle & obstacle, const std::vector<TrajectoryPoint> & traj_points)
{
  const auto & p = behavior_determination_param_;

  if (use_pointcloud_) {
    return std::nullopt;
  }

  if (traj_points.empty()) return std::nullopt;
  // check label
  const auto & object_id = obstacle.uuid.substr(0, 4);

  if (!isOutsideCruiseObstacle(obstacle.classification.label)) {
    RCLCPP_INFO_EXPRESSION(
      get_logger(), enable_debug_info_,
      "[Cruise] Ignore yield obstacle (%s) since its type is not designated.", object_id.c_str());
    return std::nullopt;
  }

  if (
    std::hypot(obstacle.twist.linear.x, obstacle.twist.linear.y) <
    p.outside_obstacle_min_velocity_threshold) {
    RCLCPP_INFO_EXPRESSION(
      get_logger(), enable_debug_info_,
      "[Cruise] Ignore yield obstacle (%s) since the obstacle velocity is low.", object_id.c_str());
    return std::nullopt;
  }

  if (isObstacleCrossing(traj_points, obstacle)) {
    RCLCPP_INFO_EXPRESSION(
      get_logger(), enable_debug_info_,
      "[Cruise] Ignore yield obstacle (%s) since it's crossing the ego's trajectory..",
      object_id.c_str());
    return std::nullopt;
  }

  const auto collision_points = [&]() -> std::optional<std::vector<PointWithStamp>> {
    const auto obstacle_idx = autoware_motion_utils::findNearestIndex(traj_points, obstacle.pose);
    if (!obstacle_idx) return std::nullopt;
    const auto collision_traj_point = traj_points.at(obstacle_idx.value());
    const auto object_time = now() + traj_points.at(obstacle_idx.value()).time_from_start;

    PointWithStamp collision_traj_point_with_stamp;
    collision_traj_point_with_stamp.stamp = object_time;
    collision_traj_point_with_stamp.point.x = collision_traj_point.pose.position.x;
    collision_traj_point_with_stamp.point.y = collision_traj_point.pose.position.y;
    collision_traj_point_with_stamp.point.z = collision_traj_point.pose.position.z;
    std::vector<PointWithStamp> collision_points_vector{collision_traj_point_with_stamp};
    return collision_points_vector;
  }();

  if (!collision_points) return std::nullopt;
  const auto [tangent_vel, normal_vel] = projectObstacleVelocityToTrajectory(traj_points, obstacle);
  // check if obstacle is driving on the opposite direction
  if (tangent_vel < 0.0) return std::nullopt;
  return CruiseObstacle{obstacle.uuid, obstacle.stamp, obstacle.pose,
                        tangent_vel,   normal_vel,     collision_points.value()};
}

std::optional<std::vector<CruiseObstacle>> ObstacleCruisePlannerNode::findYieldCruiseObstacles(
  const std::vector<Obstacle> & obstacles, const std::vector<TrajectoryPoint> & traj_points)
{
  if (obstacles.empty() || traj_points.empty()) return std::nullopt;
  const auto & p = behavior_determination_param_;

  std::vector<Obstacle> stopped_obstacles;
  std::vector<Obstacle> moving_obstacles;

  std::for_each(
    obstacles.begin(), obstacles.end(),
    [&stopped_obstacles, &moving_obstacles, &p](const auto & o) {
      const bool is_moving =
        std::hypot(o.twist.linear.x, o.twist.linear.y) > p.stopped_obstacle_velocity_threshold;
      if (is_moving) {
        const bool is_within_lat_dist_threshold =
          o.lat_dist_from_obstacle_to_traj < p.yield_lat_distance_threshold;
        if (is_within_lat_dist_threshold) moving_obstacles.push_back(o);
        return;
      }
      // lat threshold is larger for stopped obstacles
      const bool is_within_lat_dist_threshold =
        o.lat_dist_from_obstacle_to_traj <
        p.yield_lat_distance_threshold + p.max_lat_dist_between_obstacles;
      if (is_within_lat_dist_threshold) stopped_obstacles.push_back(o);
      return;
    });

  if (stopped_obstacles.empty() || moving_obstacles.empty()) return std::nullopt;

  std::sort(
    stopped_obstacles.begin(), stopped_obstacles.end(), [](const auto & o1, const auto & o2) {
      return o1.ego_to_obstacle_distance < o2.ego_to_obstacle_distance;
    });

  std::sort(moving_obstacles.begin(), moving_obstacles.end(), [](const auto & o1, const auto & o2) {
    return o1.ego_to_obstacle_distance < o2.ego_to_obstacle_distance;
  });

  std::vector<CruiseObstacle> yield_obstacles;
  for (const auto & moving_obstacle : moving_obstacles) {
    for (const auto & stopped_obstacle : stopped_obstacles) {
      const bool is_moving_obs_behind_of_stopped_obs =
        moving_obstacle.ego_to_obstacle_distance < stopped_obstacle.ego_to_obstacle_distance;
      const bool is_moving_obs_ahead_of_ego_front =
        moving_obstacle.ego_to_obstacle_distance > vehicle_info_.vehicle_length_m;

      if (!is_moving_obs_ahead_of_ego_front || !is_moving_obs_behind_of_stopped_obs) continue;

      const double lateral_distance_between_obstacles = std::abs(
        moving_obstacle.lat_dist_from_obstacle_to_traj -
        stopped_obstacle.lat_dist_from_obstacle_to_traj);

      const double longitudinal_distance_between_obstacles = std::abs(
        moving_obstacle.ego_to_obstacle_distance - stopped_obstacle.ego_to_obstacle_distance);

      const double moving_obstacle_speed =
        std::hypot(moving_obstacle.twist.linear.x, moving_obstacle.twist.linear.y);

      const bool are_obstacles_aligned =
        lateral_distance_between_obstacles < p.max_lat_dist_between_obstacles;
      const bool obstacles_collide_within_threshold_time =
        longitudinal_distance_between_obstacles / moving_obstacle_speed <
        p.max_obstacles_collision_time;
      if (are_obstacles_aligned && obstacles_collide_within_threshold_time) {
        const auto yield_obstacle = createYieldCruiseObstacle(moving_obstacle, traj_points);
        if (yield_obstacle) {
          yield_obstacles.push_back(*yield_obstacle);
        }
      }
    }
  }
  if (yield_obstacles.empty()) return std::nullopt;
  return yield_obstacles;
}

std::optional<std::vector<PointWithStamp>>
ObstacleCruisePlannerNode::createCollisionPointsForInsideCruiseObstacle(
  const std::vector<TrajectoryPoint> & traj_points, const std::vector<Polygon2d> & traj_polys,
  const Obstacle & obstacle) const
{
  const auto & object_id = obstacle.uuid.substr(0, 4);
  const auto & p = behavior_determination_param_;

  // check label
  if (!isInsideCruiseObstacle(obstacle.classification.label)) {
    RCLCPP_INFO_EXPRESSION(
      get_logger(), enable_debug_info_,
      "[Cruise] Ignore inside obstacle (%s) since its type is not designated.", object_id.c_str());
    return std::nullopt;
  }

  {  // consider hysteresis
    const auto [obstacle_tangent_vel, obstacle_normal_vel] =
      projectObstacleVelocityToTrajectory(traj_points, obstacle);
    // const bool is_prev_obstacle_stop = getObstacleFromUuid(prev_stop_obstacles_,
    // obstacle.uuid).has_value();
    const bool is_prev_obstacle_cruise =
      getObstacleFromUuid(prev_cruise_obstacles_, obstacle.uuid).has_value();

    if (is_prev_obstacle_cruise) {
      if (obstacle_tangent_vel < p.obstacle_velocity_threshold_from_cruise_to_stop) {
        return std::nullopt;
      }
      // NOTE: else is keeping cruise
    } else {  // if (is_prev_obstacle_stop) {
      // TODO(murooka) consider hysteresis for slow down
      // If previous obstacle is stop or does not exist.
      if (obstacle_tangent_vel < p.obstacle_velocity_threshold_from_stop_to_cruise) {
        return std::nullopt;
      }
      // NOTE: else is cruise from stop
    }
  }

  // Get highest confidence predicted path
  const auto resampled_predicted_path = resampleHighestConfidencePredictedPath(
    obstacle.predicted_paths, p.prediction_resampling_time_interval,
    p.prediction_resampling_time_horizon);

  // calculate nearest collision point
  std::vector<size_t> collision_index;
  const auto collision_points = polygon_utils::getCollisionPoints(
    traj_points, traj_polys, obstacle.stamp, resampled_predicted_path, obstacle.shape, now(),
    is_driving_forward_, collision_index,
    calcObstacleMaxLength(obstacle.shape) + p.decimate_trajectory_step_length +
      std::hypot(
        vehicle_info_.vehicle_length_m,
        vehicle_info_.vehicle_width_m * 0.5 + p.max_lat_margin_for_cruise));
  return collision_points;
}

std::optional<std::vector<PointWithStamp>>
ObstacleCruisePlannerNode::createCollisionPointsForOutsideCruiseObstacle(
  const std::vector<TrajectoryPoint> & traj_points, const std::vector<Polygon2d> & traj_polys,
  const Obstacle & obstacle) const
{
  const auto & p = behavior_determination_param_;
  const auto & object_id = obstacle.uuid.substr(0, 4);

  // check label
  if (!isOutsideCruiseObstacle(obstacle.classification.label)) {
    RCLCPP_INFO_EXPRESSION(
      get_logger(), enable_debug_info_,
      "[Cruise] Ignore outside obstacle (%s) since its type is not designated.", object_id.c_str());
    return std::nullopt;
  }

  if (
    std::hypot(obstacle.twist.linear.x, obstacle.twist.linear.y) <
    p.outside_obstacle_min_velocity_threshold) {
    RCLCPP_INFO_EXPRESSION(
      get_logger(), enable_debug_info_,
      "[Cruise] Ignore outside obstacle (%s) since the obstacle velocity is low.",
      object_id.c_str());
    return std::nullopt;
  }

  // Get highest confidence predicted path
  const auto resampled_predicted_path = resampleHighestConfidencePredictedPath(
    obstacle.predicted_paths, p.prediction_resampling_time_interval,
    p.prediction_resampling_time_horizon);

  // calculate collision condition for cruise
  std::vector<size_t> collision_index;
  const auto collision_points = polygon_utils::getCollisionPoints(
    traj_points, traj_polys, obstacle.stamp, resampled_predicted_path, obstacle.shape, now(),
    is_driving_forward_, collision_index,
    calcObstacleMaxLength(obstacle.shape) + p.decimate_trajectory_step_length +
      std::hypot(
        vehicle_info_.vehicle_length_m,
        vehicle_info_.vehicle_width_m * 0.5 + p.max_lat_margin_for_cruise),
    p.max_prediction_time_for_collision_check);
  if (collision_points.empty()) {
    // Ignore vehicle obstacles outside the trajectory without collision
    RCLCPP_INFO_EXPRESSION(
      get_logger(), enable_debug_info_,
      "[Cruise] Ignore outside obstacle (%s) since there are no collision points.",
      object_id.c_str());
    debug_data_ptr_->intentionally_ignored_obstacles.push_back(obstacle);
    return std::nullopt;
  }

  const double overlap_time =
    (rclcpp::Time(collision_points.back().stamp) - rclcpp::Time(collision_points.front().stamp))
      .seconds();
  if (overlap_time < p.ego_obstacle_overlap_time_threshold) {
    // Ignore vehicle obstacles outside the trajectory, whose predicted path
    // overlaps the ego trajectory in a certain time.
    RCLCPP_INFO_EXPRESSION(
      get_logger(), enable_debug_info_,
      "[Cruise] Ignore outside obstacle (%s) since it will not collide with the ego.",
      object_id.c_str());
    debug_data_ptr_->intentionally_ignored_obstacles.push_back(obstacle);
    return std::nullopt;
  }

  // Ignore obstacles behind the ego vehicle.
  // Note: Only using isFrontObstacle(), behind obstacles cannot be filtered
  // properly when the trajectory is crossing or overlapping.
  const size_t first_collision_index = collision_index.front();
  if (!isFrontCollideObstacle(traj_points, obstacle, first_collision_index)) {
    return std::nullopt;
  }
  return collision_points;
}

std::optional<StopObstacle> ObstacleCruisePlannerNode::createStopObstacle(
  const Odometry & odometry, const std::vector<TrajectoryPoint> & traj_points,
  const std::vector<Polygon2d> & traj_polys, const Obstacle & obstacle,
  const double precise_lat_dist) const
{
  const auto & p = behavior_determination_param_;
  const auto & object_id = obstacle.uuid.substr(0, 4);

  // NOTE: consider all target obstacles when driving backward
  if (
    (!use_pointcloud_ && !isStopObstacle(obstacle.classification.label)) ||
    (use_pointcloud_ && !use_pointcloud_for_stop_)) {
    return std::nullopt;
  }

  const double max_lat_margin_for_stop =
    (obstacle.classification.label == ObjectClassification::UNKNOWN)
      ? p.max_lat_margin_for_stop_against_unknown
      : p.max_lat_margin_for_stop;

  if (precise_lat_dist > std::max(max_lat_margin_for_stop, 1e-3)) {
    return std::nullopt;
  }

  std::optional<std::pair<geometry_msgs::msg::Point, double>> collision_point = std::nullopt;
  if (use_pointcloud_) {
    if (obstacle.stop_collision_point) {
      const auto dist_to_collide_on_traj =
        motion_utils::calcSignedArcLength(traj_points, 0, obstacle.stop_collision_point.value());
      collision_point =
        std::make_pair(obstacle.stop_collision_point.value(), dist_to_collide_on_traj);
    }
  } else {
    const auto & object_id = obstacle.uuid.substr(0, 4);

    // check obstacle velocity
    // NOTE: If precise_lat_dist is 0, always plan stop
    constexpr double epsilon = 1e-6;
    if (epsilon < precise_lat_dist) {
      const auto [obstacle_tangent_vel, obstacle_normal_vel] =
        projectObstacleVelocityToTrajectory(traj_points, obstacle);
      if (p.obstacle_velocity_threshold_from_stop_to_cruise <= obstacle_tangent_vel) {
        return std::nullopt;
      }
    }

    // NOTE: Dynamic obstacles for stop are crossing ego's trajectory with high speed,
    //       and the collision between ego and obstacles are within the margin threshold.
    const bool is_obstacle_crossing = isObstacleCrossing(traj_points, obstacle);
    const double has_high_speed = p.crossing_obstacle_velocity_threshold <
                                  std::hypot(obstacle.twist.linear.x, obstacle.twist.linear.y);
    if (is_obstacle_crossing && has_high_speed) {
      // Get highest confidence predicted path
      const auto resampled_predicted_path = resampleHighestConfidencePredictedPath(
        obstacle.predicted_paths, p.prediction_resampling_time_interval,
        p.prediction_resampling_time_horizon);

      std::vector<size_t> collision_index;
      const auto collision_points = polygon_utils::getCollisionPoints(
        traj_points, traj_polys, obstacle.stamp, resampled_predicted_path, obstacle.shape, now(),
        is_driving_forward_, collision_index,
        calcObstacleMaxLength(obstacle.shape) + p.decimate_trajectory_step_length +
          std::hypot(
            vehicle_info_.vehicle_length_m,
            vehicle_info_.vehicle_width_m * 0.5 + max_lat_margin_for_stop));
      if (collision_points.empty()) {
        RCLCPP_INFO_EXPRESSION(
          get_logger(), enable_debug_info_,
          "[Stop] Ignore inside obstacle (%s) since there is no collision point between the "
          "predicted path "
          "and the ego.",
          object_id.c_str());
        debug_data_ptr_->intentionally_ignored_obstacles.push_back(obstacle);
        return std::nullopt;
      }

      const double collision_time_margin =
        calcCollisionTimeMargin(odometry, collision_points, traj_points, is_driving_forward_);
      if (p.collision_time_margin < collision_time_margin) {
        RCLCPP_INFO_EXPRESSION(
          get_logger(), enable_debug_info_,
          "[Stop] Ignore inside obstacle (%s) since it will not collide with the ego.",
          object_id.c_str());
        debug_data_ptr_->intentionally_ignored_obstacles.push_back(obstacle);
        return std::nullopt;
      }
    }

    // calculate collision points with trajectory with lateral stop margin
    const auto traj_polys_with_lat_margin = createOneStepPolygons(
      traj_points, vehicle_info_, odometry.pose.pose, max_lat_margin_for_stop);

    collision_point = polygon_utils::getCollisionPoint(
      traj_points, traj_polys_with_lat_margin, obstacle, is_driving_forward_, vehicle_info_);
  }
  if (!collision_point) {
    return std::nullopt;
  }

  const auto [tangent_vel, normal_vel] = [&]() {
    if (use_pointcloud_) {
      return std::make_pair<double, double>(0., 0.);
    }
    return projectObstacleVelocityToTrajectory(traj_points, obstacle);
  }();
  return StopObstacle{obstacle.uuid, obstacle.stamp,         obstacle.classification,
                      obstacle.pose, obstacle.shape,         tangent_vel,
                      normal_vel,    collision_point->first, collision_point->second};
}

std::optional<SlowDownObstacle> ObstacleCruisePlannerNode::createSlowDownObstacle(
  const Odometry & odometry, const std::vector<TrajectoryPoint> & traj_points,
  const Obstacle & obstacle, const double precise_lat_dist)
{
  const auto & object_id = obstacle.uuid.substr(0, 4);
  const auto & p = behavior_determination_param_;

  if (!use_pointcloud_) {
    slow_down_condition_counter_.addCurrentUuid(obstacle.uuid);
  }

  if (
    !enable_slow_down_planning_ ||
    (!use_pointcloud_ && !isSlowDownObstacle(obstacle.classification.label)) ||
    (use_pointcloud_ && !use_pointcloud_for_slow_down_)) {
    return std::nullopt;
  }

  std::optional<geometry_msgs::msg::Point> front_collision_point = std::nullopt;
  std::optional<geometry_msgs::msg::Point> back_collision_point = std::nullopt;
  if (use_pointcloud_) {
    if (obstacle.slow_down_front_collision_point) {
      front_collision_point = obstacle.slow_down_front_collision_point;
      if (obstacle.slow_down_back_collision_point) {
        back_collision_point = obstacle.slow_down_back_collision_point;
      } else {
        back_collision_point = front_collision_point;
      }
    }
  } else {
    const bool is_prev_obstacle_slow_down =
      getObstacleFromUuid(prev_slow_down_obstacles_, obstacle.uuid).has_value();

    // check lateral distance considering hysteresis
    const bool is_lat_dist_low = isLowerConsideringHysteresis(
      precise_lat_dist, is_prev_obstacle_slow_down,
      p.max_lat_margin_for_slow_down + p.lat_hysteresis_margin_for_slow_down / 2.0,
      p.max_lat_margin_for_slow_down - p.lat_hysteresis_margin_for_slow_down / 2.0);

    const bool is_slow_down_required = [&]() {
      if (is_prev_obstacle_slow_down) {
        // check if exiting slow down
        if (!is_lat_dist_low) {
          const int count = slow_down_condition_counter_.decreaseCounter(obstacle.uuid);
          if (count <= -p.successive_num_to_exit_slow_down_condition) {
            slow_down_condition_counter_.reset(obstacle.uuid);
            return false;
          }
        }
        return true;
      }
      // check if entering slow down
      if (is_lat_dist_low) {
        const int count = slow_down_condition_counter_.increaseCounter(obstacle.uuid);
        if (p.successive_num_to_entry_slow_down_condition <= count) {
          slow_down_condition_counter_.reset(obstacle.uuid);
          return true;
        }
      }
      return false;
    }();
    if (!is_slow_down_required) {
      RCLCPP_INFO_EXPRESSION(
        get_logger(), enable_debug_info_,
        "[SlowDown] Ignore obstacle (%s) since it's far from trajectory. (%f [m])",
        object_id.c_str(), precise_lat_dist);
      return std::nullopt;
    }

    const auto obstacle_poly = tier4_autoware_utils::toPolygon2d(obstacle.pose, obstacle.shape);

    // calculate collision points with trajectory with lateral stop margin
    // NOTE: For additional margin, hysteresis is not divided by two.
    const auto traj_polys_with_lat_margin = createOneStepPolygons(
      traj_points, vehicle_info_, odometry.pose.pose,
      p.max_lat_margin_for_slow_down + p.lat_hysteresis_margin_for_slow_down);

    std::vector<Polygon2d> front_collision_polygons;
    size_t front_seg_idx = 0;
    std::vector<Polygon2d> back_collision_polygons;
    size_t back_seg_idx = 0;
    for (size_t i = 0; i < traj_polys_with_lat_margin.size(); ++i) {
      std::vector<Polygon2d> collision_polygons;
      bg::intersection(traj_polys_with_lat_margin.at(i), obstacle_poly, collision_polygons);

      if (!collision_polygons.empty()) {
        if (front_collision_polygons.empty()) {
          front_collision_polygons = collision_polygons;
          front_seg_idx = i == 0 ? i : i - 1;
        }
        back_collision_polygons = collision_polygons;
        back_seg_idx = i == 0 ? i : i - 1;
      } else {
        if (!back_collision_polygons.empty()) {
          break;  // for efficient calculation
        }
      }
    }

    if (front_collision_polygons.empty() || back_collision_polygons.empty()) {
      RCLCPP_INFO_EXPRESSION(
        get_logger(), enable_debug_info_,
        "[SlowDown] Ignore obstacle (%s) since there is no collision point", object_id.c_str());
      return std::nullopt;
    }

<<<<<<< HEAD
    // calculate front collision point
    double front_min_dist = std::numeric_limits<double>::max();
    for (const auto & collision_poly : front_collision_polygons) {
      for (const auto & collision_point : collision_poly.outer()) {
        const auto collision_geom_point = toGeomPoint(collision_point);
        const double dist = motion_utils::calcLongitudinalOffsetToSegment(
          traj_points, front_seg_idx, collision_geom_point);
        if (dist < front_min_dist) {
          front_min_dist = dist;
          front_collision_point = collision_geom_point;
        }
=======
  // calculate front collision point
  double front_min_dist = std::numeric_limits<double>::max();
  geometry_msgs::msg::Point front_collision_point;
  for (const auto & collision_poly : front_collision_polygons) {
    for (const auto & collision_point : collision_poly.outer()) {
      const auto collision_geom_point = toGeomPoint(collision_point);
      const double dist = autoware_motion_utils::calcLongitudinalOffsetToSegment(
        traj_points, front_seg_idx, collision_geom_point);
      if (dist < front_min_dist) {
        front_min_dist = dist;
        front_collision_point = collision_geom_point;
>>>>>>> b0037335
      }
    }

<<<<<<< HEAD
    // calculate back collision point
    double back_max_dist = -std::numeric_limits<double>::max();
    back_collision_point = front_collision_point;
    for (const auto & collision_poly : back_collision_polygons) {
      for (const auto & collision_point : collision_poly.outer()) {
        const auto collision_geom_point = toGeomPoint(collision_point);
        const double dist = motion_utils::calcLongitudinalOffsetToSegment(
          traj_points, back_seg_idx, collision_geom_point);
        if (back_max_dist < dist) {
          back_max_dist = dist;
          back_collision_point = collision_geom_point;
        }
=======
  // calculate back collision point
  double back_max_dist = -std::numeric_limits<double>::max();
  geometry_msgs::msg::Point back_collision_point = front_collision_point;
  for (const auto & collision_poly : back_collision_polygons) {
    for (const auto & collision_point : collision_poly.outer()) {
      const auto collision_geom_point = toGeomPoint(collision_point);
      const double dist = autoware_motion_utils::calcLongitudinalOffsetToSegment(
        traj_points, back_seg_idx, collision_geom_point);
      if (back_max_dist < dist) {
        back_max_dist = dist;
        back_collision_point = collision_geom_point;
>>>>>>> b0037335
      }
    }
  }
  if (!front_collision_point || !back_collision_point) {
    return std::nullopt;
  }

  const auto [tangent_vel, normal_vel] = [&]() {
    if (use_pointcloud_) {
      return std::make_pair<double, double>(0., 0.);
    }
    return projectObstacleVelocityToTrajectory(traj_points, obstacle);
  }();
  return SlowDownObstacle{
    obstacle.uuid, obstacle.stamp,   obstacle.classification, obstacle.pose,        tangent_vel,
    normal_vel,    precise_lat_dist, *front_collision_point,  *back_collision_point};
}

void ObstacleCruisePlannerNode::checkConsistency(
  const rclcpp::Time & current_time, const PredictedObjects & predicted_objects,
  std::vector<StopObstacle> & stop_obstacles)
{
  if (use_pointcloud_) {
    return;
  }

  for (const auto & prev_closest_stop_obstacle : prev_closest_stop_obstacles_) {
    const auto predicted_object_itr = std::find_if(
      predicted_objects.objects.begin(), predicted_objects.objects.end(),
      [&prev_closest_stop_obstacle](const PredictedObject & po) {
        return autoware_universe_utils::toHexString(po.object_id) ==
               prev_closest_stop_obstacle.uuid;
      });
    // If previous closest obstacle disappear from the perception result, do nothing anymore.
    if (predicted_object_itr == predicted_objects.objects.end()) {
      continue;
    }

    const auto is_disappeared_from_stop_obstacle = std::none_of(
      stop_obstacles.begin(), stop_obstacles.end(),
      [&prev_closest_stop_obstacle](const StopObstacle & so) {
        return so.uuid == prev_closest_stop_obstacle.uuid;
      });
    if (is_disappeared_from_stop_obstacle) {
      // re-evaluate as a stop candidate, and overwrite the current decision if "maintain stop"
      // condition is satisfied
      const double elapsed_time = (current_time - prev_closest_stop_obstacle.stamp).seconds();
      if (
        predicted_object_itr->kinematics.initial_twist_with_covariance.twist.linear.x <
          behavior_determination_param_.obstacle_velocity_threshold_from_stop_to_cruise &&
        elapsed_time < behavior_determination_param_.stop_obstacle_hold_time_threshold) {
        stop_obstacles.push_back(prev_closest_stop_obstacle);
      }
    }
  }

  prev_closest_stop_obstacles_ = obstacle_cruise_utils::getClosestStopObstacles(stop_obstacles);
}

bool ObstacleCruisePlannerNode::isObstacleCrossing(
  const std::vector<TrajectoryPoint> & traj_points, const Obstacle & obstacle) const
{
  const double diff_angle = calcDiffAngleAgainstTrajectory(traj_points, obstacle.pose);

  // NOTE: Currently predicted objects does not have orientation availability even
  // though sometimes orientation is not available.
  const bool is_obstacle_crossing_trajectory =
    behavior_determination_param_.crossing_obstacle_traj_angle_threshold < std::abs(diff_angle) &&
    behavior_determination_param_.crossing_obstacle_traj_angle_threshold <
      M_PI - std::abs(diff_angle);
  if (!is_obstacle_crossing_trajectory) {
    return false;
  }

  // Only obstacles crossing the ego's trajectory with high speed are considered.
  return true;
}

double ObstacleCruisePlannerNode::calcCollisionTimeMargin(
  const Odometry & odometry, const std::vector<PointWithStamp> & collision_points,
  const std::vector<TrajectoryPoint> & traj_points, const bool is_driving_forward) const
{
  const auto & ego_pose = odometry.pose.pose;
  const double ego_vel = odometry.twist.twist.linear.x;

  const double time_to_reach_collision_point = [&]() {
    const double abs_ego_offset = is_driving_forward
                                    ? std::abs(vehicle_info_.max_longitudinal_offset_m)
                                    : std::abs(vehicle_info_.min_longitudinal_offset_m);
    const double dist_from_ego_to_obstacle =
      std::abs(autoware_motion_utils::calcSignedArcLength(
        traj_points, ego_pose.position, collision_points.front().point)) -
      abs_ego_offset;
    return dist_from_ego_to_obstacle / std::max(1e-6, std::abs(ego_vel));
  }();

  const double time_to_start_cross =
    (rclcpp::Time(collision_points.front().stamp) - now()).seconds();
  const double time_to_end_cross = (rclcpp::Time(collision_points.back().stamp) - now()).seconds();

  if (time_to_reach_collision_point < time_to_start_cross) {  // Ego goes first.
    return time_to_start_cross - time_to_reach_collision_point;
  }
  if (time_to_end_cross < time_to_reach_collision_point) {  // Obstacle goes first.
    return time_to_reach_collision_point - time_to_end_cross;
  }
  return 0.0;  // Ego and obstacle will collide.
}

PlannerData ObstacleCruisePlannerNode::createPlannerData(
  const Odometry & odometry, const AccelWithCovarianceStamped & acc,
  const std::vector<TrajectoryPoint> & traj_points) const
{
  PlannerData planner_data;
  planner_data.current_time = now();
  planner_data.traj_points = traj_points;
  planner_data.ego_pose = odometry.pose.pose;
  planner_data.ego_vel = odometry.twist.twist.linear.x;
  planner_data.ego_acc = acc.accel.accel.linear.x;
  planner_data.is_driving_forward = is_driving_forward_;
  return planner_data;
}

void ObstacleCruisePlannerNode::publishVelocityLimit(
  const std::optional<VelocityLimit> & vel_limit, const std::string & module_name)
{
  if (vel_limit) {
    vel_limit_pub_->publish(*vel_limit);
    need_to_clear_vel_limit_.at(module_name) = true;
    return;
  }

  if (!need_to_clear_vel_limit_.at(module_name)) {
    return;
  }

  // clear velocity limit
  const auto clear_vel_limit_msg = createVelocityLimitClearCommandMessage(now(), module_name);
  clear_vel_limit_pub_->publish(clear_vel_limit_msg);
  need_to_clear_vel_limit_.at(module_name) = false;
}

void ObstacleCruisePlannerNode::publishDebugMarker() const
{
  stop_watch_.tic(__func__);

  // 1. publish debug marker
  MarkerArray debug_marker;

  // obstacles to cruise
  std::vector<geometry_msgs::msg::Point> stop_collision_points;
  for (size_t i = 0; i < debug_data_ptr_->obstacles_to_cruise.size(); ++i) {
    // obstacle
    const auto obstacle_marker = obstacle_cruise_utils::getObjectMarker(
      debug_data_ptr_->obstacles_to_cruise.at(i).pose, i, "obstacles_to_cruise", 1.0, 0.6, 0.1);
    debug_marker.markers.push_back(obstacle_marker);

    // collision points
    for (size_t j = 0; j < debug_data_ptr_->obstacles_to_cruise.at(i).collision_points.size();
         ++j) {
      stop_collision_points.push_back(
        debug_data_ptr_->obstacles_to_cruise.at(i).collision_points.at(j).point);
    }
  }
  for (size_t i = 0; i < stop_collision_points.size(); ++i) {
    auto collision_point_marker = autoware_universe_utils::createDefaultMarker(
      "map", now(), "cruise_collision_points", i, Marker::SPHERE,
      autoware_universe_utils::createMarkerScale(0.25, 0.25, 0.25),
      autoware_universe_utils::createMarkerColor(1.0, 0.0, 0.0, 0.999));
    collision_point_marker.pose.position = stop_collision_points.at(i);
    debug_marker.markers.push_back(collision_point_marker);
  }

  // obstacles to stop
  for (size_t i = 0; i < debug_data_ptr_->obstacles_to_stop.size(); ++i) {
    // obstacle
    const auto obstacle_marker = obstacle_cruise_utils::getObjectMarker(
      debug_data_ptr_->obstacles_to_stop.at(i).pose, i, "obstacles_to_stop", 1.0, 0.0, 0.0);
    debug_marker.markers.push_back(obstacle_marker);

    // collision point
    auto collision_point_marker = autoware_universe_utils::createDefaultMarker(
      "map", now(), "stop_collision_points", 0, Marker::SPHERE,
      autoware_universe_utils::createMarkerScale(0.25, 0.25, 0.25),
      autoware_universe_utils::createMarkerColor(1.0, 0.0, 0.0, 0.999));
    collision_point_marker.pose.position = debug_data_ptr_->obstacles_to_stop.at(i).collision_point;
    debug_marker.markers.push_back(collision_point_marker);
  }

  // obstacles to slow down
  for (size_t i = 0; i < debug_data_ptr_->obstacles_to_slow_down.size(); ++i) {
    // obstacle
    const auto obstacle_marker = obstacle_cruise_utils::getObjectMarker(
      debug_data_ptr_->obstacles_to_slow_down.at(i).pose, i, "obstacles_to_slow_down", 0.7, 0.7,
      0.0);
    debug_marker.markers.push_back(obstacle_marker);

    // collision points
    auto front_collision_point_marker = autoware_universe_utils::createDefaultMarker(
      "map", now(), "slow_down_collision_points", i * 2 + 0, Marker::SPHERE,
      autoware_universe_utils::createMarkerScale(0.25, 0.25, 0.25),
      autoware_universe_utils::createMarkerColor(1.0, 0.0, 0.0, 0.999));
    front_collision_point_marker.pose.position =
      debug_data_ptr_->obstacles_to_slow_down.at(i).front_collision_point;
    auto back_collision_point_marker = autoware_universe_utils::createDefaultMarker(
      "map", now(), "slow_down_collision_points", i * 2 + 1, Marker::SPHERE,
      autoware_universe_utils::createMarkerScale(0.25, 0.25, 0.25),
      autoware_universe_utils::createMarkerColor(1.0, 0.0, 0.0, 0.999));
    back_collision_point_marker.pose.position =
      debug_data_ptr_->obstacles_to_slow_down.at(i).back_collision_point;

    debug_marker.markers.push_back(front_collision_point_marker);
    debug_marker.markers.push_back(back_collision_point_marker);
  }

  // intentionally ignored obstacles to cruise or stop
  for (size_t i = 0; i < debug_data_ptr_->intentionally_ignored_obstacles.size(); ++i) {
    const auto marker = obstacle_cruise_utils::getObjectMarker(
      debug_data_ptr_->intentionally_ignored_obstacles.at(i).pose, i,
      "intentionally_ignored_obstacles", 0.0, 1.0, 0.0);
    debug_marker.markers.push_back(marker);
  }

  {  // footprint polygons
    auto marker = autoware_universe_utils::createDefaultMarker(
      "map", now(), "detection_polygons", 0, Marker::LINE_LIST,
      autoware_universe_utils::createMarkerScale(0.01, 0.0, 0.0),
      autoware_universe_utils::createMarkerColor(0.0, 1.0, 0.0, 0.999));

    for (const auto & detection_polygon : debug_data_ptr_->detection_polygons) {
      for (size_t dp_idx = 0; dp_idx < detection_polygon.outer().size(); ++dp_idx) {
        const auto & current_point = detection_polygon.outer().at(dp_idx);
        const auto & next_point =
          detection_polygon.outer().at((dp_idx + 1) % detection_polygon.outer().size());

        marker.points.push_back(
          autoware_universe_utils::createPoint(current_point.x(), current_point.y(), 0.0));
        marker.points.push_back(
          autoware_universe_utils::createPoint(next_point.x(), next_point.y(), 0.0));
      }
    }
    debug_marker.markers.push_back(marker);
  }

  // slow down debug wall marker
  autoware_universe_utils::appendMarkerArray(
    debug_data_ptr_->slow_down_debug_wall_marker, &debug_marker);

  debug_marker_pub_->publish(debug_marker);

  // 2. publish virtual wall for cruise and stop
  debug_cruise_wall_marker_pub_->publish(debug_data_ptr_->cruise_wall_marker);
  debug_stop_wall_marker_pub_->publish(debug_data_ptr_->stop_wall_marker);
  debug_slow_down_wall_marker_pub_->publish(debug_data_ptr_->slow_down_wall_marker);

  // 3. print calculation time
  const double calculation_time = stop_watch_.toc(__func__);
  RCLCPP_INFO_EXPRESSION(
    rclcpp::get_logger("ObstacleCruisePlanner"), enable_calculation_time_info_, "  %s := %f [ms]",
    __func__, calculation_time);
}

void ObstacleCruisePlannerNode::publishDebugInfo() const
{
  // stop
  const auto stop_debug_msg = planner_ptr_->getStopPlanningDebugMessage(now());
  debug_stop_planning_info_pub_->publish(stop_debug_msg);

  // cruise
  const auto cruise_debug_msg = planner_ptr_->getCruisePlanningDebugMessage(now());
  debug_cruise_planning_info_pub_->publish(cruise_debug_msg);

  // slow_down
  const auto slow_down_debug_msg = planner_ptr_->getSlowDownPlanningDebugMessage(now());
  debug_slow_down_planning_info_pub_->publish(slow_down_debug_msg);
}

void ObstacleCruisePlannerNode::publishCalculationTime(const double calculation_time) const
{
  Float32Stamped calculation_time_msg;
  calculation_time_msg.stamp = now();
  calculation_time_msg.data = calculation_time;
  debug_calculation_time_pub_->publish(calculation_time_msg);
}
}  // namespace autoware::motion_planning

#include <rclcpp_components/register_node_macro.hpp>
RCLCPP_COMPONENTS_REGISTER_NODE(autoware::motion_planning::ObstacleCruisePlannerNode)<|MERGE_RESOLUTION|>--- conflicted
+++ resolved
@@ -201,7 +201,6 @@
   return autoware_motion_utils::convertToTrajectoryPointArray(resampled_traj);
 }
 
-<<<<<<< HEAD
 geometry_msgs::msg::Point toGeomPoint(const pcl::PointXYZ & point)
 {
   geometry_msgs::msg::Point geom_point;
@@ -211,10 +210,7 @@
   return geom_point;
 }
 
-geometry_msgs::msg::Point toGeomPoint(const tier4_autoware_utils::Point2d & point)
-=======
 geometry_msgs::msg::Point toGeomPoint(const autoware_universe_utils::Point2d & point)
->>>>>>> b0037335
 {
   geometry_msgs::msg::Point geom_point;
   geom_point.x = point.x();
@@ -318,26 +314,22 @@
   autoware_universe_utils::updateParam<double>(
     parameters, "behavior_determination.decimate_trajectory_step_length",
     decimate_trajectory_step_length);
-<<<<<<< HEAD
-  tier4_autoware_utils::updateParam<double>(
+  autoware_universe_utils::updateParam<double>(
     parameters, "behavior_determination.pointcloud_search_radius", pointcloud_search_radius);
-  tier4_autoware_utils::updateParam<double>(
+  autoware_universe_utils::updateParam<double>(
     parameters, "behavior_determination.pointcloud_voxel_grid_x", pointcloud_voxel_grid_x);
-  tier4_autoware_utils::updateParam<double>(
+  autoware_universe_utils::updateParam<double>(
     parameters, "behavior_determination.pointcloud_voxel_grid_y", pointcloud_voxel_grid_y);
-  tier4_autoware_utils::updateParam<double>(
+  autoware_universe_utils::updateParam<double>(
     parameters, "behavior_determination.pointcloud_voxel_grid_z", pointcloud_voxel_grid_z);
-  tier4_autoware_utils::updateParam<double>(
+  autoware_universe_utils::updateParam<double>(
     parameters, "behavior_determination.pointcloud_cluster_tolerance",
     pointcloud_cluster_tolerance);
-  tier4_autoware_utils::updateParam<int>(
+  autoware_universe_utils::updateParam<int>(
     parameters, "behavior_determination.pointcloud_min_cluster_size", pointcloud_min_cluster_size);
-  tier4_autoware_utils::updateParam<int>(
+  autoware_universe_utils::updateParam<int>(
     parameters, "behavior_determination.pointcloud_max_cluster_size", pointcloud_max_cluster_size);
-  tier4_autoware_utils::updateParam<double>(
-=======
-  autoware_universe_utils::updateParam<double>(
->>>>>>> b0037335
+  autoware_universe_utils::updateParam<double>(
     parameters, "behavior_determination.crossing_obstacle.obstacle_velocity_threshold",
     crossing_obstacle_velocity_threshold);
   autoware_universe_utils::updateParam<double>(
@@ -527,13 +519,9 @@
   autoware_universe_utils::updateParam<bool>(
     parameters, "common.enable_calculation_time_info", enable_calculation_time_info_);
 
-<<<<<<< HEAD
-  tier4_autoware_utils::updateParam<bool>(parameters, "common.use_pointcloud", use_pointcloud_);
-
-  tier4_autoware_utils::updateParam<bool>(
-=======
+  autoware_universe_utils::updateParam<bool>(parameters, "common.use_pointcloud", use_pointcloud_);
+
   autoware_universe_utils::updateParam<bool>(
->>>>>>> b0037335
     parameters, "common.stop_on_curve.enable_approaching", enable_approaching_on_curve_);
   autoware_universe_utils::updateParam<double>(
     parameters, "common.stop_on_curve.additional_safe_distance_margin",
@@ -1649,9 +1637,9 @@
       return std::nullopt;
     }
 
-<<<<<<< HEAD
     // calculate front collision point
     double front_min_dist = std::numeric_limits<double>::max();
+    geometry_msgs::msg::Point front_collision_point;
     for (const auto & collision_poly : front_collision_polygons) {
       for (const auto & collision_point : collision_poly.outer()) {
         const auto collision_geom_point = toGeomPoint(collision_point);
@@ -1661,26 +1649,12 @@
           front_min_dist = dist;
           front_collision_point = collision_geom_point;
         }
-=======
-  // calculate front collision point
-  double front_min_dist = std::numeric_limits<double>::max();
-  geometry_msgs::msg::Point front_collision_point;
-  for (const auto & collision_poly : front_collision_polygons) {
-    for (const auto & collision_point : collision_poly.outer()) {
-      const auto collision_geom_point = toGeomPoint(collision_point);
-      const double dist = autoware_motion_utils::calcLongitudinalOffsetToSegment(
-        traj_points, front_seg_idx, collision_geom_point);
-      if (dist < front_min_dist) {
-        front_min_dist = dist;
-        front_collision_point = collision_geom_point;
->>>>>>> b0037335
-      }
-    }
-
-<<<<<<< HEAD
+      }
+    }
+
     // calculate back collision point
     double back_max_dist = -std::numeric_limits<double>::max();
-    back_collision_point = front_collision_point;
+    geometry_msgs::msg::Point back_collision_point = front_collision_point;
     for (const auto & collision_poly : back_collision_polygons) {
       for (const auto & collision_point : collision_poly.outer()) {
         const auto collision_geom_point = toGeomPoint(collision_point);
@@ -1690,303 +1664,284 @@
           back_max_dist = dist;
           back_collision_point = collision_geom_point;
         }
-=======
-  // calculate back collision point
-  double back_max_dist = -std::numeric_limits<double>::max();
-  geometry_msgs::msg::Point back_collision_point = front_collision_point;
-  for (const auto & collision_poly : back_collision_polygons) {
-    for (const auto & collision_point : collision_poly.outer()) {
-      const auto collision_geom_point = toGeomPoint(collision_point);
-      const double dist = autoware_motion_utils::calcLongitudinalOffsetToSegment(
-        traj_points, back_seg_idx, collision_geom_point);
-      if (back_max_dist < dist) {
-        back_max_dist = dist;
-        back_collision_point = collision_geom_point;
->>>>>>> b0037335
-      }
-    }
-  }
-  if (!front_collision_point || !back_collision_point) {
-    return std::nullopt;
-  }
-
-  const auto [tangent_vel, normal_vel] = [&]() {
+      }
+    }
+
+    const auto [tangent_vel, normal_vel] =
+      projectObstacleVelocityToTrajectory(traj_points, obstacle);
+    return SlowDownObstacle{obstacle.uuid,    obstacle.stamp,        obstacle.classification,
+                            obstacle.pose,    tangent_vel,           normal_vel,
+                            precise_lat_dist, front_collision_point, back_collision_point};
+  }
+
+  void ObstacleCruisePlannerNode::checkConsistency(
+    const rclcpp::Time & current_time, const PredictedObjects & predicted_objects,
+    std::vector<StopObstacle> & stop_obstacles)
+  {
     if (use_pointcloud_) {
-      return std::make_pair<double, double>(0., 0.);
-    }
-    return projectObstacleVelocityToTrajectory(traj_points, obstacle);
-  }();
-  return SlowDownObstacle{
-    obstacle.uuid, obstacle.stamp,   obstacle.classification, obstacle.pose,        tangent_vel,
-    normal_vel,    precise_lat_dist, *front_collision_point,  *back_collision_point};
-}
-
-void ObstacleCruisePlannerNode::checkConsistency(
-  const rclcpp::Time & current_time, const PredictedObjects & predicted_objects,
-  std::vector<StopObstacle> & stop_obstacles)
-{
-  if (use_pointcloud_) {
-    return;
-  }
-
-  for (const auto & prev_closest_stop_obstacle : prev_closest_stop_obstacles_) {
-    const auto predicted_object_itr = std::find_if(
-      predicted_objects.objects.begin(), predicted_objects.objects.end(),
-      [&prev_closest_stop_obstacle](const PredictedObject & po) {
-        return autoware_universe_utils::toHexString(po.object_id) ==
-               prev_closest_stop_obstacle.uuid;
-      });
-    // If previous closest obstacle disappear from the perception result, do nothing anymore.
-    if (predicted_object_itr == predicted_objects.objects.end()) {
-      continue;
-    }
-
-    const auto is_disappeared_from_stop_obstacle = std::none_of(
-      stop_obstacles.begin(), stop_obstacles.end(),
-      [&prev_closest_stop_obstacle](const StopObstacle & so) {
-        return so.uuid == prev_closest_stop_obstacle.uuid;
-      });
-    if (is_disappeared_from_stop_obstacle) {
-      // re-evaluate as a stop candidate, and overwrite the current decision if "maintain stop"
-      // condition is satisfied
-      const double elapsed_time = (current_time - prev_closest_stop_obstacle.stamp).seconds();
-      if (
-        predicted_object_itr->kinematics.initial_twist_with_covariance.twist.linear.x <
-          behavior_determination_param_.obstacle_velocity_threshold_from_stop_to_cruise &&
-        elapsed_time < behavior_determination_param_.stop_obstacle_hold_time_threshold) {
-        stop_obstacles.push_back(prev_closest_stop_obstacle);
-      }
-    }
-  }
-
-  prev_closest_stop_obstacles_ = obstacle_cruise_utils::getClosestStopObstacles(stop_obstacles);
-}
-
-bool ObstacleCruisePlannerNode::isObstacleCrossing(
-  const std::vector<TrajectoryPoint> & traj_points, const Obstacle & obstacle) const
-{
-  const double diff_angle = calcDiffAngleAgainstTrajectory(traj_points, obstacle.pose);
-
-  // NOTE: Currently predicted objects does not have orientation availability even
-  // though sometimes orientation is not available.
-  const bool is_obstacle_crossing_trajectory =
-    behavior_determination_param_.crossing_obstacle_traj_angle_threshold < std::abs(diff_angle) &&
-    behavior_determination_param_.crossing_obstacle_traj_angle_threshold <
-      M_PI - std::abs(diff_angle);
-  if (!is_obstacle_crossing_trajectory) {
-    return false;
-  }
-
-  // Only obstacles crossing the ego's trajectory with high speed are considered.
-  return true;
-}
-
-double ObstacleCruisePlannerNode::calcCollisionTimeMargin(
-  const Odometry & odometry, const std::vector<PointWithStamp> & collision_points,
-  const std::vector<TrajectoryPoint> & traj_points, const bool is_driving_forward) const
-{
-  const auto & ego_pose = odometry.pose.pose;
-  const double ego_vel = odometry.twist.twist.linear.x;
-
-  const double time_to_reach_collision_point = [&]() {
-    const double abs_ego_offset = is_driving_forward
-                                    ? std::abs(vehicle_info_.max_longitudinal_offset_m)
-                                    : std::abs(vehicle_info_.min_longitudinal_offset_m);
-    const double dist_from_ego_to_obstacle =
-      std::abs(autoware_motion_utils::calcSignedArcLength(
-        traj_points, ego_pose.position, collision_points.front().point)) -
-      abs_ego_offset;
-    return dist_from_ego_to_obstacle / std::max(1e-6, std::abs(ego_vel));
-  }();
-
-  const double time_to_start_cross =
-    (rclcpp::Time(collision_points.front().stamp) - now()).seconds();
-  const double time_to_end_cross = (rclcpp::Time(collision_points.back().stamp) - now()).seconds();
-
-  if (time_to_reach_collision_point < time_to_start_cross) {  // Ego goes first.
-    return time_to_start_cross - time_to_reach_collision_point;
-  }
-  if (time_to_end_cross < time_to_reach_collision_point) {  // Obstacle goes first.
-    return time_to_reach_collision_point - time_to_end_cross;
-  }
-  return 0.0;  // Ego and obstacle will collide.
-}
-
-PlannerData ObstacleCruisePlannerNode::createPlannerData(
-  const Odometry & odometry, const AccelWithCovarianceStamped & acc,
-  const std::vector<TrajectoryPoint> & traj_points) const
-{
-  PlannerData planner_data;
-  planner_data.current_time = now();
-  planner_data.traj_points = traj_points;
-  planner_data.ego_pose = odometry.pose.pose;
-  planner_data.ego_vel = odometry.twist.twist.linear.x;
-  planner_data.ego_acc = acc.accel.accel.linear.x;
-  planner_data.is_driving_forward = is_driving_forward_;
-  return planner_data;
-}
-
-void ObstacleCruisePlannerNode::publishVelocityLimit(
-  const std::optional<VelocityLimit> & vel_limit, const std::string & module_name)
-{
-  if (vel_limit) {
-    vel_limit_pub_->publish(*vel_limit);
-    need_to_clear_vel_limit_.at(module_name) = true;
-    return;
-  }
-
-  if (!need_to_clear_vel_limit_.at(module_name)) {
-    return;
-  }
-
-  // clear velocity limit
-  const auto clear_vel_limit_msg = createVelocityLimitClearCommandMessage(now(), module_name);
-  clear_vel_limit_pub_->publish(clear_vel_limit_msg);
-  need_to_clear_vel_limit_.at(module_name) = false;
-}
-
-void ObstacleCruisePlannerNode::publishDebugMarker() const
-{
-  stop_watch_.tic(__func__);
-
-  // 1. publish debug marker
-  MarkerArray debug_marker;
-
-  // obstacles to cruise
-  std::vector<geometry_msgs::msg::Point> stop_collision_points;
-  for (size_t i = 0; i < debug_data_ptr_->obstacles_to_cruise.size(); ++i) {
-    // obstacle
-    const auto obstacle_marker = obstacle_cruise_utils::getObjectMarker(
-      debug_data_ptr_->obstacles_to_cruise.at(i).pose, i, "obstacles_to_cruise", 1.0, 0.6, 0.1);
-    debug_marker.markers.push_back(obstacle_marker);
-
-    // collision points
-    for (size_t j = 0; j < debug_data_ptr_->obstacles_to_cruise.at(i).collision_points.size();
-         ++j) {
-      stop_collision_points.push_back(
-        debug_data_ptr_->obstacles_to_cruise.at(i).collision_points.at(j).point);
-    }
-  }
-  for (size_t i = 0; i < stop_collision_points.size(); ++i) {
-    auto collision_point_marker = autoware_universe_utils::createDefaultMarker(
-      "map", now(), "cruise_collision_points", i, Marker::SPHERE,
-      autoware_universe_utils::createMarkerScale(0.25, 0.25, 0.25),
-      autoware_universe_utils::createMarkerColor(1.0, 0.0, 0.0, 0.999));
-    collision_point_marker.pose.position = stop_collision_points.at(i);
-    debug_marker.markers.push_back(collision_point_marker);
-  }
-
-  // obstacles to stop
-  for (size_t i = 0; i < debug_data_ptr_->obstacles_to_stop.size(); ++i) {
-    // obstacle
-    const auto obstacle_marker = obstacle_cruise_utils::getObjectMarker(
-      debug_data_ptr_->obstacles_to_stop.at(i).pose, i, "obstacles_to_stop", 1.0, 0.0, 0.0);
-    debug_marker.markers.push_back(obstacle_marker);
-
-    // collision point
-    auto collision_point_marker = autoware_universe_utils::createDefaultMarker(
-      "map", now(), "stop_collision_points", 0, Marker::SPHERE,
-      autoware_universe_utils::createMarkerScale(0.25, 0.25, 0.25),
-      autoware_universe_utils::createMarkerColor(1.0, 0.0, 0.0, 0.999));
-    collision_point_marker.pose.position = debug_data_ptr_->obstacles_to_stop.at(i).collision_point;
-    debug_marker.markers.push_back(collision_point_marker);
-  }
-
-  // obstacles to slow down
-  for (size_t i = 0; i < debug_data_ptr_->obstacles_to_slow_down.size(); ++i) {
-    // obstacle
-    const auto obstacle_marker = obstacle_cruise_utils::getObjectMarker(
-      debug_data_ptr_->obstacles_to_slow_down.at(i).pose, i, "obstacles_to_slow_down", 0.7, 0.7,
-      0.0);
-    debug_marker.markers.push_back(obstacle_marker);
-
-    // collision points
-    auto front_collision_point_marker = autoware_universe_utils::createDefaultMarker(
-      "map", now(), "slow_down_collision_points", i * 2 + 0, Marker::SPHERE,
-      autoware_universe_utils::createMarkerScale(0.25, 0.25, 0.25),
-      autoware_universe_utils::createMarkerColor(1.0, 0.0, 0.0, 0.999));
-    front_collision_point_marker.pose.position =
-      debug_data_ptr_->obstacles_to_slow_down.at(i).front_collision_point;
-    auto back_collision_point_marker = autoware_universe_utils::createDefaultMarker(
-      "map", now(), "slow_down_collision_points", i * 2 + 1, Marker::SPHERE,
-      autoware_universe_utils::createMarkerScale(0.25, 0.25, 0.25),
-      autoware_universe_utils::createMarkerColor(1.0, 0.0, 0.0, 0.999));
-    back_collision_point_marker.pose.position =
-      debug_data_ptr_->obstacles_to_slow_down.at(i).back_collision_point;
-
-    debug_marker.markers.push_back(front_collision_point_marker);
-    debug_marker.markers.push_back(back_collision_point_marker);
-  }
-
-  // intentionally ignored obstacles to cruise or stop
-  for (size_t i = 0; i < debug_data_ptr_->intentionally_ignored_obstacles.size(); ++i) {
-    const auto marker = obstacle_cruise_utils::getObjectMarker(
-      debug_data_ptr_->intentionally_ignored_obstacles.at(i).pose, i,
-      "intentionally_ignored_obstacles", 0.0, 1.0, 0.0);
-    debug_marker.markers.push_back(marker);
-  }
-
-  {  // footprint polygons
-    auto marker = autoware_universe_utils::createDefaultMarker(
-      "map", now(), "detection_polygons", 0, Marker::LINE_LIST,
-      autoware_universe_utils::createMarkerScale(0.01, 0.0, 0.0),
-      autoware_universe_utils::createMarkerColor(0.0, 1.0, 0.0, 0.999));
-
-    for (const auto & detection_polygon : debug_data_ptr_->detection_polygons) {
-      for (size_t dp_idx = 0; dp_idx < detection_polygon.outer().size(); ++dp_idx) {
-        const auto & current_point = detection_polygon.outer().at(dp_idx);
-        const auto & next_point =
-          detection_polygon.outer().at((dp_idx + 1) % detection_polygon.outer().size());
-
-        marker.points.push_back(
-          autoware_universe_utils::createPoint(current_point.x(), current_point.y(), 0.0));
-        marker.points.push_back(
-          autoware_universe_utils::createPoint(next_point.x(), next_point.y(), 0.0));
-      }
-    }
-    debug_marker.markers.push_back(marker);
-  }
-
-  // slow down debug wall marker
-  autoware_universe_utils::appendMarkerArray(
-    debug_data_ptr_->slow_down_debug_wall_marker, &debug_marker);
-
-  debug_marker_pub_->publish(debug_marker);
-
-  // 2. publish virtual wall for cruise and stop
-  debug_cruise_wall_marker_pub_->publish(debug_data_ptr_->cruise_wall_marker);
-  debug_stop_wall_marker_pub_->publish(debug_data_ptr_->stop_wall_marker);
-  debug_slow_down_wall_marker_pub_->publish(debug_data_ptr_->slow_down_wall_marker);
-
-  // 3. print calculation time
-  const double calculation_time = stop_watch_.toc(__func__);
-  RCLCPP_INFO_EXPRESSION(
-    rclcpp::get_logger("ObstacleCruisePlanner"), enable_calculation_time_info_, "  %s := %f [ms]",
-    __func__, calculation_time);
-}
-
-void ObstacleCruisePlannerNode::publishDebugInfo() const
-{
-  // stop
-  const auto stop_debug_msg = planner_ptr_->getStopPlanningDebugMessage(now());
-  debug_stop_planning_info_pub_->publish(stop_debug_msg);
-
-  // cruise
-  const auto cruise_debug_msg = planner_ptr_->getCruisePlanningDebugMessage(now());
-  debug_cruise_planning_info_pub_->publish(cruise_debug_msg);
-
-  // slow_down
-  const auto slow_down_debug_msg = planner_ptr_->getSlowDownPlanningDebugMessage(now());
-  debug_slow_down_planning_info_pub_->publish(slow_down_debug_msg);
-}
-
-void ObstacleCruisePlannerNode::publishCalculationTime(const double calculation_time) const
-{
-  Float32Stamped calculation_time_msg;
-  calculation_time_msg.stamp = now();
-  calculation_time_msg.data = calculation_time;
-  debug_calculation_time_pub_->publish(calculation_time_msg);
-}
+      return;
+    }
+
+    for (const auto & prev_closest_stop_obstacle : prev_closest_stop_obstacles_) {
+      const auto predicted_object_itr = std::find_if(
+        predicted_objects.objects.begin(), predicted_objects.objects.end(),
+        [&prev_closest_stop_obstacle](const PredictedObject & po) {
+          return autoware_universe_utils::toHexString(po.object_id) ==
+                 prev_closest_stop_obstacle.uuid;
+        });
+      // If previous closest obstacle disappear from the perception result, do nothing anymore.
+      if (predicted_object_itr == predicted_objects.objects.end()) {
+        continue;
+      }
+
+      const auto is_disappeared_from_stop_obstacle = std::none_of(
+        stop_obstacles.begin(), stop_obstacles.end(),
+        [&prev_closest_stop_obstacle](const StopObstacle & so) {
+          return so.uuid == prev_closest_stop_obstacle.uuid;
+        });
+      if (is_disappeared_from_stop_obstacle) {
+        // re-evaluate as a stop candidate, and overwrite the current decision if "maintain stop"
+        // condition is satisfied
+        const double elapsed_time = (current_time - prev_closest_stop_obstacle.stamp).seconds();
+        if (
+          predicted_object_itr->kinematics.initial_twist_with_covariance.twist.linear.x <
+            behavior_determination_param_.obstacle_velocity_threshold_from_stop_to_cruise &&
+          elapsed_time < behavior_determination_param_.stop_obstacle_hold_time_threshold) {
+          stop_obstacles.push_back(prev_closest_stop_obstacle);
+        }
+      }
+    }
+
+    prev_closest_stop_obstacles_ = obstacle_cruise_utils::getClosestStopObstacles(stop_obstacles);
+  }
+
+  bool ObstacleCruisePlannerNode::isObstacleCrossing(
+    const std::vector<TrajectoryPoint> & traj_points, const Obstacle & obstacle) const
+  {
+    const double diff_angle = calcDiffAngleAgainstTrajectory(traj_points, obstacle.pose);
+
+    // NOTE: Currently predicted objects does not have orientation availability even
+    // though sometimes orientation is not available.
+    const bool is_obstacle_crossing_trajectory =
+      behavior_determination_param_.crossing_obstacle_traj_angle_threshold < std::abs(diff_angle) &&
+      behavior_determination_param_.crossing_obstacle_traj_angle_threshold <
+        M_PI - std::abs(diff_angle);
+    if (!is_obstacle_crossing_trajectory) {
+      return false;
+    }
+
+    // Only obstacles crossing the ego's trajectory with high speed are considered.
+    return true;
+  }
+
+  double ObstacleCruisePlannerNode::calcCollisionTimeMargin(
+    const Odometry & odometry, const std::vector<PointWithStamp> & collision_points,
+    const std::vector<TrajectoryPoint> & traj_points, const bool is_driving_forward) const
+  {
+    const auto & ego_pose = odometry.pose.pose;
+    const double ego_vel = odometry.twist.twist.linear.x;
+
+    const double time_to_reach_collision_point = [&]() {
+      const double abs_ego_offset = is_driving_forward
+                                      ? std::abs(vehicle_info_.max_longitudinal_offset_m)
+                                      : std::abs(vehicle_info_.min_longitudinal_offset_m);
+      const double dist_from_ego_to_obstacle =
+        std::abs(autoware_motion_utils::calcSignedArcLength(
+          traj_points, ego_pose.position, collision_points.front().point)) -
+        abs_ego_offset;
+      return dist_from_ego_to_obstacle / std::max(1e-6, std::abs(ego_vel));
+    }();
+
+    const double time_to_start_cross =
+      (rclcpp::Time(collision_points.front().stamp) - now()).seconds();
+    const double time_to_end_cross =
+      (rclcpp::Time(collision_points.back().stamp) - now()).seconds();
+
+    if (time_to_reach_collision_point < time_to_start_cross) {  // Ego goes first.
+      return time_to_start_cross - time_to_reach_collision_point;
+    }
+    if (time_to_end_cross < time_to_reach_collision_point) {  // Obstacle goes first.
+      return time_to_reach_collision_point - time_to_end_cross;
+    }
+    return 0.0;  // Ego and obstacle will collide.
+  }
+
+  PlannerData ObstacleCruisePlannerNode::createPlannerData(
+    const Odometry & odometry, const AccelWithCovarianceStamped & acc,
+    const std::vector<TrajectoryPoint> & traj_points) const
+  {
+    PlannerData planner_data;
+    planner_data.current_time = now();
+    planner_data.traj_points = traj_points;
+    planner_data.ego_pose = odometry.pose.pose;
+    planner_data.ego_vel = odometry.twist.twist.linear.x;
+    planner_data.ego_acc = acc.accel.accel.linear.x;
+    planner_data.is_driving_forward = is_driving_forward_;
+    return planner_data;
+  }
+
+  void ObstacleCruisePlannerNode::publishVelocityLimit(
+    const std::optional<VelocityLimit> & vel_limit, const std::string & module_name)
+  {
+    if (vel_limit) {
+      vel_limit_pub_->publish(*vel_limit);
+      need_to_clear_vel_limit_.at(module_name) = true;
+      return;
+    }
+
+    if (!need_to_clear_vel_limit_.at(module_name)) {
+      return;
+    }
+
+    // clear velocity limit
+    const auto clear_vel_limit_msg = createVelocityLimitClearCommandMessage(now(), module_name);
+    clear_vel_limit_pub_->publish(clear_vel_limit_msg);
+    need_to_clear_vel_limit_.at(module_name) = false;
+  }
+
+  void ObstacleCruisePlannerNode::publishDebugMarker() const
+  {
+    stop_watch_.tic(__func__);
+
+    // 1. publish debug marker
+    MarkerArray debug_marker;
+
+    // obstacles to cruise
+    std::vector<geometry_msgs::msg::Point> stop_collision_points;
+    for (size_t i = 0; i < debug_data_ptr_->obstacles_to_cruise.size(); ++i) {
+      // obstacle
+      const auto obstacle_marker = obstacle_cruise_utils::getObjectMarker(
+        debug_data_ptr_->obstacles_to_cruise.at(i).pose, i, "obstacles_to_cruise", 1.0, 0.6, 0.1);
+      debug_marker.markers.push_back(obstacle_marker);
+
+      // collision points
+      for (size_t j = 0; j < debug_data_ptr_->obstacles_to_cruise.at(i).collision_points.size();
+           ++j) {
+        stop_collision_points.push_back(
+          debug_data_ptr_->obstacles_to_cruise.at(i).collision_points.at(j).point);
+      }
+    }
+    for (size_t i = 0; i < stop_collision_points.size(); ++i) {
+      auto collision_point_marker = autoware_universe_utils::createDefaultMarker(
+        "map", now(), "cruise_collision_points", i, Marker::SPHERE,
+        autoware_universe_utils::createMarkerScale(0.25, 0.25, 0.25),
+        autoware_universe_utils::createMarkerColor(1.0, 0.0, 0.0, 0.999));
+      collision_point_marker.pose.position = stop_collision_points.at(i);
+      debug_marker.markers.push_back(collision_point_marker);
+    }
+
+    // obstacles to stop
+    for (size_t i = 0; i < debug_data_ptr_->obstacles_to_stop.size(); ++i) {
+      // obstacle
+      const auto obstacle_marker = obstacle_cruise_utils::getObjectMarker(
+        debug_data_ptr_->obstacles_to_stop.at(i).pose, i, "obstacles_to_stop", 1.0, 0.0, 0.0);
+      debug_marker.markers.push_back(obstacle_marker);
+
+      // collision point
+      auto collision_point_marker = autoware_universe_utils::createDefaultMarker(
+        "map", now(), "stop_collision_points", 0, Marker::SPHERE,
+        autoware_universe_utils::createMarkerScale(0.25, 0.25, 0.25),
+        autoware_universe_utils::createMarkerColor(1.0, 0.0, 0.0, 0.999));
+      collision_point_marker.pose.position =
+        debug_data_ptr_->obstacles_to_stop.at(i).collision_point;
+      debug_marker.markers.push_back(collision_point_marker);
+    }
+
+    // obstacles to slow down
+    for (size_t i = 0; i < debug_data_ptr_->obstacles_to_slow_down.size(); ++i) {
+      // obstacle
+      const auto obstacle_marker = obstacle_cruise_utils::getObjectMarker(
+        debug_data_ptr_->obstacles_to_slow_down.at(i).pose, i, "obstacles_to_slow_down", 0.7, 0.7,
+        0.0);
+      debug_marker.markers.push_back(obstacle_marker);
+
+      // collision points
+      auto front_collision_point_marker = autoware_universe_utils::createDefaultMarker(
+        "map", now(), "slow_down_collision_points", i * 2 + 0, Marker::SPHERE,
+        autoware_universe_utils::createMarkerScale(0.25, 0.25, 0.25),
+        autoware_universe_utils::createMarkerColor(1.0, 0.0, 0.0, 0.999));
+      front_collision_point_marker.pose.position =
+        debug_data_ptr_->obstacles_to_slow_down.at(i).front_collision_point;
+      auto back_collision_point_marker = autoware_universe_utils::createDefaultMarker(
+        "map", now(), "slow_down_collision_points", i * 2 + 1, Marker::SPHERE,
+        autoware_universe_utils::createMarkerScale(0.25, 0.25, 0.25),
+        autoware_universe_utils::createMarkerColor(1.0, 0.0, 0.0, 0.999));
+      back_collision_point_marker.pose.position =
+        debug_data_ptr_->obstacles_to_slow_down.at(i).back_collision_point;
+
+      debug_marker.markers.push_back(front_collision_point_marker);
+      debug_marker.markers.push_back(back_collision_point_marker);
+    }
+
+    // intentionally ignored obstacles to cruise or stop
+    for (size_t i = 0; i < debug_data_ptr_->intentionally_ignored_obstacles.size(); ++i) {
+      const auto marker = obstacle_cruise_utils::getObjectMarker(
+        debug_data_ptr_->intentionally_ignored_obstacles.at(i).pose, i,
+        "intentionally_ignored_obstacles", 0.0, 1.0, 0.0);
+      debug_marker.markers.push_back(marker);
+    }
+
+    {  // footprint polygons
+      auto marker = autoware_universe_utils::createDefaultMarker(
+        "map", now(), "detection_polygons", 0, Marker::LINE_LIST,
+        autoware_universe_utils::createMarkerScale(0.01, 0.0, 0.0),
+        autoware_universe_utils::createMarkerColor(0.0, 1.0, 0.0, 0.999));
+
+      for (const auto & detection_polygon : debug_data_ptr_->detection_polygons) {
+        for (size_t dp_idx = 0; dp_idx < detection_polygon.outer().size(); ++dp_idx) {
+          const auto & current_point = detection_polygon.outer().at(dp_idx);
+          const auto & next_point =
+            detection_polygon.outer().at((dp_idx + 1) % detection_polygon.outer().size());
+
+          marker.points.push_back(
+            autoware_universe_utils::createPoint(current_point.x(), current_point.y(), 0.0));
+          marker.points.push_back(
+            autoware_universe_utils::createPoint(next_point.x(), next_point.y(), 0.0));
+        }
+      }
+      debug_marker.markers.push_back(marker);
+    }
+
+    // slow down debug wall marker
+    autoware_universe_utils::appendMarkerArray(
+      debug_data_ptr_->slow_down_debug_wall_marker, &debug_marker);
+
+    debug_marker_pub_->publish(debug_marker);
+
+    // 2. publish virtual wall for cruise and stop
+    debug_cruise_wall_marker_pub_->publish(debug_data_ptr_->cruise_wall_marker);
+    debug_stop_wall_marker_pub_->publish(debug_data_ptr_->stop_wall_marker);
+    debug_slow_down_wall_marker_pub_->publish(debug_data_ptr_->slow_down_wall_marker);
+
+    // 3. print calculation time
+    const double calculation_time = stop_watch_.toc(__func__);
+    RCLCPP_INFO_EXPRESSION(
+      rclcpp::get_logger("ObstacleCruisePlanner"), enable_calculation_time_info_, "  %s := %f [ms]",
+      __func__, calculation_time);
+  }
+
+  void ObstacleCruisePlannerNode::publishDebugInfo() const
+  {
+    // stop
+    const auto stop_debug_msg = planner_ptr_->getStopPlanningDebugMessage(now());
+    debug_stop_planning_info_pub_->publish(stop_debug_msg);
+
+    // cruise
+    const auto cruise_debug_msg = planner_ptr_->getCruisePlanningDebugMessage(now());
+    debug_cruise_planning_info_pub_->publish(cruise_debug_msg);
+
+    // slow_down
+    const auto slow_down_debug_msg = planner_ptr_->getSlowDownPlanningDebugMessage(now());
+    debug_slow_down_planning_info_pub_->publish(slow_down_debug_msg);
+  }
+
+  void ObstacleCruisePlannerNode::publishCalculationTime(const double calculation_time) const
+  {
+    Float32Stamped calculation_time_msg;
+    calculation_time_msg.stamp = now();
+    calculation_time_msg.data = calculation_time;
+    debug_calculation_time_pub_->publish(calculation_time_msg);
+  }
 }  // namespace autoware::motion_planning
 
 #include <rclcpp_components/register_node_macro.hpp>
