--- conflicted
+++ resolved
@@ -106,34 +106,10 @@
 
 void PlanningValidatorNode::setData()
 {
-  {  // route
-    const auto msg = sub_route_.take_data();
-    if (msg) {
-      if (msg->segments.empty()) {
-        RCLCPP_ERROR(get_logger(), "input route is empty. ignored");
-      } else {
-        route_ptr_ = msg;
-        has_received_route_ = true;
-      }
-    }
-  }
-
-  {  // map
-    const auto msg = sub_map_.take_data();
-    if (msg) {
-      map_ptr_ = msg;
-      has_received_map_ = true;
-    }
-  }
-
   auto & data = context_->data;
   data->current_kinematics = sub_kinematics_.take_data();
   data->current_acceleration = sub_acceleration_.take_data();
-<<<<<<< HEAD
-  data->current_pointcloud = sub_pointcloud_.take_data();
-=======
   data->obstacle_pointcloud = sub_pointcloud_.take_data();
->>>>>>> d5bf3578
   data->set_current_trajectory(sub_trajectory_.take_data());
   data->set_route(sub_route_.take_data());
   data->set_map(sub_lanelet_map_bin_.take_data());
@@ -144,32 +120,6 @@
   stop_watch_.tic(__func__);
 
   setData();
-
-  // check for map update
-  LaneletMapBin::ConstSharedPtr map_ptr{nullptr};
-  {
-    if (has_received_map_) {
-      map_ptr = map_ptr_;
-      has_received_map_ = false;
-    }
-  }
-
-  // check for route update
-  LaneletRoute::ConstSharedPtr route_ptr{nullptr};
-  {
-    if (has_received_route_) {
-      route_ptr = route_ptr_;
-      has_received_route_ = false;
-    }
-  }
-
-  if (map_ptr) {
-    context_->route_handler->setMap(*map_ptr);
-  }
-
-  if (route_ptr) {
-    context_->route_handler->setRoute(*route_ptr);
-  }
 
   if (!isDataReady()) return;
 
