// Copyright 2023 TIER IV, Inc.
//
// Licensed under the Apache License, Version 2.0 (the "License");
// you may not use this file except in compliance with the License.
// You may obtain a copy of the License at
//
//     http://www.apache.org/licenses/LICENSE-2.0
//
// Unless required by applicable law or agreed to in writing, software
// distributed under the License is distributed on an "AS IS" BASIS,
// WITHOUT WARRANTIES OR CONDITIONS OF ANY KIND, either express or implied.
// See the License for the specific language governing permissions and
// limitations under the License.

#include "autoware_behavior_path_dynamic_obstacle_avoidance_module/scene.hpp"

#include "behavior_path_planner_common/utils/drivable_area_expansion/static_drivable_area.hpp"
#include "behavior_path_planner_common/utils/utils.hpp"
#include "object_recognition_utils/predicted_path_utils.hpp"
#include "signal_processing/lowpass_filter_1d.hpp"
#include "tier4_autoware_utils/geometry/boost_polygon_utils.hpp"

#include <lanelet2_extension/utility/utilities.hpp>

#include <boost/geometry/algorithms/buffer.hpp>
#include <boost/geometry/algorithms/convex_hull.hpp>
#include <boost/geometry/algorithms/correct.hpp>
#include <boost/geometry/algorithms/difference.hpp>
#include <boost/geometry/algorithms/union.hpp>

#include <lanelet2_core/geometry/Point.h>
#include <lanelet2_core/geometry/Polygon.h>

#include <algorithm>
#include <limits>
#include <memory>
#include <string>
#include <vector>

namespace behavior_path_planner
{
namespace
{
geometry_msgs::msg::Point toGeometryPoint(const tier4_autoware_utils::Point2d & point)
{
  geometry_msgs::msg::Point geom_obj_point;
  geom_obj_point.x = point.x();
  geom_obj_point.y = point.y();
  return geom_obj_point;
}

MinMaxValue getMinMaxValues(const std::vector<double> & vec)
{
  const size_t min_idx = std::distance(vec.begin(), std::min_element(vec.begin(), vec.end()));

  const size_t max_idx = std::distance(vec.begin(), std::max_element(vec.begin(), vec.end()));

  return MinMaxValue{vec.at(min_idx), vec.at(max_idx)};
}

MinMaxValue combineMinMaxValues(const MinMaxValue & r1, const MinMaxValue & r2)
{
  return MinMaxValue{std::min(r1.min_value, r2.min_value), std::max(r1.max_value, r2.max_value)};
}

void appendObjectMarker(MarkerArray & marker_array, const geometry_msgs::msg::Pose & obj_pose)
{
  auto marker = tier4_autoware_utils::createDefaultMarker(
    "map", rclcpp::Clock{RCL_ROS_TIME}.now(), "dynamic_objects_to_avoid",
    marker_array.markers.size(), visualization_msgs::msg::Marker::CUBE,
    tier4_autoware_utils::createMarkerScale(3.0, 1.0, 1.0),
    tier4_autoware_utils::createMarkerColor(1.0, 0.5, 0.6, 0.8));
  marker.pose = obj_pose;

  marker_array.markers.push_back(marker);
}

void appendExtractedPolygonMarker(
  MarkerArray & marker_array, const tier4_autoware_utils::Polygon2d & obj_poly, const double obj_z)
{
  auto marker = tier4_autoware_utils::createDefaultMarker(
    "map", rclcpp::Clock{RCL_ROS_TIME}.now(), "extracted_polygons", marker_array.markers.size(),
    visualization_msgs::msg::Marker::LINE_STRIP,
    tier4_autoware_utils::createMarkerScale(0.1, 0.0, 0.0),
    tier4_autoware_utils::createMarkerColor(1.0, 0.5, 0.6, 0.8));

  // NOTE: obj_poly.outer() has already duplicated points to close the polygon.
  for (size_t i = 0; i < obj_poly.outer().size(); ++i) {
    const auto & bound_point = obj_poly.outer().at(i);

    geometry_msgs::msg::Point bound_geom_point;
    bound_geom_point.x = bound_point.x();
    bound_geom_point.y = bound_point.y();
    bound_geom_point.z = obj_z;
    marker.points.push_back(bound_geom_point);
  }

  marker_array.markers.push_back(marker);
}

template <typename T>
std::optional<T> getObjectFromUuid(const std::vector<T> & objects, const std::string & target_uuid)
{
  const auto itr = std::find_if(objects.begin(), objects.end(), [&](const auto & object) {
    return object.uuid == target_uuid;
  });

  if (itr == objects.end()) {
    return std::nullopt;
  }
  return *itr;
}

std::pair<double, double> projectObstacleVelocityToTrajectory(
  const std::vector<PathPointWithLaneId> & path_points, const PredictedObject & object)
{
  const auto & obj_pose = object.kinematics.initial_pose_with_covariance.pose;
  const double obj_yaw = tf2::getYaw(obj_pose.orientation);
  const size_t obj_idx = motion_utils::findNearestIndex(path_points, obj_pose.position);
  const double path_yaw = tf2::getYaw(path_points.at(obj_idx).point.pose.orientation);

  const Eigen::Rotation2Dd R_ego_to_obstacle(obj_yaw - path_yaw);
  const Eigen::Vector2d obstacle_velocity(
    object.kinematics.initial_twist_with_covariance.twist.linear.x,
    object.kinematics.initial_twist_with_covariance.twist.linear.y);
  const Eigen::Vector2d projected_velocity = R_ego_to_obstacle * obstacle_velocity;

  return std::make_pair(projected_velocity[0], projected_velocity[1]);
}

double calcObstacleMaxLength(const autoware_perception_msgs::msg::Shape & shape)
{
  if (shape.type == autoware_perception_msgs::msg::Shape::BOUNDING_BOX) {
    return std::hypot(shape.dimensions.x / 2.0, shape.dimensions.y / 2.0);
  } else if (shape.type == autoware_perception_msgs::msg::Shape::CYLINDER) {
    return shape.dimensions.x / 2.0;
  } else if (shape.type == autoware_perception_msgs::msg::Shape::POLYGON) {
    double max_length_to_point = 0.0;
    for (const auto rel_point : shape.footprint.points) {
      const double length_to_point = std::hypot(rel_point.x, rel_point.y);
      if (max_length_to_point < length_to_point) {
        max_length_to_point = length_to_point;
      }
    }
    return max_length_to_point;
  }

  throw std::logic_error("The shape type is not supported in dynamic_avoidance.");
}

double calcObstacleWidth(const autoware_perception_msgs::msg::Shape & shape)
{
  if (shape.type == autoware_perception_msgs::msg::Shape::BOUNDING_BOX) {
    return shape.dimensions.y;
  } else if (shape.type == autoware_perception_msgs::msg::Shape::CYLINDER) {
    return shape.dimensions.x;
  } else if (shape.type == autoware_perception_msgs::msg::Shape::POLYGON) {
    double max_length_to_point = 0.0;
    for (const auto rel_point : shape.footprint.points) {
      const double length_to_point = std::hypot(rel_point.x, rel_point.y);
      if (max_length_to_point < length_to_point) {
        max_length_to_point = length_to_point;
      }
    }
    return max_length_to_point;
  }
  throw std::logic_error("The shape type is not supported in dynamic_avoidance.");
}

double calcDiffAngleAgainstPath(
  const std::vector<PathPointWithLaneId> & path_points,
  const geometry_msgs::msg::Pose & target_pose)
{
  const size_t nearest_idx = motion_utils::findNearestIndex(path_points, target_pose.position);
  const double traj_yaw = tf2::getYaw(path_points.at(nearest_idx).point.pose.orientation);

  const double target_yaw = tf2::getYaw(target_pose.orientation);

  const double diff_yaw = tier4_autoware_utils::normalizeRadian(target_yaw - traj_yaw);
  return diff_yaw;
}

[[maybe_unused]] double calcDiffAngleBetweenPaths(
  const std::vector<PathPointWithLaneId> & path_points, const PredictedPath & predicted_path)
{
  const size_t nearest_idx =
    motion_utils::findNearestSegmentIndex(path_points, predicted_path.path.front().position);
  const double ego_yaw = tf2::getYaw(path_points.at(nearest_idx).point.pose.orientation);

  constexpr size_t max_predicted_path_size = 5;
  double signed_max_angle{0.0};
  for (size_t i = 0; i < std::min(max_predicted_path_size, predicted_path.path.size()); ++i) {
    const double obj_yaw = tf2::getYaw(predicted_path.path.at(i).orientation);
    const double diff_yaw = tier4_autoware_utils::normalizeRadian(obj_yaw - ego_yaw);
    if (std::abs(signed_max_angle) < std::abs(diff_yaw)) {
      signed_max_angle = diff_yaw;
    }
  }
  return signed_max_angle;
}

double calcDistanceToPath(
  const std::vector<PathPointWithLaneId> & path_points,
  const geometry_msgs::msg::Point & target_pos)
{
  const size_t target_idx = motion_utils::findNearestIndex(path_points, target_pos);
  if (target_idx == 0 || target_idx == path_points.size() - 1) {
    const double target_yaw = tf2::getYaw(path_points.at(target_idx).point.pose.orientation);
    const double angle_to_target_pos = tier4_autoware_utils::calcAzimuthAngle(
      path_points.at(target_idx).point.pose.position, target_pos);
    const double diff_yaw = tier4_autoware_utils::normalizeRadian(angle_to_target_pos - target_yaw);

    if (
      (target_idx == 0 && (diff_yaw < -M_PI_2 || M_PI_2 < diff_yaw)) ||
      (target_idx == path_points.size() - 1 && (-M_PI_2 < diff_yaw && diff_yaw < M_PI_2))) {
      return tier4_autoware_utils::calcDistance2d(path_points.at(target_idx), target_pos);
    }
  }

  return std::abs(motion_utils::calcLateralOffset(path_points, target_pos));
}

bool isLeft(
  const std::vector<PathPointWithLaneId> & path_points,
  const geometry_msgs::msg::Point & target_pos)
{
  const size_t target_idx = motion_utils::findNearestIndex(path_points, target_pos);
  const double target_yaw = tf2::getYaw(path_points.at(target_idx).point.pose.orientation);
  const double angle_to_target_pos = tier4_autoware_utils::calcAzimuthAngle(
    path_points.at(target_idx).point.pose.position, target_pos);
  const double diff_yaw = tier4_autoware_utils::normalizeRadian(angle_to_target_pos - target_yaw);

  if (0 < diff_yaw) {
    return true;
  }
  return false;
}

template <typename T>
std::optional<T> getObstacleFromUuid(
  const std::vector<T> & obstacles, const std::string & target_uuid)
{
  const auto itr = std::find_if(obstacles.begin(), obstacles.end(), [&](const auto & obstacle) {
    return obstacle.uuid == target_uuid;
  });

  if (itr == obstacles.end()) {
    return std::nullopt;
  }
  return *itr;
}

double calcDistanceToSegment(
  const geometry_msgs::msg::Point & p1, const geometry_msgs::msg::Point & p2_first,
  const geometry_msgs::msg::Point & p2_second)
{
  const Eigen::Vector2d first_to_target(p1.x - p2_first.x, p1.y - p2_first.y);
  const Eigen::Vector2d second_to_target(p1.x - p2_second.x, p1.y - p2_second.y);
  const Eigen::Vector2d first_to_second(p2_second.x - p2_first.x, p2_second.y - p2_first.y);

  if (first_to_target.dot(first_to_second) < 0) {
    return first_to_target.norm();
  }
  if (second_to_target.dot(-first_to_second) < 0) {
    return second_to_target.norm();
  }

  const Eigen::Vector2d p2_nearest =
    Eigen::Vector2d{p2_first.x, p2_first.y} +
    first_to_second * first_to_target.dot(first_to_second) / std::pow(first_to_second.norm(), 2);
  return (Eigen::Vector2d{p1.x, p1.y} - p2_nearest).norm();
}

std::optional<std::pair<size_t, geometry_msgs::msg::Point>> intersectLines(
  const std::vector<geometry_msgs::msg::Pose> & source_line,
  const std::vector<geometry_msgs::msg::Point> & target_line)
{
  for (int source_seg_idx = 0; source_seg_idx < static_cast<int>(source_line.size()) - 1;
       ++source_seg_idx) {
    for (int target_seg_idx = 0; target_seg_idx < static_cast<int>(target_line.size()) - 1;
         ++target_seg_idx) {
      const auto intersect_point = tier4_autoware_utils::intersect(
        source_line.at(source_seg_idx).position, source_line.at(source_seg_idx + 1).position,
        target_line.at(target_seg_idx), target_line.at(target_seg_idx + 1));
      if (intersect_point) {
        return std::make_pair(source_seg_idx, *intersect_point);
      }
    }
  }
  return std::nullopt;
}

std::vector<geometry_msgs::msg::Point> convertToPoints(
  const std::vector<geometry_msgs::msg::Pose> & poses)
{
  std::vector<geometry_msgs::msg::Point> points;
  for (const auto & pose : poses) {
    points.push_back(pose.position);
  }
  return points;
}
}  // namespace

DynamicObstacleAvoidanceModule::DynamicObstacleAvoidanceModule(
  const std::string & name, rclcpp::Node & node,
  std::shared_ptr<DynamicAvoidanceParameters> parameters,
  const std::unordered_map<std::string, std::shared_ptr<RTCInterface>> & rtc_interface_ptr_map,
  std::unordered_map<std::string, std::shared_ptr<ObjectsOfInterestMarkerInterface>> &
    objects_of_interest_marker_interface_ptr_map)
: SceneModuleInterface{name, node, rtc_interface_ptr_map, objects_of_interest_marker_interface_ptr_map},  // NOLINT
  parameters_{std::move(parameters)},
  target_objects_manager_{TargetObjectsManager(
    parameters_->successive_num_to_entry_dynamic_avoidance_condition,
    parameters_->successive_num_to_exit_dynamic_avoidance_condition)}
{
}

bool DynamicObstacleAvoidanceModule::isExecutionRequested() const
{
  RCLCPP_DEBUG(getLogger(), "DYNAMIC AVOIDANCE isExecutionRequested.");

  const auto input_path = getPreviousModuleOutput().path;
  if (input_path.points.size() < 2) {
    return false;
  }

  // check if the ego is driving forward
  const auto is_driving_forward = motion_utils::isDrivingForward(input_path.points);
  if (!is_driving_forward || !(*is_driving_forward)) {
    return false;
  }

  // check if the planner is already running
  if (getCurrentStatus() == ModuleStatus::RUNNING) {
    return true;
  }

  // check if there is target objects to avoid
  return !target_objects_.empty();
}

bool DynamicObstacleAvoidanceModule::isExecutionReady() const
{
  RCLCPP_DEBUG(getLogger(), "DYNAMIC AVOIDANCE isExecutionReady.");
  return true;
}

void DynamicObstacleAvoidanceModule::updateData()
{
  // stop_watch_.tic(std::string(__func__));

  info_marker_.markers.clear();
  debug_marker_.markers.clear();

  const auto prev_objects = target_objects_manager_.getValidObjects();
  target_objects_manager_.initialize();

  // 1. Rough filtering of target objects with small computing cost
  registerRegulatedObjects(prev_objects);
  registerUnregulatedObjects(prev_objects);

  const auto & ego_lat_feasible_paths = generateLateralFeasiblePaths(getEgoPose(), getEgoSpeed());
  target_objects_manager_.finalize(ego_lat_feasible_paths);

  // 2. Precise filtering of target objects and check if they should be avoided
  determineWhetherToAvoidAgainstRegulatedObjects(prev_objects);
  determineWhetherToAvoidAgainstUnregulatedObjects(prev_objects);

  const auto target_objects_candidate = target_objects_manager_.getValidObjects();
  target_objects_.clear();
  for (const auto & target_object_candidate : target_objects_candidate) {
    if (target_object_candidate.should_be_avoided) {
      target_objects_.push_back(target_object_candidate);
    }
  }

  // const double calculation_time = stop_watch_.toc(std::string(__func__));
  // RCLCPP_INFO_STREAM_EXPRESSION(
  //   getLogger(), parameters_->enable_debug_info, __func__ << ":=" << calculation_time << "
  //   [ms]");
}

bool DynamicObstacleAvoidanceModule::canTransitSuccessState()
{
  return target_objects_.empty();
}

BehaviorModuleOutput DynamicObstacleAvoidanceModule::plan()
{
  // stop_watch_.tic(std::string(__func__));

  const auto & input_path = getPreviousModuleOutput().path;
  if (input_path.points.empty()) {
    throw std::runtime_error("input path is empty");
  }

  const auto ego_path_reserve_poly = calcEgoPathReservePoly(input_path);

  // create obstacles to avoid (= extract from the drivable area)
  std::vector<DrivableAreaInfo::Obstacle> obstacles_for_drivable_area;
  for (const auto & object : target_objects_) {
    const auto obstacle_poly = [&]() {
      if (getObjectType(object.label) == ObjectType::UNREGULATED) {
        return calcPredictedPathBasedDynamicObstaclePolygon(object, ego_path_reserve_poly);
      }

      if (parameters_->polygon_generation_method == PolygonGenerationMethod::EGO_PATH_BASE) {
        return calcEgoPathBasedDynamicObstaclePolygon(object);
      }
      if (parameters_->polygon_generation_method == PolygonGenerationMethod::OBJECT_PATH_BASE) {
        return calcObjectPathBasedDynamicObstaclePolygon(object);
      }
      throw std::logic_error("The polygon_generation_method's string is invalid.");
    }();
    if (obstacle_poly) {
      obstacles_for_drivable_area.push_back(
        {object.pose, obstacle_poly.value(), object.is_collision_left});

      appendObjectMarker(info_marker_, object.pose);
      appendExtractedPolygonMarker(debug_marker_, obstacle_poly.value(), object.pose.position.z);
    }
  }

  DrivableAreaInfo current_drivable_area_info;
  current_drivable_area_info.drivable_lanes =
    getPreviousModuleOutput().drivable_area_info.drivable_lanes;
  current_drivable_area_info.obstacles = obstacles_for_drivable_area;
  current_drivable_area_info.enable_expanding_hatched_road_markings =
    parameters_->use_hatched_road_markings;

  BehaviorModuleOutput output;
  output.path = input_path;
  output.drivable_area_info = utils::combineDrivableAreaInfo(
    current_drivable_area_info, getPreviousModuleOutput().drivable_area_info);
  output.reference_path = getPreviousModuleOutput().reference_path;
  output.turn_signal_info = getPreviousModuleOutput().turn_signal_info;
  output.modified_goal = getPreviousModuleOutput().modified_goal;

  // const double calculation_time = stop_watch_.toc(std::string(__func__));
  // RCLCPP_INFO_STREAM_EXPRESSION(
  //   getLogger(), parameters_->enable_debug_info, __func__ << ":=" << calculation_time << "
  //   [ms]");

  return output;
}

CandidateOutput DynamicObstacleAvoidanceModule::planCandidate() const
{
  auto candidate_path = utils::generateCenterLinePath(planner_data_);
  return CandidateOutput(*candidate_path);
}

BehaviorModuleOutput DynamicObstacleAvoidanceModule::planWaitingApproval()
{
  BehaviorModuleOutput out = plan();
  return out;
}

ObjectType DynamicObstacleAvoidanceModule::getObjectType(const uint8_t label) const
{
  using autoware_perception_msgs::msg::ObjectClassification;

  if (label == ObjectClassification::CAR && parameters_->avoid_car) {
    return ObjectType::REGULATED;
  }
  if (label == ObjectClassification::TRUCK && parameters_->avoid_truck) {
    return ObjectType::REGULATED;
  }
  if (label == ObjectClassification::BUS && parameters_->avoid_bus) {
    return ObjectType::REGULATED;
  }
  if (label == ObjectClassification::TRAILER && parameters_->avoid_trailer) {
    return ObjectType::REGULATED;
  }
  if (label == ObjectClassification::UNKNOWN && parameters_->avoid_unknown) {
    return ObjectType::UNREGULATED;
  }
  if (label == ObjectClassification::BICYCLE && parameters_->avoid_bicycle) {
    return ObjectType::UNREGULATED;
  }
  if (label == ObjectClassification::MOTORCYCLE && parameters_->avoid_motorcycle) {
    return ObjectType::REGULATED;
  }
  if (label == ObjectClassification::PEDESTRIAN && parameters_->avoid_pedestrian) {
    return ObjectType::UNREGULATED;
  }
  return ObjectType::OUT_OF_SCOPE;
}

void DynamicObstacleAvoidanceModule::registerRegulatedObjects(
  const std::vector<DynamicAvoidanceObject> & prev_objects)
{
  const auto input_path = getPreviousModuleOutput().path;
  const auto & predicted_objects = planner_data_->dynamic_object->objects;

  for (const auto & predicted_object : predicted_objects) {
    const auto obj_uuid = tier4_autoware_utils::toHexString(predicted_object.object_id);
    const auto & obj_pose = predicted_object.kinematics.initial_pose_with_covariance.pose;
    const double obj_vel_norm = std::hypot(
      predicted_object.kinematics.initial_twist_with_covariance.twist.linear.x,
      predicted_object.kinematics.initial_twist_with_covariance.twist.linear.y);
    const auto prev_object = getObstacleFromUuid(prev_objects, obj_uuid);
    const auto obj_path = *std::max_element(
      predicted_object.kinematics.predicted_paths.begin(),
      predicted_object.kinematics.predicted_paths.end(),
      [](const PredictedPath & a, const PredictedPath & b) { return a.confidence < b.confidence; });

    // 1.a. check label
    if (getObjectType(predicted_object.classification.front().label) != ObjectType::REGULATED) {
      continue;
    }

    // 1.b. check obstacle velocity
    const auto [obj_tangent_vel, obj_normal_vel] =
      projectObstacleVelocityToTrajectory(input_path.points, predicted_object);
    if (
      std::abs(obj_tangent_vel) < parameters_->min_obstacle_vel ||
      parameters_->max_obstacle_vel < std::abs(obj_tangent_vel)) {
      continue;
    }

    // 1.c. check if object is not crossing ego's path
    const double obj_angle = calcDiffAngleAgainstPath(input_path.points, obj_pose);
    const double max_crossing_object_angle = 0.0 <= obj_tangent_vel
                                               ? parameters_->max_overtaking_crossing_object_angle
                                               : parameters_->max_oncoming_crossing_object_angle;
    const bool is_obstacle_crossing_path = max_crossing_object_angle < std::abs(obj_angle) &&
                                           max_crossing_object_angle < M_PI - std::abs(obj_angle);
    const double min_crossing_object_vel = 0.0 <= obj_tangent_vel
                                             ? parameters_->min_overtaking_crossing_object_vel
                                             : parameters_->min_oncoming_crossing_object_vel;
    const bool is_crossing_object_to_ignore =
      min_crossing_object_vel < obj_vel_norm && is_obstacle_crossing_path;
    if (is_crossing_object_to_ignore) {
      RCLCPP_INFO_EXPRESSION(
        getLogger(), parameters_->enable_debug_info,
        "[DynamicAvoidance] Ignore obstacle (%s) since it crosses the ego's path.",
        obj_uuid.c_str());
      continue;
    }

    // 1.e. check if object lateral offset to ego's path is small enough
    const double obj_dist_to_path = calcDistanceToPath(input_path.points, obj_pose.position);
    const bool is_object_far_from_path = isObjectFarFromPath(predicted_object, obj_dist_to_path);
    if (is_object_far_from_path) {
      RCLCPP_INFO_EXPRESSION(
        getLogger(), parameters_->enable_debug_info,
        "[DynamicAvoidance] Ignore obstacle (%s) since lateral offset is large.", obj_uuid.c_str());
      continue;
    }

    // 1.f. calculate the object is on ego's path or not
    const bool is_object_on_ego_path =
      obj_dist_to_path <
      planner_data_->parameters.vehicle_width / 2.0 + parameters_->min_obj_lat_offset_to_ego_path;

    // 1.g. calculate latest time inside ego's path
    const auto latest_time_inside_ego_path = [&]() -> std::optional<rclcpp::Time> {
      if (!prev_object || !prev_object->latest_time_inside_ego_path) {
        if (is_object_on_ego_path) {
          return clock_->now();
        }
        return std::nullopt;
      }
      if (is_object_on_ego_path) {
        return clock_->now();
      }
      return *prev_object->latest_time_inside_ego_path;
    }();

    const auto target_object = DynamicAvoidanceObject(
      predicted_object, obj_tangent_vel, obj_normal_vel, is_object_on_ego_path,
      latest_time_inside_ego_path);
    target_objects_manager_.updateObject(obj_uuid, target_object);
  }
}

void DynamicObstacleAvoidanceModule::registerUnregulatedObjects(
  const std::vector<DynamicAvoidanceObject> & prev_objects)
{
  const auto input_path = getPreviousModuleOutput().path;
  const auto & predicted_objects = planner_data_->dynamic_object->objects;

  for (const auto & predicted_object : predicted_objects) {
    const auto obj_uuid = tier4_autoware_utils::toHexString(predicted_object.object_id);
    const auto & obj_pose = predicted_object.kinematics.initial_pose_with_covariance.pose;
    const double obj_vel_norm = std::hypot(
      predicted_object.kinematics.initial_twist_with_covariance.twist.linear.x,
      predicted_object.kinematics.initial_twist_with_covariance.twist.linear.y);
    const auto prev_object = getObstacleFromUuid(prev_objects, obj_uuid);
    const auto obj_path = *std::max_element(
      predicted_object.kinematics.predicted_paths.begin(),
      predicted_object.kinematics.predicted_paths.end(),
      [](const PredictedPath & a, const PredictedPath & b) { return a.confidence < b.confidence; });

    // 1.a. Check if the obstacle is labeled as pedestrians, bicycle or similar.
    if (getObjectType(predicted_object.classification.front().label) != ObjectType::UNREGULATED) {
      continue;
    }

    // 1.b. Check if the object's velocity is within the module's coverage range.
    const auto [obj_tangent_vel, obj_normal_vel] =
      projectObstacleVelocityToTrajectory(input_path.points, predicted_object);
    if (
      obj_vel_norm < parameters_->min_obstacle_vel ||
      obj_vel_norm > parameters_->max_obstacle_vel) {
      continue;
    }

    // 1.c. Check if object' lateral velocity is small enough to be avoid.
    if (std::abs(obj_normal_vel) > parameters_->max_pedestrian_crossing_vel) {
      RCLCPP_INFO_EXPRESSION(
        getLogger(), parameters_->enable_debug_info,
        "[DynamicAvoidance] Ignore obstacle (%s) since it crosses the ego's path with its normal "
        "vel (%5.2f) m/s.",
        obj_uuid.c_str(), obj_normal_vel);
      continue;
    }

    // Blocks for compatibility with existing code
    //  1.e. check if object lateral distance to ego's path is small enough
    //  1.f. calculate the object is on ego's path or not

    const double dist_obj_center_to_path =
      std::abs(motion_utils::calcLateralOffset(input_path.points, obj_pose.position));
    const bool is_object_on_ego_path =
      dist_obj_center_to_path <
      planner_data_->parameters.vehicle_width / 2.0 + parameters_->min_obj_lat_offset_to_ego_path;

    // 1.g. calculate last time inside ego's path
    const auto latest_time_inside_ego_path = [&]() -> std::optional<rclcpp::Time> {
      if (!prev_object || !prev_object->latest_time_inside_ego_path) {
        if (is_object_on_ego_path) {
          return clock_->now();
        }
        return std::nullopt;
      }
      if (is_object_on_ego_path) {
        return clock_->now();
      }
      return *prev_object->latest_time_inside_ego_path;
    }();

    // register the object
    const auto target_object = DynamicAvoidanceObject(
      predicted_object, obj_tangent_vel, obj_normal_vel, is_object_on_ego_path,
      latest_time_inside_ego_path);
    target_objects_manager_.updateObject(obj_uuid, target_object);
  }
}

void DynamicObstacleAvoidanceModule::determineWhetherToAvoidAgainstRegulatedObjects(
  const std::vector<DynamicAvoidanceObject> & prev_objects)
{
  const auto & input_path = getPreviousModuleOutput().path;

  for (const auto & object : target_objects_manager_.getValidObjects()) {
    if (getObjectType(object.label) != ObjectType::REGULATED) {
      continue;
    }

    const auto obj_uuid = object.uuid;
    const auto prev_object = getObstacleFromUuid(prev_objects, obj_uuid);
    const auto obj_path = *std::max_element(
      object.predicted_paths.begin(), object.predicted_paths.end(),
      [](const PredictedPath & a, const PredictedPath & b) { return a.confidence < b.confidence; });

    const auto & ref_path_points_for_obj_poly = input_path.points;

    // 2.a. check if object is not to be followed by ego
    const double obj_angle = calcDiffAngleAgainstPath(input_path.points, object.pose);
    const bool is_object_aligned_to_path =
      std::abs(obj_angle) < parameters_->max_front_object_angle ||
      M_PI - parameters_->max_front_object_angle < std::abs(obj_angle);
    if (
      object.is_object_on_ego_path && is_object_aligned_to_path &&
      parameters_->min_front_object_vel < object.vel) {
      RCLCPP_INFO_EXPRESSION(
        getLogger(), parameters_->enable_debug_info,
        "[DynamicAvoidance] Ignore obstacle (%s) since it is to be followed.", obj_uuid.c_str());
      continue;
    }

    // 2.b. calculate which side object exists against ego's path
    const bool is_object_left = isLeft(input_path.points, object.pose.position);
    const auto lat_lon_offset =
      getLateralLongitudinalOffset(input_path.points, object.pose, object.shape);

    // 2.c. check if object will not cut in
    const bool will_object_cut_in =
      willObjectCutIn(input_path.points, obj_path, object.vel, lat_lon_offset);
    if (will_object_cut_in) {
      RCLCPP_INFO_EXPRESSION(
        getLogger(), parameters_->enable_debug_info,
        "[DynamicAvoidance] Ignore obstacle (%s) since it will cut in.", obj_uuid.c_str());
      continue;
    }

    // 2.d. check if object will not cut out
    const auto will_object_cut_out =
      willObjectCutOut(object.vel, object.lat_vel, is_object_left, prev_object);
    if (will_object_cut_out.decision) {
      printIgnoreReason(obj_uuid.c_str(), will_object_cut_out.reason);
      continue;
    }

    // 2.e. check if the ego will change the lane and the object will be outside the ego's path
    // const auto will_object_be_outside_ego_changing_path =
    //   willObjectBeOutsideEgoChangingPath(object.pose, object.shape, object.vel);
    // if (will_object_be_outside_ego_changing_path) {
    //   RCLCPP_INFO_EXPRESSION(
    //     getLogger(), parameters_->enable_debug_info,
    //     "[DynamicAvoidance] Ignore obstacle (%s) since the object will be outside ego's changing
    //     path", obj_uuid.c_str());
    //   continue;
    // }

    // 2.e. check time to collision
    const auto time_while_collision =
      calcTimeWhileCollision(input_path.points, object.vel, lat_lon_offset);
    const double time_to_collision = time_while_collision.time_to_start_collision;
    if (parameters_->max_stopped_object_vel < std::hypot(object.vel, object.lat_vel)) {
      // NOTE: Only not stopped object is filtered by time to collision.
      if (
        (0 <= object.vel &&
         parameters_->max_time_to_collision_overtaking_object < time_to_collision) ||
        (object.vel <= 0 &&
         parameters_->max_time_to_collision_oncoming_object < time_to_collision)) {
        const auto time_to_collision_str = time_to_collision == std::numeric_limits<double>::max()
                                             ? "infinity"
                                             : std::to_string(time_to_collision);
        RCLCPP_INFO_EXPRESSION(
          getLogger(), parameters_->enable_debug_info,
          "[DynamicAvoidance] Ignore obstacle (%s) since time to collision (%s) is large.",
          obj_uuid.c_str(), time_to_collision_str.c_str());
        continue;
      }
      if (time_to_collision < -parameters_->duration_to_hold_avoidance_overtaking_object) {
        const auto time_to_collision_str = time_to_collision == std::numeric_limits<double>::max()
                                             ? "infinity"
                                             : std::to_string(time_to_collision);
        RCLCPP_INFO_EXPRESSION(
          getLogger(), parameters_->enable_debug_info,
          "[DynamicAvoidance] Ignore obstacle (%s) since time to collision (%s) is a small "
          "negative value.",
          obj_uuid.c_str(), time_to_collision_str.c_str());
        continue;
      }
    }

    // 2.f. calculate which side object will be against ego's path
    const bool is_collision_left = [&]() {
      if (0.0 < object.vel) {
        return is_object_left;
      }
      const auto future_obj_pose =
        object_recognition_utils::calcInterpolatedPose(obj_path, time_to_collision);
      return future_obj_pose ? isLeft(input_path.points, future_obj_pose->position)
                             : is_object_left;
    }();

    // 2.g. check if the ego is not ahead of the object.
    const double signed_dist_ego_to_obj = [&]() {
      const size_t ego_seg_idx = planner_data_->findEgoSegmentIndex(input_path.points);
      const double lon_offset_ego_to_obj = motion_utils::calcSignedArcLength(
        input_path.points, getEgoPose().position, ego_seg_idx, lat_lon_offset.nearest_idx);
      if (0 < lon_offset_ego_to_obj) {
        return std::max(
          0.0, lon_offset_ego_to_obj - planner_data_->parameters.front_overhang +
                 lat_lon_offset.min_lon_offset);
      }
      return std::min(
        0.0, lon_offset_ego_to_obj + planner_data_->parameters.rear_overhang +
               lat_lon_offset.max_lon_offset);
    }();
    if (signed_dist_ego_to_obj < 0) {
      RCLCPP_INFO_EXPRESSION(
        getLogger(), parameters_->enable_debug_info,
        "[DynamicAvoidance] Ignore obstacle (%s) since distance from ego to object (%f) is less "
        "than 0.",
        obj_uuid.c_str(), signed_dist_ego_to_obj);
      continue;
    }

    // 2.h. calculate longitudinal and lateral offset to avoid to generate object polygon by
    // "ego_path_base"
    const auto obj_points = tier4_autoware_utils::toPolygon2d(object.pose, object.shape);
    const auto lon_offset_to_avoid = calcMinMaxLongitudinalOffsetToAvoid(
      ref_path_points_for_obj_poly, object.pose, obj_points, object.vel, obj_path, object.shape,
      time_while_collision);
    const auto lat_offset_to_avoid = calcMinMaxLateralOffsetToAvoidRegulatedObject(
      ref_path_points_for_obj_poly, obj_points, object.pose.position, object.vel, is_collision_left,
      object.lat_vel, prev_object);

    if (!lat_offset_to_avoid) {
      RCLCPP_INFO_EXPRESSION(
        getLogger(), parameters_->enable_debug_info,
        "[DynamicAvoidance] Ignore obstacle (%s) since the object laterally covers the ego's path "
        "enough",
        obj_uuid.c_str());
      continue;
    }

    const bool should_be_avoided = true;
    target_objects_manager_.updateObjectVariables(
      obj_uuid, lon_offset_to_avoid, *lat_offset_to_avoid, is_collision_left, should_be_avoided,
      ref_path_points_for_obj_poly);
  }
  // prev_input_ref_path_points_ = input_ref_path_points;
}

void DynamicObstacleAvoidanceModule::determineWhetherToAvoidAgainstUnregulatedObjects(
  const std::vector<DynamicAvoidanceObject> & prev_objects)
{
  const auto & input_path = getPreviousModuleOutput().path;

  for (const auto & object : target_objects_manager_.getValidObjects()) {
    if (getObjectType(object.label) != ObjectType::UNREGULATED) {
      continue;
    }

    const auto obj_uuid = object.uuid;
    const auto & ref_path_points_for_obj_poly = input_path.points;

    // 2.g. check if the ego is not ahead of the object.
    const auto lat_lon_offset =
      getLateralLongitudinalOffset(input_path.points, object.pose, object.shape);
    const double signed_dist_ego_to_obj = [&]() {
      const size_t ego_seg_idx = planner_data_->findEgoSegmentIndex(input_path.points);
      const double lon_offset_ego_to_obj = motion_utils::calcSignedArcLength(
        input_path.points, getEgoPose().position, ego_seg_idx, lat_lon_offset.nearest_idx);
      if (0 < lon_offset_ego_to_obj) {
        return std::max(
          0.0, lon_offset_ego_to_obj - planner_data_->parameters.front_overhang +
                 lat_lon_offset.min_lon_offset);
      }
      return std::min(
        0.0, lon_offset_ego_to_obj + planner_data_->parameters.rear_overhang +
               lat_lon_offset.max_lon_offset);
    }();
    if (signed_dist_ego_to_obj < 0) {
      RCLCPP_INFO_EXPRESSION(
        getLogger(), parameters_->enable_debug_info,
        "[DynamicAvoidance] Ignore obstacle (%s) since distance from ego to object (%f) is less "
        "than 0.",
        obj_uuid.c_str(), signed_dist_ego_to_obj);
      continue;
    }

    // 2.h. calculate longitudinal and lateral offset to avoid to generate object polygon by
    // "ego_path_base"
    const auto lat_offset_to_avoid = calcMinMaxLateralOffsetToAvoidUnregulatedObject(
      ref_path_points_for_obj_poly, getObstacleFromUuid(prev_objects, obj_uuid), object);
    if (!lat_offset_to_avoid) {
      RCLCPP_INFO_EXPRESSION(
        getLogger(), parameters_->enable_debug_info,
        "[DynamicAvoidance] Ignore obstacle (%s) since the object will intersects the ego's path "
        "enough",
        obj_uuid.c_str());
      continue;
    }

    const bool is_collision_left = (lat_offset_to_avoid.value().max_value > 0.0);
    const auto lon_offset_to_avoid = MinMaxValue{0.0, 1.0};  // not used. dummy value

    const bool should_be_avoided = true;
    target_objects_manager_.updateObjectVariables(
      obj_uuid, lon_offset_to_avoid, *lat_offset_to_avoid, is_collision_left, should_be_avoided,
      ref_path_points_for_obj_poly);
  }
}

LatFeasiblePaths DynamicObstacleAvoidanceModule::generateLateralFeasiblePaths(
  const geometry_msgs::msg::Pose & ego_pose, const double ego_vel) const
{
  const double lat_acc = parameters_->max_ego_lat_acc;
  const double lat_jerk = parameters_->max_ego_lat_jerk;
  const double delay_time = parameters_->delay_time_ego_shift;

  LatFeasiblePaths ego_lat_feasible_paths;
  for (double t = 0; t < 10.0; t += 1.0) {
    // maybe this equation does not have physical meaning (takagi)
    const double feasible_lat_offset = lat_acc * std::pow(std::max(t - delay_time, 0.0), 2) / 2.0 +
                                       lat_jerk * std::pow(std::max(t - delay_time, 0.0), 3) / 6.0 -
                                       planner_data_->parameters.vehicle_width / 2.0;
    const double x = t * ego_vel;
    const double y = feasible_lat_offset;

    const auto feasible_left_bound_point =
      tier4_autoware_utils::calcOffsetPose(ego_pose, x, -y, 0.0).position;
    ego_lat_feasible_paths.left_path.push_back(feasible_left_bound_point);

    const auto feasible_right_bound_point =
      tier4_autoware_utils::calcOffsetPose(ego_pose, x, y, 0.0).position;
    ego_lat_feasible_paths.right_path.push_back(feasible_right_bound_point);
  }

  tier4_autoware_utils::appendMarkerArray(
    marker_utils::createPointsMarkerArray(
      ego_lat_feasible_paths.left_path, "ego_lat_feasible_left_path", 0, 0.6, 0.9, 0.9),
    &debug_marker_);
  tier4_autoware_utils::appendMarkerArray(
    marker_utils::createPointsMarkerArray(
      ego_lat_feasible_paths.right_path, "ego_lat_feasible_right_path", 0, 0.6, 0.9, 0.9),
    &debug_marker_);

  return ego_lat_feasible_paths;
}

[[maybe_unused]] void DynamicObstacleAvoidanceModule::updateRefPathBeforeLaneChange(
  const std::vector<PathPointWithLaneId> & ego_ref_path_points)
{
  if (ref_path_before_lane_change_) {
    // check if the ego is close enough to the current ref path, meaning that lane change ends.
    const auto ego_pos = getEgoPose().position;
    const double dist_to_ref_path =
      std::abs(motion_utils::calcLateralOffset(ego_ref_path_points, ego_pos));

    constexpr double epsilon_dist_to_ref_path = 0.5;
    if (dist_to_ref_path < epsilon_dist_to_ref_path) {
      ref_path_before_lane_change_ = std::nullopt;
    }
  } else {
    // check if the ego is during lane change.
    if (prev_input_ref_path_points_ && !prev_input_ref_path_points_->empty()) {
      const double dist_ref_paths = std::abs(motion_utils::calcLateralOffset(
        ego_ref_path_points, prev_input_ref_path_points_->front().point.pose.position));
      constexpr double epsilon_ref_paths_diff = 1.0;
      if (epsilon_ref_paths_diff < dist_ref_paths) {
        ref_path_before_lane_change_ = *prev_input_ref_path_points_;
      }
    }
  }
}

[[maybe_unused]] std::optional<std::pair<size_t, size_t>>
DynamicObstacleAvoidanceModule::calcCollisionSection(
  const std::vector<PathPointWithLaneId> & ego_path, const PredictedPath & obj_path) const
{
  const size_t ego_idx = planner_data_->findEgoIndex(ego_path);
  const double ego_vel = getEgoSpeed();

  std::optional<size_t> collision_start_idx{std::nullopt};
  double lon_dist = 0.0;
  for (size_t i = ego_idx; i < ego_path.size() - 1; ++i) {
    lon_dist += tier4_autoware_utils::calcDistance2d(ego_path.at(i), ego_path.at(i + 1));
    const double elapsed_time = lon_dist / ego_vel;

    const auto future_ego_pose = ego_path.at(i);
    const auto future_obj_pose =
      object_recognition_utils::calcInterpolatedPose(obj_path, elapsed_time);

    if (future_obj_pose) {
      const double dist_ego_to_obj =
        tier4_autoware_utils::calcDistance2d(future_ego_pose, *future_obj_pose);
      if (dist_ego_to_obj < 1.0) {
        if (!collision_start_idx) {
          collision_start_idx = i;
        }
        continue;
      }
    } else {
      if (!collision_start_idx) {
        continue;
      }
    }

    return std::make_pair(*collision_start_idx, i - 1);
  }

  return std::make_pair(*collision_start_idx, ego_path.size() - 1);
}

TimeWhileCollision DynamicObstacleAvoidanceModule::calcTimeWhileCollision(
  const std::vector<PathPointWithLaneId> & ego_path, const double obj_tangent_vel,
  const LatLonOffset & lat_lon_offset) const
{
  // Set maximum time-to-collision 0 if the object longitudinally overlaps ego.
  // NOTE: This is to avoid objects running right beside ego even if time-to-collision is negative.
  const size_t ego_seg_idx = planner_data_->findEgoSegmentIndex(ego_path);
  const double lon_offset_ego_to_obj_idx = motion_utils::calcSignedArcLength(
    ego_path, getEgoPose().position, ego_seg_idx, lat_lon_offset.nearest_idx);
  const double relative_velocity = getEgoSpeed() - obj_tangent_vel;

  const double signed_time_to_start_collision = [&]() {
    const double lon_offset_ego_front_to_obj_back =
      lon_offset_ego_to_obj_idx + lat_lon_offset.min_lon_offset -
      (planner_data_->parameters.wheel_base + planner_data_->parameters.front_overhang);
    const double lon_offset_obj_front_to_ego_back = -lon_offset_ego_to_obj_idx -
                                                    lat_lon_offset.max_lon_offset -
                                                    planner_data_->parameters.rear_overhang;
    if (0.0 < lon_offset_ego_front_to_obj_back) {  // The object is ahead of the ego.
      return lon_offset_ego_front_to_obj_back / relative_velocity;
    } else if (0.0 < lon_offset_obj_front_to_ego_back) {  // The ego is ahead of the object.
      return lon_offset_obj_front_to_ego_back / -relative_velocity;
    }
    // The ego and object are colliding.
    return 0.0;
  }();
  const double signed_time_to_end_collision = [&]() {
    const double lon_offset_ego_back_to_obj_front = lon_offset_ego_to_obj_idx +
                                                    lat_lon_offset.max_lon_offset +
                                                    planner_data_->parameters.rear_overhang;
    const double lon_offset_obj_back_to_ego_front = -lon_offset_ego_to_obj_idx -
                                                    lat_lon_offset.min_lon_offset +
                                                    planner_data_->parameters.front_overhang;
    if (0.0 < relative_velocity) {
      return lon_offset_ego_back_to_obj_front / relative_velocity;
    }
    return lon_offset_obj_back_to_ego_front / -relative_velocity;
  }();

  // NOTE: In order to make time_to_start_collision continuous around the relative_velocity is zero.
  const double time_to_start_collision = [&]() {
    if (signed_time_to_start_collision < 0.0) {
      return std::numeric_limits<double>::max();
    }
    return signed_time_to_start_collision;
  }();
  const double time_to_end_collision = [&]() {
    if (signed_time_to_end_collision < 0.0) {
      return std::numeric_limits<double>::max();
    }
    return signed_time_to_end_collision;
  }();

  return TimeWhileCollision{time_to_start_collision, time_to_end_collision};
}

bool DynamicObstacleAvoidanceModule::isObjectFarFromPath(
  const PredictedObject & predicted_object, const double obj_dist_to_path) const
{
  const double obj_max_length = calcObstacleMaxLength(predicted_object.shape);
  const double min_obj_dist_to_path = std::max(
    0.0, obj_dist_to_path - planner_data_->parameters.vehicle_width / 2.0 - obj_max_length);

  return parameters_->max_obj_lat_offset_to_ego_path < min_obj_dist_to_path;
}

bool DynamicObstacleAvoidanceModule::willObjectCutIn(
  const std::vector<PathPointWithLaneId> & ego_path, const PredictedPath & predicted_path,
  const double obj_tangent_vel, const LatLonOffset & lat_lon_offset) const
{
  // Ignore oncoming object
  if (obj_tangent_vel < parameters_->min_cut_in_object_vel) {
    return false;
  }

  // Check if ego's path and object's path are close.
  const bool will_object_cut_in = [&]() {
    for (const auto & predicted_path_point : predicted_path.path) {
      const double paths_lat_diff =
        motion_utils::calcLateralOffset(ego_path, predicted_path_point.position);
      if (std::abs(paths_lat_diff) < planner_data_->parameters.vehicle_width / 2.0) {
        return true;
      }
    }
    return false;
  }();
  if (!will_object_cut_in) {
    // The object's path will not cut in
    return false;
  }

  // Ignore object longitudinally close to the ego
  const size_t ego_seg_idx = planner_data_->findEgoSegmentIndex(ego_path);
  const double relative_velocity = getEgoSpeed() - obj_tangent_vel;
  const double lon_offset_ego_to_obj =
    motion_utils::calcSignedArcLength(
      ego_path, getEgoPose().position, ego_seg_idx, lat_lon_offset.nearest_idx) +
    lat_lon_offset.min_lon_offset;
  if (
    lon_offset_ego_to_obj < std::max(
                              parameters_->min_lon_offset_ego_to_cut_in_object,
                              relative_velocity * parameters_->min_time_to_start_cut_in)) {
    return false;
  }

  return true;
}

DynamicObstacleAvoidanceModule::DecisionWithReason DynamicObstacleAvoidanceModule::willObjectCutOut(
  const double obj_tangent_vel, const double obj_normal_vel, const bool is_object_left,
  const std::optional<DynamicAvoidanceObject> & prev_object) const
{
  // Ignore oncoming object
  if (obj_tangent_vel < parameters_->min_cut_out_object_vel) {
    return DecisionWithReason{false};
  }

  // Check if previous object is memorized
  if (!prev_object || !prev_object->latest_time_inside_ego_path) {
    return DecisionWithReason{false};
  }
  if (
    parameters_->max_time_from_outside_ego_path_for_cut_out <
    (clock_->now() - *prev_object->latest_time_inside_ego_path).seconds()) {
    return DecisionWithReason{false};
  }

  // Check object's lateral velocity
  std::stringstream reason;
  reason << "since latest time inside ego's path is small enough ("
         << (clock_->now() - *prev_object->latest_time_inside_ego_path).seconds() << "<"
         << parameters_->max_time_from_outside_ego_path_for_cut_out << ")";
  if (is_object_left) {
    if (parameters_->min_cut_out_object_lat_vel < obj_normal_vel) {
      reason << ", and lateral velocity is large enough ("
             << parameters_->min_cut_out_object_lat_vel << "<abs(" << obj_normal_vel << ")";
      return DecisionWithReason{true, reason.str()};
    }
  } else {
    if (obj_normal_vel < -parameters_->min_cut_out_object_lat_vel) {
      reason << ", and lateral velocity is large enough ("
             << parameters_->min_cut_out_object_lat_vel << "<abs(" << obj_normal_vel << ")";
      return DecisionWithReason{true, reason.str()};
    }
  }

  return DecisionWithReason{false};
}

[[maybe_unused]] bool DynamicObstacleAvoidanceModule::willObjectBeOutsideEgoChangingPath(
<<<<<<< HEAD
  const geometry_msgs::msg::Pose & obj_pose,
  const autoware_perception_msgs::msg::Shape & obj_shape, const double obj_vel) const
=======
  const geometry_msgs::msg::Pose & obj_pose, const autoware_perception_msgs::msg::Shape & obj_shape,
  const double obj_vel) const
>>>>>>> e2f82ecb
{
  if (!ref_path_before_lane_change_ || obj_vel < 0.0) {
    return false;
  }

  // Check if object is in the lane before ego's lane change.
  const double dist_to_ref_path_before_lane_change =
    std::abs(motion_utils::calcLateralOffset(*ref_path_before_lane_change_, obj_pose.position));
  const double epsilon_dist_checking_in_lane = calcObstacleWidth(obj_shape);
  if (epsilon_dist_checking_in_lane < dist_to_ref_path_before_lane_change) {
    return false;
  }

  return true;
}

std::pair<lanelet::ConstLanelets, lanelet::ConstLanelets>
DynamicObstacleAvoidanceModule::getAdjacentLanes(
  const double forward_distance, const double backward_distance) const
{
  const auto & rh = planner_data_->route_handler;

  lanelet::ConstLanelet current_lane;
  if (!rh->getClosestLaneletWithinRoute(getEgoPose(), &current_lane)) {
    RCLCPP_ERROR(
      rclcpp::get_logger("behavior_path_planner").get_child("dynamic_avoidance"),
      "failed to find closest lanelet within route!!!");
    return {};
  }

  const auto ego_succeeding_lanes =
    rh->getLaneletSequence(current_lane, getEgoPose(), backward_distance, forward_distance);

  lanelet::ConstLanelets right_lanes;
  lanelet::ConstLanelets left_lanes;
  for (const auto & lane : ego_succeeding_lanes) {
    // left lane
    const auto opt_left_lane = rh->getLeftLanelet(lane);
    if (opt_left_lane) {
      left_lanes.push_back(opt_left_lane.value());
    }

    // right lane
    const auto opt_right_lane = rh->getRightLanelet(lane);
    if (opt_right_lane) {
      right_lanes.push_back(opt_right_lane.value());
    }

    const auto right_opposite_lanes = rh->getRightOppositeLanelets(lane);
    if (!right_opposite_lanes.empty()) {
      right_lanes.push_back(right_opposite_lanes.front());
    }
  }

  return std::make_pair(right_lanes, left_lanes);
}

DynamicObstacleAvoidanceModule::LatLonOffset
DynamicObstacleAvoidanceModule::getLateralLongitudinalOffset(
  const std::vector<PathPointWithLaneId> & ego_path, const geometry_msgs::msg::Pose & obj_pose,
  const autoware_perception_msgs::msg::Shape & obj_shape) const
{
  const size_t obj_seg_idx = motion_utils::findNearestSegmentIndex(ego_path, obj_pose.position);
  const auto obj_points = tier4_autoware_utils::toPolygon2d(obj_pose, obj_shape);

  // TODO(murooka) calculation is not so accurate.
  std::vector<double> obj_lat_offset_vec;
  std::vector<double> obj_lon_offset_vec;
  for (size_t i = 0; i < obj_points.outer().size(); ++i) {
    const auto geom_obj_point = toGeometryPoint(obj_points.outer().at(i));
    const size_t obj_point_seg_idx =
      motion_utils::findNearestSegmentIndex(ego_path, geom_obj_point);

    // calculate lateral offset
    const double obj_point_lat_offset =
      motion_utils::calcLateralOffset(ego_path, geom_obj_point, obj_point_seg_idx);
    obj_lat_offset_vec.push_back(obj_point_lat_offset);

    // calculate longitudinal offset
    const double lon_offset =
      motion_utils::calcLongitudinalOffsetToSegment(ego_path, obj_seg_idx, geom_obj_point);
    obj_lon_offset_vec.push_back(lon_offset);
  }

  const auto obj_lat_min_max_offset = getMinMaxValues(obj_lat_offset_vec);
  const auto obj_lon_min_max_offset = getMinMaxValues(obj_lon_offset_vec);

  return LatLonOffset{
    obj_seg_idx, obj_lat_min_max_offset.max_value, obj_lat_min_max_offset.min_value,
    obj_lon_min_max_offset.max_value, obj_lon_min_max_offset.min_value};
}

MinMaxValue DynamicObstacleAvoidanceModule::calcMinMaxLongitudinalOffsetToAvoid(
  const std::vector<PathPointWithLaneId> & ref_path_points_for_obj_poly,
  const geometry_msgs::msg::Pose & obj_pose, const Polygon2d & obj_points, const double obj_vel,
  const PredictedPath & obj_path, const autoware_perception_msgs::msg::Shape & obj_shape,
  const TimeWhileCollision & time_while_collision) const
{
  const size_t obj_seg_idx =
    motion_utils::findNearestSegmentIndex(ref_path_points_for_obj_poly, obj_pose.position);

  // calculate min/max longitudinal offset from object to path
  const auto obj_lon_offset = [&]() {
    std::vector<double> obj_lon_offset_vec;
    for (size_t i = 0; i < obj_points.outer().size(); ++i) {
      const auto geom_obj_point = toGeometryPoint(obj_points.outer().at(i));
      const double lon_offset = motion_utils::calcLongitudinalOffsetToSegment(
        ref_path_points_for_obj_poly, obj_seg_idx, geom_obj_point);
      obj_lon_offset_vec.push_back(lon_offset);
    }

    return getMinMaxValues(obj_lon_offset_vec);
  }();

  const double relative_velocity = getEgoSpeed() - obj_vel;

  // calculate bound start and end length
  const double start_length_to_avoid = [&]() {
    if (obj_vel < parameters_->max_stopped_object_vel) {
      // The ego and object are the opposite directional or the object is parked.
      return std::min(time_while_collision.time_to_start_collision, 3.5) * std::abs(obj_vel) +
             std::abs(relative_velocity) * parameters_->start_duration_to_avoid_oncoming_object;
    }
    // The ego and object are the same directional.
    const double obj_acc = -0.5;
    const double decel_time = 1.0;
    const double obj_moving_dist =
      (std::pow(std::max(obj_vel + obj_acc * decel_time, 0.0), 2) - std::pow(obj_vel, 2)) / 2 /
      obj_acc;
    const double ego_moving_dist = getEgoSpeed() * decel_time;
    return std::max(0.0, ego_moving_dist - obj_moving_dist) +
           std::abs(relative_velocity) * parameters_->start_duration_to_avoid_overtaking_object;
  }();
  const double end_length_to_avoid = [&]() {
    if (obj_vel < parameters_->max_stopped_object_vel) {
      // The ego and object are the opposite directional or the object is parked.
      return std::abs(relative_velocity) * parameters_->end_duration_to_avoid_oncoming_object;
    }
    // The ego and object are the same directional.
    return std::min(time_while_collision.time_to_end_collision, 3.0) * obj_vel +
           std::abs(relative_velocity) * parameters_->end_duration_to_avoid_overtaking_object;
  }();

  // calculate valid path for the forked object's path from the ego's path
  if (obj_vel < -parameters_->max_stopped_object_vel) {
    const bool is_object_same_direction = false;
    const double valid_length_to_avoid =
      calcValidLengthToAvoid(obj_path, obj_pose, obj_shape, is_object_same_direction);
    return MinMaxValue{
      obj_lon_offset.min_value + std::max(-start_length_to_avoid, -valid_length_to_avoid),
      obj_lon_offset.max_value + end_length_to_avoid};
  }
  if (parameters_->max_stopped_object_vel < obj_vel) {
    const bool is_object_same_direction = true;
    const double valid_length_to_avoid =
      calcValidLengthToAvoid(obj_path, obj_pose, obj_shape, is_object_same_direction);
    return MinMaxValue{
      obj_lon_offset.min_value - start_length_to_avoid,
      obj_lon_offset.max_value + std::min(end_length_to_avoid, valid_length_to_avoid)};
  }
  return MinMaxValue{
    obj_lon_offset.min_value - start_length_to_avoid,
    obj_lon_offset.max_value + end_length_to_avoid};
}

double DynamicObstacleAvoidanceModule::calcValidLengthToAvoid(
  const PredictedPath & obj_path, const geometry_msgs::msg::Pose & obj_pose,
  const autoware_perception_msgs::msg::Shape & obj_shape, const bool is_object_same_direction) const
{
  const auto & input_path_points = getPreviousModuleOutput().path.points;
  const size_t obj_seg_idx =
    motion_utils::findNearestSegmentIndex(input_path_points, obj_pose.position);

  constexpr double dist_threshold_additional_margin = 0.5;
  const double dist_threshold_paths =
    planner_data_->parameters.vehicle_width / 2.0 + parameters_->lat_offset_from_obstacle +
    calcObstacleWidth(obj_shape) / 2.0 + dist_threshold_additional_margin;

  // crop the ego's path by object position
  std::vector<PathPointWithLaneId> cropped_ego_path_points;
  if (is_object_same_direction) {
    cropped_ego_path_points = std::vector<PathPointWithLaneId>{
      input_path_points.begin() + obj_seg_idx, input_path_points.end()};
  } else {
    cropped_ego_path_points = std::vector<PathPointWithLaneId>{
      input_path_points.begin(), input_path_points.begin() + obj_seg_idx + 1 + 1};
    std::reverse(cropped_ego_path_points.begin(), cropped_ego_path_points.end());
  }
  if (cropped_ego_path_points.size() < 2) {
    return motion_utils::calcArcLength(obj_path.path);
  }

  // calculate where the object's path will be forked from (= far from) the ego's path.
  std::optional<size_t> last_nearest_ego_path_seg_idx{std::nullopt};
  const size_t valid_obj_path_end_idx = [&]() {
    size_t ego_path_seg_idx = 0;
    for (size_t obj_path_idx = 0; obj_path_idx < obj_path.path.size(); ++obj_path_idx) {
      bool are_paths_close{false};
      for (; ego_path_seg_idx < cropped_ego_path_points.size() - 1; ++ego_path_seg_idx) {
        const double dist_to_segment = calcDistanceToSegment(
          obj_path.path.at(obj_path_idx).position,
          cropped_ego_path_points.at(ego_path_seg_idx).point.pose.position,
          cropped_ego_path_points.at(ego_path_seg_idx + 1).point.pose.position);
        if (dist_to_segment < dist_threshold_paths) {
          last_nearest_ego_path_seg_idx = ego_path_seg_idx;
          are_paths_close = true;
          break;
        }
      }

      if (!are_paths_close) {
        return obj_path_idx;
      }
    }
    return obj_path.path.size() - 1;
  }();

  // calculate valid length to avoid
  if (last_nearest_ego_path_seg_idx && valid_obj_path_end_idx != obj_path.path.size() - 1) {
    const auto calc_min_dist = [&](const size_t arg_obj_path_idx) -> std::optional<double> {
      std::optional<double> min_dist{std::nullopt};
      for (size_t ego_path_seg_idx = *last_nearest_ego_path_seg_idx;
           ego_path_seg_idx < cropped_ego_path_points.size() - 1; ++ego_path_seg_idx) {
        const double dist_to_segment = calcDistanceToSegment(
          obj_path.path.at(arg_obj_path_idx).position,
          cropped_ego_path_points.at(ego_path_seg_idx).point.pose.position,
          cropped_ego_path_points.at(ego_path_seg_idx + 1).point.pose.position);
        if (!min_dist || dist_to_segment < *min_dist) {
          min_dist = dist_to_segment;
        }
        if (min_dist && *min_dist < dist_to_segment) {
          return *min_dist;
        }
      }
      return min_dist;
    };
    const size_t prev_valid_obj_path_end_idx =
      (valid_obj_path_end_idx == 0) ? valid_obj_path_end_idx : valid_obj_path_end_idx - 1;
    const size_t next_valid_obj_path_end_idx =
      (valid_obj_path_end_idx == 0) ? valid_obj_path_end_idx + 1 : valid_obj_path_end_idx;
    const auto prev_min_dist = calc_min_dist(prev_valid_obj_path_end_idx);
    const auto next_min_dist = calc_min_dist(next_valid_obj_path_end_idx);
    if (prev_min_dist && next_min_dist) {
      const double segment_length = tier4_autoware_utils::calcDistance2d(
        obj_path.path.at(prev_valid_obj_path_end_idx),
        obj_path.path.at(next_valid_obj_path_end_idx));
      const double partial_segment_length = segment_length *
                                            (dist_threshold_paths - *prev_min_dist) /
                                            (*next_min_dist - *prev_min_dist);
      return motion_utils::calcSignedArcLength(obj_path.path, 0, prev_valid_obj_path_end_idx) +
             partial_segment_length;
    }
  }
  return motion_utils::calcSignedArcLength(obj_path.path, 0, valid_obj_path_end_idx);
}

// min value denotes near side, max value denotes far side
std::optional<MinMaxValue>
DynamicObstacleAvoidanceModule::calcMinMaxLateralOffsetToAvoidRegulatedObject(
  const std::vector<PathPointWithLaneId> & ref_path_points_for_obj_poly,
  const Polygon2d & obj_points, const geometry_msgs::msg::Point & obj_pos, const double obj_vel,
  const bool is_collision_left, const double obj_normal_vel,
  const std::optional<DynamicAvoidanceObject> & prev_object) const
{
  const bool enable_lowpass_filter = [&]() {
    if (
      !prev_object || prev_object->ref_path_points_for_obj_poly.size() < 2 ||
      ref_path_points_for_obj_poly.size() < 2) {
      return true;
    }
    const size_t obj_point_idx =
      motion_utils::findNearestIndex(ref_path_points_for_obj_poly, obj_pos);
    const double paths_lat_diff = std::abs(motion_utils::calcLateralOffset(
      prev_object->ref_path_points_for_obj_poly,
      ref_path_points_for_obj_poly.at(obj_point_idx).point.pose.position));

    constexpr double min_paths_lat_diff = 0.3;
    if (paths_lat_diff < min_paths_lat_diff) {
      return true;
    }
    // NOTE: When the input reference path laterally changes, the low-pass filter is disabled not to
    // shift the obstacle polygon suddenly.
    return false;
  }();

  // calculate min/max lateral offset from object to path
  const auto obj_lat_abs_offset = [&]() {
    std::vector<double> obj_lat_abs_offset_vec;
    for (size_t i = 0; i < obj_points.outer().size(); ++i) {
      const auto geom_obj_point = toGeometryPoint(obj_points.outer().at(i));
      const size_t obj_point_seg_idx =
        motion_utils::findNearestSegmentIndex(ref_path_points_for_obj_poly, geom_obj_point);
      const double obj_point_lat_offset = motion_utils::calcLateralOffset(
        ref_path_points_for_obj_poly, geom_obj_point, obj_point_seg_idx);
      obj_lat_abs_offset_vec.push_back(obj_point_lat_offset);
    }
    return getMinMaxValues(obj_lat_abs_offset_vec);
  }();
  const double min_obj_lat_abs_offset = obj_lat_abs_offset.min_value;
  const double max_obj_lat_abs_offset = obj_lat_abs_offset.max_value;

  if (parameters_->min_front_object_vel < obj_vel) {
    const double obj_width_on_ego_path =
      std::min(max_obj_lat_abs_offset, planner_data_->parameters.vehicle_width / 2.0) -
      std::max(min_obj_lat_abs_offset, -planner_data_->parameters.vehicle_width / 2.0);
    if (
      planner_data_->parameters.vehicle_width *
        parameters_->max_front_object_ego_path_lat_cover_ratio <
      obj_width_on_ego_path) {
      return std::nullopt;
    }
  }

  // calculate bound min and max lateral offset
  const double min_bound_lat_offset = [&]() {
    const double lat_abs_offset_to_shift =
      std::max(0.0, obj_normal_vel * (is_collision_left ? -1.0 : 1.0)) *
      parameters_->max_time_for_lat_shift;
    const double raw_min_bound_lat_offset =
      (is_collision_left ? min_obj_lat_abs_offset : max_obj_lat_abs_offset) -
      (parameters_->lat_offset_from_obstacle + lat_abs_offset_to_shift) *
        (is_collision_left ? 1.0 : -1.0);
    const double min_bound_lat_abs_offset_limit =
      planner_data_->parameters.vehicle_width / 2.0 - parameters_->max_lat_offset_to_avoid;

    if (is_collision_left) {
      return std::max(raw_min_bound_lat_offset, min_bound_lat_abs_offset_limit);
    }
    return std::min(raw_min_bound_lat_offset, -min_bound_lat_abs_offset_limit);
  }();
  const double max_bound_lat_offset =
    (is_collision_left ? max_obj_lat_abs_offset : min_obj_lat_abs_offset) +
    (is_collision_left ? 1.0 : -1.0) * parameters_->lat_offset_from_obstacle;

  // filter min_bound_lat_offset
  const auto prev_min_lat_avoid_to_offset = [&]() -> std::optional<double> {
    if (!prev_object || !prev_object->lat_offset_to_avoid) {
      return std::nullopt;
    }
    return prev_object->lat_offset_to_avoid->min_value;
  }();
  const double filtered_min_bound_lat_offset =
    (prev_min_lat_avoid_to_offset.has_value() & enable_lowpass_filter)
      ? signal_processing::lowpassFilter(
          min_bound_lat_offset, *prev_min_lat_avoid_to_offset,
          parameters_->lpf_gain_for_lat_avoid_to_offset)
      : min_bound_lat_offset;

  return MinMaxValue{filtered_min_bound_lat_offset, max_bound_lat_offset};
}

// min value denotes near side, max value denotes far side
std::optional<MinMaxValue>
DynamicObstacleAvoidanceModule::calcMinMaxLateralOffsetToAvoidUnregulatedObject(
  const std::vector<PathPointWithLaneId> & ref_path_points_for_obj_poly,
  const std::optional<DynamicAvoidanceObject> & prev_object,
  const DynamicAvoidanceObject & object) const
{
  const bool enable_lowpass_filter = [&]() {
    if (
      !prev_object || prev_object->ref_path_points_for_obj_poly.size() < 2 ||
      ref_path_points_for_obj_poly.size() < 2) {
      return true;
    }
    const size_t obj_point_idx =
      motion_utils::findNearestIndex(ref_path_points_for_obj_poly, object.pose.position);
    const double paths_lat_diff = std::abs(motion_utils::calcLateralOffset(
      prev_object->ref_path_points_for_obj_poly,
      ref_path_points_for_obj_poly.at(obj_point_idx).point.pose.position));

    constexpr double min_paths_lat_diff = 0.3;
    if (paths_lat_diff < min_paths_lat_diff) {
      return true;
    }
    // NOTE: When the input reference path laterally changes, the low-pass filter is disabled not to
    // shift the obstacle polygon suddenly.
    return false;
  }();

  const auto obj_occupancy_region = [&]() {
    const auto obj_points = tier4_autoware_utils::toPolygon2d(object.pose, object.shape);
    std::vector<double> lat_pos_vec;
    for (size_t i = 0; i < obj_points.outer().size(); ++i) {
      const auto geom_obj_point = toGeometryPoint(obj_points.outer().at(i));
      const double obj_point_lat_offset = motion_utils::calcLateralOffset(
        ref_path_points_for_obj_poly, geom_obj_point,
        motion_utils::findNearestSegmentIndex(ref_path_points_for_obj_poly, geom_obj_point));
      lat_pos_vec.push_back(obj_point_lat_offset);
    }
    const auto current_pos_area = getMinMaxValues(lat_pos_vec);
    return combineMinMaxValues(current_pos_area, current_pos_area + object.lat_vel * 3.0);
  }();

  if (
    obj_occupancy_region.min_value * obj_occupancy_region.max_value < 0.0 ||
    obj_occupancy_region.max_value - obj_occupancy_region.min_value < 1e-3) {
    return std::nullopt;
  }

  // calculate bound pos
  const auto bound_pos = [&]() {
    auto temp_bound_pos = obj_occupancy_region;
    temp_bound_pos.max_value += parameters_->lat_offset_from_obstacle;
    temp_bound_pos.min_value -= parameters_->lat_offset_from_obstacle;
    if (std::abs(temp_bound_pos.max_value) < std::abs(temp_bound_pos.min_value)) {
      temp_bound_pos.swap();  // From here, min denotes near bound, max denotes far bound.
    }

    const double near_bound_limit =
      planner_data_->parameters.vehicle_width / 2.0 - parameters_->max_lat_offset_to_avoid;
    if (temp_bound_pos.max_value > 0.0) {
      temp_bound_pos.min_value = std::max(temp_bound_pos.min_value, near_bound_limit);
    } else {
      temp_bound_pos.min_value = std::min(temp_bound_pos.min_value, -near_bound_limit);
    }
    return temp_bound_pos;
  }();

  // low pass filter for min_bound
  const auto prev_min_lat_avoid_to_offset = [&]() -> std::optional<double> {
    if (!prev_object || !prev_object->lat_offset_to_avoid) {
      return std::nullopt;
    }
    return prev_object->lat_offset_to_avoid->min_value;
  }();
  const double filtered_min_bound_pos =
    (prev_min_lat_avoid_to_offset.has_value() & enable_lowpass_filter)
      ? signal_processing::lowpassFilter(
          bound_pos.min_value, *prev_min_lat_avoid_to_offset,
          parameters_->lpf_gain_for_lat_avoid_to_offset)
      : bound_pos.min_value;

  return MinMaxValue{filtered_min_bound_pos, bound_pos.max_value};
}

// NOTE: object does not have const only to update min_bound_lat_offset.
std::optional<tier4_autoware_utils::Polygon2d>
DynamicObstacleAvoidanceModule::calcEgoPathBasedDynamicObstaclePolygon(
  const DynamicAvoidanceObject & object) const
{
  if (!object.lon_offset_to_avoid || !object.lat_offset_to_avoid) {
    return std::nullopt;
  }

  auto ref_path_points_for_obj_poly = object.ref_path_points_for_obj_poly;

  const size_t obj_seg_idx =
    motion_utils::findNearestSegmentIndex(ref_path_points_for_obj_poly, object.pose.position);
  // const auto obj_points = tier4_autoware_utils::toPolygon2d(object.pose, object.shape);

  const auto lon_bound_start_idx_opt = motion_utils::insertTargetPoint(
    obj_seg_idx, object.lon_offset_to_avoid->min_value, ref_path_points_for_obj_poly);
  const size_t updated_obj_seg_idx =
    (lon_bound_start_idx_opt && lon_bound_start_idx_opt.value() <= obj_seg_idx) ? obj_seg_idx + 1
                                                                                : obj_seg_idx;
  const auto lon_bound_end_idx_opt = motion_utils::insertTargetPoint(
    updated_obj_seg_idx, object.lon_offset_to_avoid->max_value, ref_path_points_for_obj_poly);

  if (!lon_bound_start_idx_opt && !lon_bound_end_idx_opt) {
    // NOTE: The obstacle is longitudinally out of the ego's trajectory.
    return std::nullopt;
  }
  const size_t lon_bound_start_idx =
    lon_bound_start_idx_opt ? lon_bound_start_idx_opt.value() : static_cast<size_t>(0);
  const size_t lon_bound_end_idx = lon_bound_end_idx_opt
                                     ? lon_bound_end_idx_opt.value()
                                     : static_cast<size_t>(ref_path_points_for_obj_poly.size() - 1);

  // create inner bound points
  std::vector<geometry_msgs::msg::Pose> obj_inner_bound_poses;
  for (size_t i = lon_bound_start_idx; i <= lon_bound_end_idx; ++i) {
    // NOTE: object.lat_offset_to_avoid->min_value is not the minimum value but the inner value.
    obj_inner_bound_poses.push_back(tier4_autoware_utils::calcOffsetPose(
      ref_path_points_for_obj_poly.at(i).point.pose, 0.0, object.lat_offset_to_avoid->min_value,
      0.0));
  }

  // calculate start index laterally feasible for ego to shift considering maximum lateral jerk and
  // acceleration
  const auto obj_inner_bound_start_idx = [&]() -> std::optional<size_t> {
    const auto & ego_lat_feasible_path = object.is_collision_left
                                           ? object.ego_lat_feasible_paths.left_path
                                           : object.ego_lat_feasible_paths.right_path;
    const auto intersect_result = intersectLines(obj_inner_bound_poses, ego_lat_feasible_path);

    // Check if the object polygon intersects with the ego_lat_feasible_path.
    if (intersect_result) {
      const auto & [bound_seg_idx, intersect_point] = *intersect_result;
      const double lon_offset = tier4_autoware_utils::calcDistance2d(
        obj_inner_bound_poses.at(bound_seg_idx), intersect_point);

      const auto obj_inner_bound_start_idx_opt =
        motion_utils::insertTargetPoint(bound_seg_idx, lon_offset, obj_inner_bound_poses);
      if (obj_inner_bound_start_idx_opt) {
        return *obj_inner_bound_start_idx_opt;
      }
    }

    // Check if the object polygon is fully outside the ego_lat_feasible_path.
    const double obj_poly_lat_offset = motion_utils::calcLateralOffset(
      ego_lat_feasible_path, obj_inner_bound_poses.front().position);
    if (
      (!object.is_collision_left && 0 < obj_poly_lat_offset) ||
      (object.is_collision_left && obj_poly_lat_offset < 0)) {
      return std::nullopt;
    }

    return 0;
  }();
  if (!obj_inner_bound_start_idx) {
    return std::nullopt;
  }

  // calculate feasible inner/outer bound points
  const auto feasible_obj_inner_bound_poses = std::vector<geometry_msgs::msg::Pose>(
    obj_inner_bound_poses.begin() + *obj_inner_bound_start_idx, obj_inner_bound_poses.end());
  const auto feasible_obj_inner_bound_points = convertToPoints(feasible_obj_inner_bound_poses);
  std::vector<geometry_msgs::msg::Point> feasible_obj_outer_bound_points;
  for (const auto & feasible_obj_inner_bound_pose : feasible_obj_inner_bound_poses) {
    feasible_obj_outer_bound_points.push_back(
      tier4_autoware_utils::calcOffsetPose(
        feasible_obj_inner_bound_pose, 0.0,
        object.lat_offset_to_avoid->max_value - object.lat_offset_to_avoid->min_value, 0.0)
        .position);
  }

  // create obj_polygon from inner/outer bound points
  tier4_autoware_utils::Polygon2d obj_poly;
  const auto add_points_to_obj_poly = [&](const auto & bound_points) {
    for (const auto & bound_point : bound_points) {
      obj_poly.outer().push_back(tier4_autoware_utils::Point2d(bound_point.x, bound_point.y));
    }
  };
  add_points_to_obj_poly(feasible_obj_inner_bound_points);
  std::reverse(feasible_obj_outer_bound_points.begin(), feasible_obj_outer_bound_points.end());
  add_points_to_obj_poly(feasible_obj_outer_bound_points);

  boost::geometry::correct(obj_poly);
  return obj_poly;
}

// should be replace by the function calcPredictedPathBasedDynamicObstaclePolygon() (takagi)
std::optional<tier4_autoware_utils::Polygon2d>
DynamicObstacleAvoidanceModule::calcObjectPathBasedDynamicObstaclePolygon(
  const DynamicAvoidanceObject & object) const
{
  const auto obj_path = *std::max_element(
    object.predicted_paths.begin(), object.predicted_paths.end(),
    [](const PredictedPath & a, const PredictedPath & b) { return a.confidence < b.confidence; });

  // calculate left and right bound
  std::vector<geometry_msgs::msg::Point> obj_left_bound_points;
  std::vector<geometry_msgs::msg::Point> obj_right_bound_points;
  const double obj_path_length = motion_utils::calcArcLength(obj_path.path);
  for (size_t i = 0; i < obj_path.path.size(); ++i) {
    const double lon_offset = [&]() {
      if (i == 0)
        return -object.shape.dimensions.x / 2.0 -
               std::max(
                 parameters_->min_obj_path_based_lon_polygon_margin,
                 parameters_->lat_offset_from_obstacle);
      if (i == obj_path.path.size() - 1)
        return object.shape.dimensions.x / 2.0 +
               std::max(
                 parameters_->min_obj_path_based_lon_polygon_margin - obj_path_length,
                 parameters_->lat_offset_from_obstacle);
      return 0.0;
    }();

    const auto & obj_pose = obj_path.path.at(i);
    obj_left_bound_points.push_back(
      tier4_autoware_utils::calcOffsetPose(
        obj_pose, lon_offset,
        object.shape.dimensions.y / 2.0 + parameters_->lat_offset_from_obstacle, 0.0)
        .position);
    obj_right_bound_points.push_back(
      tier4_autoware_utils::calcOffsetPose(
        obj_pose, lon_offset,
        -object.shape.dimensions.y / 2.0 - parameters_->lat_offset_from_obstacle, 0.0)
        .position);
  }

  // create obj_polygon from inner/outer bound points
  tier4_autoware_utils::Polygon2d obj_poly;
  for (const auto & bound_point : obj_right_bound_points) {
    const auto obj_poly_point = tier4_autoware_utils::Point2d(bound_point.x, bound_point.y);
    obj_poly.outer().push_back(obj_poly_point);
  }
  std::reverse(obj_left_bound_points.begin(), obj_left_bound_points.end());
  for (const auto & bound_point : obj_left_bound_points) {
    const auto obj_poly_point = tier4_autoware_utils::Point2d(bound_point.x, bound_point.y);
    obj_poly.outer().push_back(obj_poly_point);
  }

  boost::geometry::correct(obj_poly);
  return obj_poly;
}

// Calculate polygons according to predicted_path with certain confidence,
// except for the area required for ego safety.
// input: an object, the minimum area required for ego safety, and some global params
std::optional<tier4_autoware_utils::Polygon2d>
DynamicObstacleAvoidanceModule::calcPredictedPathBasedDynamicObstaclePolygon(
  const DynamicAvoidanceObject & object, const EgoPathReservePoly & ego_path_poly) const
{
  std::vector<geometry_msgs::msg::Pose> obj_poses;
  for (const auto & predicted_path : object.predicted_paths) {
    if (predicted_path.confidence < parameters_->threshold_confidence) continue;

    double time_count = 0.0;
    for (const auto & pose : predicted_path.path) {
      obj_poses.push_back(pose);
      time_count += predicted_path.time_step.sec + predicted_path.time_step.nanosec * 1e-9;
      if (time_count > parameters_->end_time_to_consider + 1e-3) break;
    }
  }

  tier4_autoware_utils::Polygon2d obj_points_as_poly;
  for (const auto pose : obj_poses) {
    boost::geometry::append(
      obj_points_as_poly, tier4_autoware_utils::toFootprint(
                            pose, object.shape.dimensions.x * 0.5, object.shape.dimensions.x * 0.5,
                            object.shape.dimensions.y * 0.5)
                            .outer());
  }
  boost::geometry::correct(obj_points_as_poly);
  Polygon2d obj_poly;
  boost::geometry::convex_hull(obj_points_as_poly, obj_poly);

  tier4_autoware_utils::MultiPolygon2d expanded_poly;
  namespace strategy = boost::geometry::strategy::buffer;
  boost::geometry::buffer(
    obj_poly, expanded_poly,
    strategy::distance_symmetric<double>(parameters_->margin_distance_around_pedestrian),
    strategy::side_straight(), strategy::join_round(), strategy::end_flat(),
    strategy::point_circle());
  if (expanded_poly.empty()) return {};

  tier4_autoware_utils::MultiPolygon2d output_poly;
  boost::geometry::difference(
    expanded_poly[0],
    object.is_collision_left ? ego_path_poly.right_avoid : ego_path_poly.left_avoid, output_poly);

  if (output_poly.empty()) {
    RCLCPP_INFO_EXPRESSION(
      getLogger(), parameters_->enable_debug_info,
      "[DynamicAvoidance] Ignore obstacle (%s) because it stay inside the ego's path.",
      object.uuid.c_str());
    return {};
  } else if (output_poly.size() >= 2) {
    RCLCPP_INFO_EXPRESSION(
      getLogger(), parameters_->enable_debug_info,
      "[DynamicAvoidance] Ignore obstacle (%s) because it covers the ego's path.",
      object.uuid.c_str());
    return {};
  }

  return output_poly[0];
}

// Calculate the driving area required to ensure the safety of the own vehicle.
// It is assumed that this area will not be clipped.
// input: ego's reference path, ego's pose, ego's speed, and some global params
DynamicObstacleAvoidanceModule::EgoPathReservePoly
DynamicObstacleAvoidanceModule::calcEgoPathReservePoly(const PathWithLaneId & ego_path) const
{
  // This function require almost 0.5 ms. Should be refactored in the future
  // double calculation_time;
  // stop_watch_.tic(std::string(__func__));

  namespace strategy = boost::geometry::strategy::buffer;

  assert(!ego_path.points.empty());

  tier4_autoware_utils::LineString2d ego_path_lines;
  for (const auto & path_point : ego_path.points) {
    ego_path_lines.push_back(tier4_autoware_utils::fromMsg(path_point.point.pose.position).to_2d());
  }

  auto calcReservePoly = [&ego_path_lines](
                           const strategy::distance_asymmetric<double> path_expand_strategy,
                           const strategy::distance_asymmetric<double> steer_expand_strategy,
                           const std::vector<geometry_msgs::msg::Point> & outer_body_path)
    -> tier4_autoware_utils::Polygon2d {
    // reserve area based on the reference path
    tier4_autoware_utils::MultiPolygon2d path_poly;
    boost::geometry::buffer(
      ego_path_lines, path_poly, path_expand_strategy, strategy::side_straight(),
      strategy::join_round(), strategy::end_flat(), strategy::point_circle());

    // reserve area steer to the avoidance path
    tier4_autoware_utils::LineString2d steer_lines;
    for (const auto & point : outer_body_path) {
      const auto bg_point = tier4_autoware_utils::fromMsg(point).to_2d();
      if (boost::geometry::within(bg_point, path_poly)) {
        if (steer_lines.size() != 0) {
          ;
          // boost::geometry::append(steer_lines, bg_point);
        }
        break;
      }
      // boost::geometry::append(steer_lines, bg_point);
    }
    tier4_autoware_utils::MultiPolygon2d steer_poly;
    boost::geometry::buffer(
      steer_lines, steer_poly, steer_expand_strategy, strategy::side_straight(),
      strategy::join_round(), strategy::end_flat(), strategy::point_circle());

    tier4_autoware_utils::MultiPolygon2d output_poly;
    boost::geometry::union_(path_poly, steer_poly, output_poly);
    if (output_poly.size() != 1) {
      assert(false);
    }
    return output_poly[0];
  };

  const auto motion_saturated_outer_paths =
    generateLateralFeasiblePaths(getEgoPose(), getEgoSpeed());

  const double vehicle_half_width = planner_data_->parameters.vehicle_width * 0.5;
  const double reserve_width_obj_side = vehicle_half_width - parameters_->max_lat_offset_to_avoid;

  const tier4_autoware_utils::Polygon2d left_avoid_poly = calcReservePoly(
    strategy::distance_asymmetric<double>(vehicle_half_width, reserve_width_obj_side),
    strategy::distance_asymmetric<double>(vehicle_half_width, 0.0),
    motion_saturated_outer_paths.right_path);
  const tier4_autoware_utils::Polygon2d right_avoid_poly = calcReservePoly(
    strategy::distance_asymmetric<double>(reserve_width_obj_side, vehicle_half_width),
    strategy::distance_asymmetric<double>(0.0, vehicle_half_width),
    motion_saturated_outer_paths.left_path);

  // calculation_time = stop_watch_.toc(std::string(__func__));
  // RCLCPP_INFO_STREAM_EXPRESSION(
  //   getLogger(), parameters_->enable_debug_info, __func__ << ":=" << calculation_time << "[ms]");

  return {left_avoid_poly, right_avoid_poly};
}

}  // namespace behavior_path_planner<|MERGE_RESOLUTION|>--- conflicted
+++ resolved
@@ -1121,13 +1121,8 @@
 }
 
 [[maybe_unused]] bool DynamicObstacleAvoidanceModule::willObjectBeOutsideEgoChangingPath(
-<<<<<<< HEAD
-  const geometry_msgs::msg::Pose & obj_pose,
-  const autoware_perception_msgs::msg::Shape & obj_shape, const double obj_vel) const
-=======
   const geometry_msgs::msg::Pose & obj_pose, const autoware_perception_msgs::msg::Shape & obj_shape,
   const double obj_vel) const
->>>>>>> e2f82ecb
 {
   if (!ref_path_before_lane_change_ || obj_vel < 0.0) {
     return false;
