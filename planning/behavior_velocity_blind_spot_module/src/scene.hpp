--- conflicted
+++ resolved
@@ -230,12 +230,7 @@
    */
   autoware_perception_msgs::msg::PredictedObject cutPredictPathWithDuration(
     const std_msgs::msg::Header & header,
-<<<<<<< HEAD
-    const autoware_perception_msgs::msg::PredictedObject & object,
-    const double time_thr) const;
-=======
     const autoware_perception_msgs::msg::PredictedObject & object, const double time_thr) const;
->>>>>>> e2f82ecb
 
   StateMachine state_machine_;  //! for state
 
