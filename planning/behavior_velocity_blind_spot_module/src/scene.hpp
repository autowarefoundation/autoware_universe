// Copyright 2020 Tier IV, Inc.
//
// Licensed under the Apache License, Version 2.0 (the "License");
// you may not use this file except in compliance with the License.
// You may obtain a copy of the License at
//
//     http://www.apache.org/licenses/LICENSE-2.0
//
// Unless required by applicable law or agreed to in writing, software
// distributed under the License is distributed on an "AS IS" BASIS,
// WITHOUT WARRANTIES OR CONDITIONS OF ANY KIND, either express or implied.
// See the License for the specific language governing permissions and
// limitations under the License.

#ifndef SCENE_HPP_
#define SCENE_HPP_

#include <behavior_velocity_planner_common/scene_module_interface.hpp>
#include <behavior_velocity_planner_common/utilization/boost_geometry_helper.hpp>
#include <behavior_velocity_planner_common/utilization/state_machine.hpp>
#include <rclcpp/rclcpp.hpp>

#include <autoware_perception_msgs/msg/predicted_object.hpp>
#include <autoware_perception_msgs/msg/predicted_objects.hpp>
#include <autoware_planning_msgs/msg/path_with_lane_id.hpp>
#include <geometry_msgs/msg/point.hpp>

#include <lanelet2_core/LaneletMap.h>
#include <lanelet2_routing/RoutingGraph.h>

#include <memory>
#include <string>
#include <utility>
#include <vector>

namespace behavior_velocity_planner
{
struct BlindSpotPolygons
{
  std::vector<lanelet::CompoundPolygon3d> conflict_areas;
  std::vector<lanelet::CompoundPolygon3d> detection_areas;
  std::vector<lanelet::CompoundPolygon3d> opposite_conflict_areas;
  std::vector<lanelet::CompoundPolygon3d> opposite_detection_areas;
};

class BlindSpotModule : public SceneModuleInterface
{
public:
  enum class TurnDirection { LEFT = 0, RIGHT, INVALID };

  struct DebugData
  {
    geometry_msgs::msg::Pose virtual_wall_pose;
    geometry_msgs::msg::Pose stop_point_pose;
    geometry_msgs::msg::Pose judge_point_pose;
<<<<<<< HEAD
    std::vector<lanelet::CompoundPolygon3d> conflict_areas_for_blind_spot;
    std::vector<lanelet::CompoundPolygon3d> detection_areas_for_blind_spot;
    autoware_perception_msgs::msg::PredictedObjects conflicting_targets;
=======
    std::vector<lanelet::CompoundPolygon3d> conflict_areas;
    std::vector<lanelet::CompoundPolygon3d> detection_areas;
    std::vector<lanelet::CompoundPolygon3d> opposite_conflict_areas;
    std::vector<lanelet::CompoundPolygon3d> opposite_detection_areas;
    autoware_auto_perception_msgs::msg::PredictedObjects conflicting_targets;
>>>>>>> be5663c2
  };

public:
  struct PlannerParam
  {
    bool use_pass_judge_line;  //! distance which ego can stop with max brake
    double stop_line_margin;   //! distance from auto-generated stopline to detection_area boundary
    double backward_length;  //! distance[m] from closest path point to the edge of beginning point
    double ignore_width_from_center_line;  //! ignore width from center line from detection_area
    double
      max_future_movement_time;  //! maximum time[second] for considering future movement of object
    double threshold_yaw_diff;   //! threshold of yaw difference between ego and target object
    double
      adjacent_extend_width;  //! the width of extended detection/conflict area on adjacent lane
    double opposite_adjacent_extend_width;
  };

  BlindSpotModule(
    const int64_t module_id, const int64_t lane_id, std::shared_ptr<const PlannerData> planner_data,
    const PlannerParam & planner_param, const rclcpp::Logger logger,
    const rclcpp::Clock::SharedPtr clock);

  /**
   * @brief plan go-stop velocity at traffic crossing with collision check between reference path
   * and object predicted path
   */
  bool modifyPathVelocity(PathWithLaneId * path, StopReason * stop_reason) override;

  visualization_msgs::msg::MarkerArray createDebugMarkerArray() override;
  std::vector<motion_utils::VirtualWall> createVirtualWalls() override;

private:
  const int64_t lane_id_;
  TurnDirection turn_direction_;
  bool has_traffic_light_;
  bool is_over_pass_judge_line_;

  // Parameter
  PlannerParam planner_param_;

  /**
   * @brief Check obstacle is in blind spot areas.
   * Condition1: Object's position is in broad blind spot area.
   * Condition2: Object's predicted position is in narrow blind spot area.
   * If both conditions are met, return true
   * @param path path information associated with lane id
   * @param objects_ptr dynamic objects
   * @param closest_idx closest path point index from ego car in path points
   * @return true when an object is detected in blind spot
   */
  bool checkObstacleInBlindSpot(
    lanelet::LaneletMapConstPtr lanelet_map_ptr,
    lanelet::routing::RoutingGraphPtr routing_graph_ptr,
<<<<<<< HEAD
    const autoware_planning_msgs::msg::PathWithLaneId & path,
    const autoware_perception_msgs::msg::PredictedObjects::ConstSharedPtr objects_ptr,
    const int closest_idx, const geometry_msgs::msg::Pose & stop_line_pose) const;
=======
    const autoware_auto_planning_msgs::msg::PathWithLaneId & path,
    const autoware_auto_perception_msgs::msg::PredictedObjects::ConstSharedPtr objects_ptr,
    const int closest_idx, const geometry_msgs::msg::Pose & stop_line_pose);
>>>>>>> be5663c2

  /**
   * @brief Create half lanelet
   * @param lanelet input lanelet
   * @return Half lanelet
   */
  lanelet::ConstLanelet generateHalfLanelet(const lanelet::ConstLanelet lanelet) const;

  lanelet::ConstLanelet generateExtendedAdjacentLanelet(
    const lanelet::ConstLanelet lanelet, const TurnDirection direction) const;
  lanelet::ConstLanelet generateExtendedOppositeAdjacentLanelet(
    const lanelet::ConstLanelet lanelet, const TurnDirection direction) const;

  /**
   * @brief Make blind spot areas. Narrow area is made from closest path point to stop line index.
   * Broad area is made from backward expanded point to stop line point
   * @param path path information associated with lane id
   * @param closest_idx closest path point index from ego car in path points
   * @return Blind spot polygons
   */
  std::optional<BlindSpotPolygons> generateBlindSpotPolygons(
    lanelet::LaneletMapConstPtr lanelet_map_ptr,
    lanelet::routing::RoutingGraphPtr routing_graph_ptr,
    const autoware_planning_msgs::msg::PathWithLaneId & path, const int closest_idx,
    const geometry_msgs::msg::Pose & pose) const;

  /**
   * @brief Get vehicle edge
   * @param vehicle_pose pose of ego vehicle
   * @param vehicle_width width of ego vehicle
   * @param base_link2front length between base link and front of ego vehicle
   * @return edge of ego vehicle
   */
  lanelet::LineString2d getVehicleEdge(
    const geometry_msgs::msg::Pose & vehicle_pose, const double vehicle_width,
    const double base_link2front) const;

  /**
   * @brief Check if object is belong to targeted classes
   * @param object Dynamic object
   * @return True when object belong to targeted classes
   */
  bool isTargetObjectType(const autoware_perception_msgs::msg::PredictedObject & object) const;

  /**
   * @brief Check if at least one of object's predicted position is in area
   * @param object Dynamic object
   * @param area Area defined by polygon
   * @return True when at least one of object's predicted position is in area
   */
  bool isPredictedPathInArea(
    const autoware_perception_msgs::msg::PredictedObject & object,
    const std::vector<lanelet::CompoundPolygon3d> & areas, geometry_msgs::msg::Pose ego_pose) const;

  /**
   * @brief Generate a stop line and insert it into the path.
   * A stop line is at an intersection point of straight path with vehicle path
   * @param detection_areas used to generate stop line
   * @param path            ego-car lane
   * @param stop_line_idx   generated stop line index
   * @param pass_judge_line_idx  generated pass judge line index
   * @return false when generation failed
   */
  std::optional<std::pair<size_t, size_t>> generateStopLine(
    const lanelet::ConstLanelets straight_lanelets,
<<<<<<< HEAD
    autoware_planning_msgs::msg::PathWithLaneId * path, int * stop_line_idx) const;
=======
    autoware_auto_planning_msgs::msg::PathWithLaneId * path) const;
>>>>>>> be5663c2

  /**
   * @brief Insert a point to target path
   * @param insert_idx_ip insert point index in path_ip
   * @param path_ip interpolated path
   * @param path target path for inserting a point
   * @return inserted point idx in target path, return -1 when could not find valid index
   */
  int insertPoint(
    const int insert_idx_ip, const autoware_planning_msgs::msg::PathWithLaneId path_ip,
    autoware_planning_msgs::msg::PathWithLaneId * path) const;

  /**
   * @brief Calculate first path index that is conflicting lanelets.
   * @param path     target path
   * @param lanelets target lanelets
   * @return path point index
   */
  std::optional<int> getFirstPointConflictingLanelets(
    const autoware_planning_msgs::msg::PathWithLaneId & path,
    const lanelet::ConstLanelets & lanelets) const;

  /**
   * @brief Get start point from lanelet
   * @param lane_id lane id of objective lanelet
   * @return end point of lanelet
   */
  std::optional<geometry_msgs::msg::Pose> getStartPointFromLaneLet(const lanelet::Id lane_id) const;

  /**
   * @brief get straight lanelets in intersection
   */
  lanelet::ConstLanelets getStraightLanelets(
    lanelet::LaneletMapConstPtr lanelet_map_ptr,
    lanelet::routing::RoutingGraphPtr routing_graph_ptr, const lanelet::Id lane_id);

  /**
   * @brief Modify objects predicted path. remove path point if the time exceeds timer_thr.
   * @param objects_ptr target objects
   * @param time_thr    time threshold to cut path
   */
  void cutPredictPathWithDuration(
    autoware_perception_msgs::msg::PredictedObjects * objects_ptr, const double time_thr) const;

  StateMachine state_machine_;  //! for state

  // Debug
  mutable DebugData debug_data_;
};
}  // namespace behavior_velocity_planner

#endif  // SCENE_HPP_<|MERGE_RESOLUTION|>--- conflicted
+++ resolved
@@ -53,17 +53,11 @@
     geometry_msgs::msg::Pose virtual_wall_pose;
     geometry_msgs::msg::Pose stop_point_pose;
     geometry_msgs::msg::Pose judge_point_pose;
-<<<<<<< HEAD
-    std::vector<lanelet::CompoundPolygon3d> conflict_areas_for_blind_spot;
-    std::vector<lanelet::CompoundPolygon3d> detection_areas_for_blind_spot;
-    autoware_perception_msgs::msg::PredictedObjects conflicting_targets;
-=======
     std::vector<lanelet::CompoundPolygon3d> conflict_areas;
     std::vector<lanelet::CompoundPolygon3d> detection_areas;
     std::vector<lanelet::CompoundPolygon3d> opposite_conflict_areas;
     std::vector<lanelet::CompoundPolygon3d> opposite_detection_areas;
-    autoware_auto_perception_msgs::msg::PredictedObjects conflicting_targets;
->>>>>>> be5663c2
+    autoware_perception_msgs::msg::PredictedObjects conflicting_targets;
   };
 
 public:
@@ -117,15 +111,9 @@
   bool checkObstacleInBlindSpot(
     lanelet::LaneletMapConstPtr lanelet_map_ptr,
     lanelet::routing::RoutingGraphPtr routing_graph_ptr,
-<<<<<<< HEAD
     const autoware_planning_msgs::msg::PathWithLaneId & path,
     const autoware_perception_msgs::msg::PredictedObjects::ConstSharedPtr objects_ptr,
-    const int closest_idx, const geometry_msgs::msg::Pose & stop_line_pose) const;
-=======
-    const autoware_auto_planning_msgs::msg::PathWithLaneId & path,
-    const autoware_auto_perception_msgs::msg::PredictedObjects::ConstSharedPtr objects_ptr,
     const int closest_idx, const geometry_msgs::msg::Pose & stop_line_pose);
->>>>>>> be5663c2
 
   /**
    * @brief Create half lanelet
@@ -191,11 +179,7 @@
    */
   std::optional<std::pair<size_t, size_t>> generateStopLine(
     const lanelet::ConstLanelets straight_lanelets,
-<<<<<<< HEAD
-    autoware_planning_msgs::msg::PathWithLaneId * path, int * stop_line_idx) const;
-=======
-    autoware_auto_planning_msgs::msg::PathWithLaneId * path) const;
->>>>>>> be5663c2
+    autoware_planning_msgs::msg::PathWithLaneId * path) const;
 
   /**
    * @brief Insert a point to target path
