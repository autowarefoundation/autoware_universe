// Copyright 2021 Tier IV, Inc. All rights reserved.
//
// Licensed under the Apache License, Version 2.0 (the "License");
// you may not use this file except in compliance with the License.
// You may obtain a copy of the License at
//
//     http://www.apache.org/licenses/LICENSE-2.0
//
// Unless required by applicable law or agreed to in writing, software
// distributed under the License is distributed on an "AS IS" BASIS,
// WITHOUT WARRANTIES OR CONDITIONS OF ANY KIND, either express or implied.
// See the License for the specific language governing permissions and
// limitations under the License.

#ifndef AUTOWARE__FREESPACE_PLANNING_ALGORITHMS__ABSTRACT_ALGORITHM_HPP_
#define AUTOWARE__FREESPACE_PLANNING_ALGORITHMS__ABSTRACT_ALGORITHM_HPP_

#include <autoware/universe_utils/geometry/geometry.hpp>
#include <autoware_vehicle_info_utils/vehicle_info_utils.hpp>

#include <geometry_msgs/msg/pose_array.hpp>
#include <nav_msgs/msg/occupancy_grid.hpp>

#include <tf2/utils.h>

#include <algorithm>
#include <limits>
#include <vector>

namespace autoware::freespace_planning_algorithms
{
int discretizeAngle(const double theta, const int theta_size);

struct IndexXYT
{
  int x;
  int y;
  int theta;
};

struct IndexXY
{
  int x;
  int y;
};

IndexXYT pose2index(
  const nav_msgs::msg::OccupancyGrid & costmap, const geometry_msgs::msg::Pose & pose_local,
  const int theta_size);

geometry_msgs::msg::Pose index2pose(
  const nav_msgs::msg::OccupancyGrid & costmap, const IndexXYT & index, const int theta_size);

geometry_msgs::msg::Pose global2local(
  const nav_msgs::msg::OccupancyGrid & costmap, const geometry_msgs::msg::Pose & pose_global);

geometry_msgs::msg::Pose local2global(
  const nav_msgs::msg::OccupancyGrid & costmap, const geometry_msgs::msg::Pose & pose_local);

struct VehicleShape
{
  double length;  // X [m]
  double width;   // Y [m]
  double base_length;
  double max_steering;
  double base2back;  // base_link to rear [m]
  double min_dimension;
  double max_dimension;

  VehicleShape() = default;

  VehicleShape(
    double length, double width, double base_length, double max_steering, double base2back)
  : length(length),
    width(width),
    base_length(base_length),
    max_steering(max_steering),
    base2back(base2back)
  {
    setMinMaxDimension();
  }

  explicit VehicleShape(
    const autoware::vehicle_info_utils::VehicleInfo & vehicle_info, const double margin = 0.0)
  : length(vehicle_info.vehicle_length_m + margin),
    width(vehicle_info.vehicle_width_m + margin),
    base_length(vehicle_info.wheel_base_m),
    max_steering(vehicle_info.max_steer_angle_rad),
    base2back(vehicle_info.rear_overhang_m + margin / 2.0)
  {
    setMinMaxDimension();
  }

<<<<<<< HEAD
  void setHalfDiagonal() { half_diagonal = 0.5 * std::hypot(length, width); }
=======
  void setMinMaxDimension()
  {
    min_dimension = std::min(0.5 * width, base2back);
    max_dimension = std::hypot(length - base2back, 0.5 * width);
  }
>>>>>>> 3c678225
};

struct PlannerCommonParam
{
  // base configs
  double time_limit;  // planning time limit [msec]

  // search configs
  int theta_size;                  // discretized angle table size [-]
  double curve_weight;             // curve moving cost [-]
  double reverse_weight;           // backward moving cost [-]
  double direction_change_weight;  // direction change cost [-]
  double lateral_goal_range;       // reaching threshold, lateral error [m]
  double longitudinal_goal_range;  // reaching threshold, longitudinal error [m]
  double angle_goal_range;         // reaching threshold, angle error [deg]
  double max_turning_ratio;        // factor of max turning range to use [-]
  int turning_steps;               // number of turning steps [-]

  // costmap configs
  int obstacle_threshold;  // obstacle threshold on grid [-]
};

struct PlannerWaypoint
{
  geometry_msgs::msg::PoseStamped pose;
  bool is_back = false;
};

struct PlannerWaypoints
{
  std_msgs::msg::Header header;
  std::vector<PlannerWaypoint> waypoints;

  double compute_length() const;
};

class AbstractPlanningAlgorithm
{
public:
  AbstractPlanningAlgorithm(
    const PlannerCommonParam & planner_common_param, const VehicleShape & collision_vehicle_shape)
  : planner_common_param_(planner_common_param), collision_vehicle_shape_(collision_vehicle_shape)
  {
    planner_common_param_.turning_steps = std::max(planner_common_param_.turning_steps, 1);
    collision_vehicle_shape_.max_steering *= planner_common_param_.max_turning_ratio;
    is_collision_table_initialized = false;
  }

  AbstractPlanningAlgorithm(
    const PlannerCommonParam & planner_common_param,
    const autoware::vehicle_info_utils::VehicleInfo & vehicle_info, const double margin = 0.0)
  : planner_common_param_(planner_common_param), collision_vehicle_shape_(vehicle_info, margin)
  {
    planner_common_param_.turning_steps = std::max(planner_common_param_.turning_steps, 1);
    collision_vehicle_shape_.max_steering *= planner_common_param_.max_turning_ratio;
  }

  virtual void setMap(const nav_msgs::msg::OccupancyGrid & costmap);
  virtual bool makePlan(
    const geometry_msgs::msg::Pose & start_pose, const geometry_msgs::msg::Pose & goal_pose) = 0;
  virtual bool makePlan(
    const geometry_msgs::msg::Pose & start_pose,
    const std::vector<geometry_msgs::msg::Pose> & goal_candidates) = 0;
  virtual bool hasObstacleOnTrajectory(const geometry_msgs::msg::PoseArray & trajectory) const;
  const PlannerWaypoints & getWaypoints() const { return waypoints_; }

  virtual ~AbstractPlanningAlgorithm() {}

protected:
  void computeCollisionIndexes(
    int theta_index, std::vector<IndexXY> & indexes,
    std::vector<IndexXY> & vertex_indexes_2d) const;
  bool detectBoundaryExit(const IndexXYT & base_index) const;
  bool detectCollision(const IndexXYT & base_index) const;
  bool detectCollision(const geometry_msgs::msg::Pose & base_pose) const;
  void computeEDTMap();

  template <typename IndexType>
  inline bool isOutOfRange(const IndexType & index) const
  {
    if (index.x < 0 || static_cast<int>(costmap_.info.width) <= index.x) {
      return true;
    }
    if (index.y < 0 || static_cast<int>(costmap_.info.height) <= index.y) {
      return true;
    }
    return false;
  }

  template <typename IndexType>
  inline bool isWithinMargin(const IndexType & index) const
  {
    if (
      index.x < nb_of_margin_cells_ ||
      static_cast<int>(costmap_.info.width) - index.x < nb_of_margin_cells_) {
      return false;
    }
    if (
      index.y < nb_of_margin_cells_ ||
      static_cast<int>(costmap_.info.height) - index.y < nb_of_margin_cells_) {
      return false;
    }
    return true;
  }

  template <typename IndexType>
  inline bool isObs(const IndexType & index) const
  {
    // NOTE: Accessing by .at() instead makes 1.2 times slower here.
    // Also, boundary check is already done in isOutOfRange before calling this function.
    // So, basically .at() is not necessary.
    return is_obstacle_table_[indexToId(index)];
  }

  template <typename IndexType>
  inline double getObstacleEDT(const IndexType & index) const
  {
    return edt_map_[indexToId(index)];
  }

  // compute single dimensional grid cell index from 2 dimensional index
  template <typename IndexType>
  inline int indexToId(const IndexType & index) const
  {
    return index.y * costmap_.info.width + index.x;
  }

  PlannerCommonParam planner_common_param_;
  VehicleShape collision_vehicle_shape_;

  // costmap as occupancy grid
  nav_msgs::msg::OccupancyGrid costmap_;

  // collision indexes cache
  std::vector<std::vector<IndexXY>> coll_indexes_table_;

  // vehicle vertex indexes cache
  std::vector<std::vector<IndexXY>> vertex_indexes_table_;

  // is_obstacle's table
  std::vector<bool> is_obstacle_table_;

  // Euclidean distance transform map (distance to nearest obstacle cell)
  std::vector<double> edt_map_;

  // pose in costmap frame
  geometry_msgs::msg::Pose start_pose_;
  geometry_msgs::msg::Pose goal_pose_;

  // Is collision table initalized
  bool is_collision_table_initialized;

  // result path
  PlannerWaypoints waypoints_;

  int nb_of_margin_cells_;
};

}  // namespace autoware::freespace_planning_algorithms

#endif  // AUTOWARE__FREESPACE_PLANNING_ALGORITHMS__ABSTRACT_ALGORITHM_HPP_<|MERGE_RESOLUTION|>--- conflicted
+++ resolved
@@ -91,15 +91,11 @@
     setMinMaxDimension();
   }
 
-<<<<<<< HEAD
-  void setHalfDiagonal() { half_diagonal = 0.5 * std::hypot(length, width); }
-=======
   void setMinMaxDimension()
   {
     min_dimension = std::min(0.5 * width, base2back);
     max_dimension = std::hypot(length - base2back, 0.5 * width);
   }
->>>>>>> 3c678225
 };
 
 struct PlannerCommonParam
