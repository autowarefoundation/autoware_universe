--- conflicted
+++ resolved
@@ -160,14 +160,8 @@
   double min_expansion_dist_;
   double max_expansion_dist_;
 
-<<<<<<< HEAD
   SearchMethod search_method_;
 
-  // threshold for minimum distance between direction switches
-  static constexpr double min_dir_change_dist_ = 1.5;
-
-=======
->>>>>>> 24126f79
   // expansion distance factors
   static constexpr double base_length_max_expansion_factor_ = 0.5;
   static constexpr double dist_to_goal_expansion_factor_ = 0.15;
