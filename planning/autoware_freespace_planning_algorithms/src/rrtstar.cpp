--- conflicted
+++ resolved
@@ -28,23 +28,13 @@
   const PlannerCommonParam & planner_common_param, const VehicleShape & original_vehicle_shape,
   const RRTStarParam & rrtstar_param, const rclcpp::Clock::SharedPtr & clock)
 : AbstractPlanningAlgorithm(
-<<<<<<< HEAD
     planner_common_param, clock,
     VehicleShape(
       original_vehicle_shape.length + 2 * rrtstar_param.margin,
       original_vehicle_shape.width + 2 * rrtstar_param.margin, original_vehicle_shape.base_length,
       original_vehicle_shape.max_steering,
       original_vehicle_shape.base2back + rrtstar_param.margin)),
-  rrtstar_param_(rrtstar_param),
-  original_vehicle_shape_(original_vehicle_shape)
-=======
-    planner_common_param, VehicleShape(
-                            original_vehicle_shape.length + 2 * rrtstar_param.margin,
-                            original_vehicle_shape.width + 2 * rrtstar_param.margin,
-                            original_vehicle_shape.base_length, original_vehicle_shape.max_steering,
-                            original_vehicle_shape.base2back + rrtstar_param.margin)),
   rrtstar_param_(rrtstar_param)
->>>>>>> d8087f40
 {
   if (rrtstar_param_.margin <= 0) {
     throw std::invalid_argument("rrt's collision margin must be greater than 0");
