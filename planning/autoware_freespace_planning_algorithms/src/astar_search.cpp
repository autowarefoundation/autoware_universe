// Copyright 2015-2019 Autoware Foundation. All rights reserved.
//
// Licensed under the Apache License, Version 2.0 (the "License");
// you may not use this file except in compliance with the License.
// You may obtain a copy of the License at
//
//     http://www.apache.org/licenses/LICENSE-2.0
//
// Unless required by applicable law or agreed to in writing, software
// distributed under the License is distributed on an "AS IS" BASIS,
// WITHOUT WARRANTIES OR CONDITIONS OF ANY KIND, either express or implied.
// See the License for the specific language governing permissions and
// limitations under the License.

#include "autoware/freespace_planning_algorithms/astar_search.hpp"

#include "autoware/freespace_planning_algorithms/kinematic_bicycle_model.hpp"

#include <autoware/universe_utils/geometry/geometry.hpp>
#include <autoware/universe_utils/math/unit_conversion.hpp>

#include <tf2/utils.h>

#ifdef ROS_DISTRO_GALACTIC
#include <tf2_geometry_msgs/tf2_geometry_msgs.h>
#else
#include <tf2_geometry_msgs/tf2_geometry_msgs.hpp>
#endif

#include <vector>

namespace autoware::freespace_planning_algorithms
{
using autoware::universe_utils::calcDistance2d;

double calcReedsSheppDistance(const Pose & p1, const Pose & p2, double radius)
{
  const auto rs_space = ReedsSheppStateSpace(radius);
  const ReedsSheppStateSpace::StateXYT pose0{
    p1.position.x, p1.position.y, tf2::getYaw(p1.orientation)};
  const ReedsSheppStateSpace::StateXYT pose1{
    p2.position.x, p2.position.y, tf2::getYaw(p2.orientation)};
  return rs_space.distance(pose0, pose1);
}

void setYaw(geometry_msgs::msg::Quaternion * orientation, const double yaw)
{
  *orientation = autoware::universe_utils::createQuaternionFromYaw(yaw);
}

Pose calcRelativePose(const Pose & base_pose, const Pose & pose)
{
  tf2::Transform tf_transform;
  tf2::convert(base_pose, tf_transform);

  geometry_msgs::msg::TransformStamped transform;
  transform.transform = tf2::toMsg(tf_transform.inverse());

  geometry_msgs::msg::PoseStamped transformed;
  geometry_msgs::msg::PoseStamped pose_orig;
  pose_orig.pose = pose;
  tf2::doTransform(pose_orig, transformed, transform);

  return transformed.pose;
}

AstarSearch::AstarSearch(
  const PlannerCommonParam & planner_common_param, const VehicleShape & collision_vehicle_shape,
  const AstarParam & astar_param)
: AbstractPlanningAlgorithm(planner_common_param, collision_vehicle_shape),
  astar_param_(astar_param),
  goal_node_(nullptr),
  use_reeds_shepp_(true)
{
  steering_resolution_ =
    collision_vehicle_shape_.max_steering / planner_common_param_.turning_steps;
  heading_resolution_ = 2.0 * M_PI / planner_common_param_.theta_size;

  double avg_steering =
    steering_resolution_ + (collision_vehicle_shape_.max_steering - steering_resolution_) / 2.0;
  avg_turning_radius_ =
    kinematic_bicycle_model::getTurningRadius(collision_vehicle_shape_.base_length, avg_steering);

  min_expansion_dist_ = std::max(astar_param_.expansion_distance, 1.5 * costmap_.info.resolution);
  max_expansion_dist_ = std::max(
    collision_vehicle_shape_.base_length * base_length_max_expansion_factor_, min_expansion_dist_);
}

bool AstarSearch::makePlan(const Pose & start_pose, const Pose & goal_pose)
{
  start_pose_ = global2local(costmap_, start_pose);
  goal_pose_ = global2local(costmap_, goal_pose);

  resetData();

  if (!setStartNode()) {
    throw std::logic_error("Invalid start pose");
    return false;
  }

  if (!setGoalNode()) {
    throw std::logic_error("Invalid goal pose");
    return false;
  }

  setCollisionFreeDistanceMap();

  if (!search()) {
    throw std::logic_error("HA* failed to find path to goal");
    return false;
  }
  return true;
}

void AstarSearch::resetData()
{
  // clearing openlist is necessary because otherwise remaining elements of openlist
  // point to deleted node.
  openlist_ = std::priority_queue<AstarNode *, std::vector<AstarNode *>, NodeComparison>();
  graph_.clear();
  int nb_of_grid_nodes = costmap_.info.width * costmap_.info.height;
  int total_astar_node_count = nb_of_grid_nodes * planner_common_param_.theta_size;
  graph_.resize(total_astar_node_count);
  col_free_distance_map_.clear();
  col_free_distance_map_.resize(nb_of_grid_nodes, std::numeric_limits<double>::max());
}

void AstarSearch::setCollisionFreeDistanceMap()
{
  using Entry = std::pair<IndexXY, double>;
  struct CompareEntry
  {
    bool operator()(const Entry & a, const Entry & b) { return a.second > b.second; }
  };
  std::priority_queue<Entry, std::vector<Entry>, CompareEntry> heap;
  std::vector<bool> closed(col_free_distance_map_.size(), false);
  auto goal_index = pose2index(costmap_, goal_pose_, planner_common_param_.theta_size);
  col_free_distance_map_[indexToId(goal_index)] = 0.0;
  heap.push({IndexXY{goal_index.x, goal_index.y}, 0.0});

  Entry current;
  std::array<int, 3> offsets = {1, 0, -1};
  while (!heap.empty()) {
    current = heap.top();
    heap.pop();
    int id = indexToId(current.first);
    if (closed[id]) continue;
    closed[id] = true;

    const auto & index = current.first;
    for (const auto & offset_x : offsets) {
      int x = index.x + offset_x;
      for (const auto & offset_y : offsets) {
        int y = index.y + offset_y;
        IndexXY n_index{x, y};
        double offset = std::abs(offset_x) + std::abs(offset_y);
        if (isOutOfRange(n_index) || offset < 1) continue;
        if (getObstacleEDT(n_index) < 0.5 * collision_vehicle_shape_.width) continue;
        int n_id = indexToId(n_index);
        double dist = current.second + (sqrt(offset) * costmap_.info.resolution);
        if (closed[n_id] || col_free_distance_map_[n_id] < dist) continue;
        col_free_distance_map_[n_id] = dist;
        heap.push({n_index, dist});
      }
    }
  }
}

bool AstarSearch::setStartNode()
{
  const auto index = pose2index(costmap_, start_pose_, planner_common_param_.theta_size);

  if (detectCollision(index)) return false;

  // Set start node
  AstarNode * start_node = &graph_[getKey(index)];
  start_node->set(start_pose_, 0.0, estimateCost(start_pose_, index), 0, false);
  start_node->dir_distance = 0.0;
  start_node->dist_to_goal = calcDistance2d(start_pose_, goal_pose_);
  start_node->dist_to_obs = getObstacleEDT(index);
  start_node->status = NodeStatus::Open;
  start_node->parent = nullptr;

  // Push start node to openlist
  openlist_.push(start_node);

  return true;
}

bool AstarSearch::setGoalNode()
{
  const auto index = pose2index(costmap_, goal_pose_, planner_common_param_.theta_size);
  return !detectCollision(index);
}

double AstarSearch::estimateCost(const Pose & pose, const IndexXYT & index) const
{
  double total_cost = col_free_distance_map_[indexToId(index)];
  // Temporarily, until reeds_shepp gets stable.
  if (use_reeds_shepp_) {
    total_cost =
      std::max(total_cost, calcReedsSheppDistance(pose, goal_pose_, avg_turning_radius_));
  }
  return astar_param_.distance_heuristic_weight * total_cost;
}

bool AstarSearch::search()
{
  const rclcpp::Time begin = rclcpp::Clock(RCL_ROS_TIME).now();

  // Start A* search
  while (!openlist_.empty()) {
    // Check time and terminate if the search reaches the time limit
    const rclcpp::Time now = rclcpp::Clock(RCL_ROS_TIME).now();
    const double msec = (now - begin).seconds() * 1000.0;
    if (msec > planner_common_param_.time_limit) {
      return false;
    }

    // Expand minimum cost node
    AstarNode * current_node = openlist_.top();
    openlist_.pop();
    if (current_node->status == NodeStatus::Closed) continue;
    current_node->status = NodeStatus::Closed;

    if (isGoal(*current_node)) {
      goal_node_ = current_node;
      setPath(*current_node);
      return true;
    }

    expandNodes(*current_node);
    if (astar_param_.use_back) expandNodes(*current_node, true);
  }

  // Failed to find path
  return false;
}

void AstarSearch::expandNodes(AstarNode & current_node, const bool is_back)
{
<<<<<<< HEAD
  const auto current_pose = node2pose(current_node);
  double distance = getExpansionDistance(current_node) * (is_back ? -1.0 : 1.0);
  int steering_index = -1 * planner_common_param_.turning_steps;
  for (; steering_index <= planner_common_param_.turning_steps; ++steering_index) {
    // skip expansion back to parent
    // skip expansion resulting in frequent direction change
    if (current_node.parent != nullptr && is_back != current_node.is_back) {
      if (
        steering_index == current_node.steering_index ||
        current_node.dir_distance < min_dir_change_dist_)
        continue;
=======
  const auto index_theta = discretizeAngle(current_node.theta, planner_common_param_.theta_size);
  for (const auto & transition : transition_table_[index_theta]) {
    // skip transition back to parent
    // skip transition resulting in frequent direction change
    if (
      current_node.parent != nullptr && transition.is_back != current_node.is_back &&
      transition.steering_index == current_node.steering_index) {
      continue;
>>>>>>> 6fa451ec
    }

    const double steering = static_cast<double>(steering_index) * steering_resolution_;
    const auto next_pose = kinematic_bicycle_model::getPose(
      current_pose, collision_vehicle_shape_.base_length, steering, distance);
    const auto next_index = pose2index(costmap_, next_pose, planner_common_param_.theta_size);

    if (isOutOfRange(next_index) || isObs(next_index)) continue;

    AstarNode * next_node = &graph_[getKey(next_index)];
    if (next_node->status == NodeStatus::Closed || detectCollision(next_index)) continue;

    double distance_to_obs = getObstacleEDT(next_index);
    const bool is_direction_switch =
<<<<<<< HEAD
      (current_node.parent != nullptr) && (is_back != current_node.is_back);
    double weights_sum = 1.0;
    weights_sum += is_direction_switch ? planner_common_param_.direction_change_weight : 0.0;
    weights_sum += getSteeringCost(steering_index);
    weights_sum += getSteeringChangeCost(steering_index, current_node.steering_index);
    weights_sum += astar_param_.obstacle_distance_weight / (1.0 + distance_to_obs);

    weights_sum *= is_back ? planner_common_param_.reverse_weight : 1.0;

    double move_cost = current_node.gc + weights_sum * std::abs(distance);
=======
      (current_node.parent != nullptr) && (transition.is_back != current_node.is_back);

    double total_weight = 1.0;
    total_weight += getSteeringCost(transition.steering_index);
    if (transition.is_back) {
      total_weight *= (1.0 + planner_common_param_.reverse_weight);
    }

    double move_cost = current_node.gc + (total_weight * transition.distance);
    move_cost += getSteeringChangeCost(transition.steering_index, current_node.steering_index);
    if (is_direction_switch) move_cost += getDirectionChangeCost(current_node.dir_distance);

>>>>>>> 6fa451ec
    double total_cost = move_cost + estimateCost(next_pose, next_index);
    // Compare cost
    if (next_node->status == NodeStatus::None || next_node->fc > total_cost) {
      next_node->status = NodeStatus::Open;
      next_node->set(next_pose, move_cost, total_cost, steering_index, is_back);
      next_node->dir_distance =
        std::abs(distance) + (is_direction_switch ? 0.0 : current_node.dir_distance);
      next_node->dist_to_goal = calcDistance2d(next_pose, goal_pose_);
      next_node->dist_to_obs = distance_to_obs;
      next_node->parent = &current_node;
      openlist_.push(next_node);
      continue;
    }
  }
}

double AstarSearch::getExpansionDistance(const AstarNode & current_node) const
{
  if (!astar_param_.adapt_expansion_distance) return min_expansion_dist_;
  double exp_dist = std::min(
    current_node.dist_to_goal * dist_to_goal_expansion_factor_,
    current_node.dist_to_obs * dist_to_obs_expansion_factor_);
  return std::clamp(exp_dist, min_expansion_dist_, max_expansion_dist_);
}

double AstarSearch::getSteeringCost(const int steering_index) const
{
  return planner_common_param_.curve_weight *
         (abs(steering_index) / planner_common_param_.turning_steps);
}

double AstarSearch::getSteeringChangeCost(
  const int steering_index, const int prev_steering_index) const
{
  double steering_index_diff = abs(steering_index - prev_steering_index);
  return astar_param_.steering_change_weight * steering_index_diff /
         (2.0 * planner_common_param_.turning_steps);
}

double AstarSearch::getDirectionChangeCost(const double dir_distance) const
{
  return planner_common_param_.direction_change_weight * (1.0 + (1.0 / (1.0 + dir_distance)));
}

void AstarSearch::setPath(const AstarNode & goal_node)
{
  std_msgs::msg::Header header;
  header.stamp = rclcpp::Clock(RCL_ROS_TIME).now();
  header.frame_id = costmap_.header.frame_id;

  waypoints_.header = header;
  waypoints_.waypoints.clear();

  // From the goal node to the start node
  const AstarNode * node = &goal_node;

  geometry_msgs::msg::PoseStamped pose;
  pose.header = header;

  const auto interpolate = [this, &pose](const AstarNode & node) {
    if (node.parent == nullptr || !astar_param_.adapt_expansion_distance) return;
    const auto parent_pose = node2pose(*node.parent);
    const double distance_2d = calcDistance2d(node2pose(node), parent_pose);
    int n = static_cast<int>(distance_2d / min_expansion_dist_);
    for (int i = 1; i < n; ++i) {
      double dist = ((distance_2d * i) / n) * (node.is_back ? -1.0 : 1.0);
      double steering = node.steering_index * steering_resolution_;
      auto local_pose = kinematic_bicycle_model::getPose(
        parent_pose, collision_vehicle_shape_.base_length, steering, dist);
      pose.pose = local2global(costmap_, local_pose);
      waypoints_.waypoints.push_back({pose, node.is_back});
    }
  };

  // push astar nodes poses
  while (node != nullptr) {
    pose.pose = local2global(costmap_, node2pose(*node));
    waypoints_.waypoints.push_back({pose, node->is_back});
    interpolate(*node);
    // To the next node
    node = node->parent;
  }

  // Reverse the vector to be start to goal order
  std::reverse(waypoints_.waypoints.begin(), waypoints_.waypoints.end());

  // Update first point direction
  if (waypoints_.waypoints.size() > 1) {
    waypoints_.waypoints.at(0).is_back = waypoints_.waypoints.at(1).is_back;
  }
}

bool AstarSearch::isGoal(const AstarNode & node) const
{
  const double lateral_goal_range = planner_common_param_.lateral_goal_range / 2.0;
  const double longitudinal_goal_range = planner_common_param_.longitudinal_goal_range / 2.0;
  const double goal_angle =
    autoware::universe_utils::deg2rad(planner_common_param_.angle_goal_range / 2.0);

  const auto relative_pose = calcRelativePose(goal_pose_, node2pose(node));

  // Check conditions
  if (astar_param_.only_behind_solutions && relative_pose.position.x > 0) {
    return false;
  }

  if (
    std::fabs(relative_pose.position.x) > longitudinal_goal_range ||
    std::fabs(relative_pose.position.y) > lateral_goal_range) {
    return false;
  }

  const auto angle_diff =
    autoware::universe_utils::normalizeRadian(tf2::getYaw(relative_pose.orientation));
  if (std::abs(angle_diff) > goal_angle) {
    return false;
  }

  return true;
}

Pose AstarSearch::node2pose(const AstarNode & node) const
{
  Pose pose_local;

  pose_local.position.x = node.x;
  pose_local.position.y = node.y;
  pose_local.position.z = goal_pose_.position.z;
  pose_local.orientation = autoware::universe_utils::createQuaternionFromYaw(node.theta);

  return pose_local;
}

}  // namespace autoware::freespace_planning_algorithms<|MERGE_RESOLUTION|>--- conflicted
+++ resolved
@@ -239,28 +239,15 @@
 
 void AstarSearch::expandNodes(AstarNode & current_node, const bool is_back)
 {
-<<<<<<< HEAD
   const auto current_pose = node2pose(current_node);
   double distance = getExpansionDistance(current_node) * (is_back ? -1.0 : 1.0);
   int steering_index = -1 * planner_common_param_.turning_steps;
   for (; steering_index <= planner_common_param_.turning_steps; ++steering_index) {
     // skip expansion back to parent
-    // skip expansion resulting in frequent direction change
-    if (current_node.parent != nullptr && is_back != current_node.is_back) {
-      if (
-        steering_index == current_node.steering_index ||
-        current_node.dir_distance < min_dir_change_dist_)
-        continue;
-=======
-  const auto index_theta = discretizeAngle(current_node.theta, planner_common_param_.theta_size);
-  for (const auto & transition : transition_table_[index_theta]) {
-    // skip transition back to parent
-    // skip transition resulting in frequent direction change
     if (
-      current_node.parent != nullptr && transition.is_back != current_node.is_back &&
-      transition.steering_index == current_node.steering_index) {
+      current_node.parent != nullptr && is_back != current_node.is_back &&
+      steering_index == current_node.steering_index) {
       continue;
->>>>>>> 6fa451ec
     }
 
     const double steering = static_cast<double>(steering_index) * steering_resolution_;
@@ -275,31 +262,17 @@
 
     double distance_to_obs = getObstacleEDT(next_index);
     const bool is_direction_switch =
-<<<<<<< HEAD
       (current_node.parent != nullptr) && (is_back != current_node.is_back);
-    double weights_sum = 1.0;
-    weights_sum += is_direction_switch ? planner_common_param_.direction_change_weight : 0.0;
-    weights_sum += getSteeringCost(steering_index);
-    weights_sum += getSteeringChangeCost(steering_index, current_node.steering_index);
-    weights_sum += astar_param_.obstacle_distance_weight / (1.0 + distance_to_obs);
-
-    weights_sum *= is_back ? planner_common_param_.reverse_weight : 1.0;
-
-    double move_cost = current_node.gc + weights_sum * std::abs(distance);
-=======
-      (current_node.parent != nullptr) && (transition.is_back != current_node.is_back);
 
     double total_weight = 1.0;
-    total_weight += getSteeringCost(transition.steering_index);
-    if (transition.is_back) {
-      total_weight *= (1.0 + planner_common_param_.reverse_weight);
-    }
-
-    double move_cost = current_node.gc + (total_weight * transition.distance);
-    move_cost += getSteeringChangeCost(transition.steering_index, current_node.steering_index);
+    total_weight += getSteeringCost(steering_index);
+    if (is_back) total_weight *= (1.0 + planner_common_param_.reverse_weight);
+
+    double move_cost = current_node.gc + (total_weight * std::abs(distance));
+    move_cost += getSteeringChangeCost(steering_index, current_node.steering_index);
+    move_cost += astar_param_.obstacle_distance_weight / (1.0 + distance_to_obs);
     if (is_direction_switch) move_cost += getDirectionChangeCost(current_node.dir_distance);
 
->>>>>>> 6fa451ec
     double total_cost = move_cost + estimateCost(next_pose, next_index);
     // Compare cost
     if (next_node->status == NodeStatus::None || next_node->fc > total_cost) {
