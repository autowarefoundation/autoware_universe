// Copyright 2015-2019 Autoware Foundation. All rights reserved.
//
// Licensed under the Apache License, Version 2.0 (the "License");
// you may not use this file except in compliance with the License.
// You may obtain a copy of the License at
//
//     http://www.apache.org/licenses/LICENSE-2.0
//
// Unless required by applicable law or agreed to in writing, software
// distributed under the License is distributed on an "AS IS" BASIS,
// WITHOUT WARRANTIES OR CONDITIONS OF ANY KIND, either express or implied.
// See the License for the specific language governing permissions and
// limitations under the License.

#include "autoware/freespace_planning_algorithms/astar_search.hpp"

#include "autoware/freespace_planning_algorithms/kinematic_bicycle_model.hpp"

#include <autoware/universe_utils/geometry/geometry.hpp>
#include <autoware/universe_utils/math/unit_conversion.hpp>

#include <tf2/utils.h>

#ifdef ROS_DISTRO_GALACTIC
#include <tf2_geometry_msgs/tf2_geometry_msgs.h>
#else
#include <tf2_geometry_msgs/tf2_geometry_msgs.hpp>
#endif

#include <algorithm>
#include <vector>

namespace autoware::freespace_planning_algorithms
{
double calcReedsSheppDistance(
  const geometry_msgs::msg::Pose & p1, const geometry_msgs::msg::Pose & p2, double radius)
{
  const auto rs_space = ReedsSheppStateSpace(radius);
  const ReedsSheppStateSpace::StateXYT pose0{
    p1.position.x, p1.position.y, tf2::getYaw(p1.orientation)};
  const ReedsSheppStateSpace::StateXYT pose1{
    p2.position.x, p2.position.y, tf2::getYaw(p2.orientation)};
  return rs_space.distance(pose0, pose1);
}

void setYaw(geometry_msgs::msg::Quaternion * orientation, const double yaw)
{
  *orientation = autoware::universe_utils::createQuaternionFromYaw(yaw);
}

geometry_msgs::msg::Pose calcRelativePose(
  const geometry_msgs::msg::Pose & base_pose, const geometry_msgs::msg::Pose & pose)
{
  tf2::Transform tf_transform;
  tf2::convert(base_pose, tf_transform);

  geometry_msgs::msg::TransformStamped transform;
  transform.transform = tf2::toMsg(tf_transform.inverse());

  geometry_msgs::msg::PoseStamped transformed;
  geometry_msgs::msg::PoseStamped pose_orig;
  pose_orig.pose = pose;
  tf2::doTransform(pose_orig, transformed, transform);

  return transformed.pose;
}

AstarSearch::AstarSearch(
  const PlannerCommonParam & planner_common_param, const VehicleShape & collision_vehicle_shape,
  const AstarParam & astar_param)
: AbstractPlanningAlgorithm(planner_common_param, collision_vehicle_shape),
  astar_param_(astar_param),
  goal_node_(nullptr),
  use_reeds_shepp_(true)
{
  steering_resolution_ =
    collision_vehicle_shape_.max_steering / planner_common_param_.turning_steps;
  heading_resolution_ = 2.0 * M_PI / planner_common_param_.theta_size;

  double avg_steering =
    steering_resolution_ + (collision_vehicle_shape_.max_steering - steering_resolution_) / 2.0;
  avg_turning_radius_ =
    kinematic_bicycle_model::getTurningRadius(collision_vehicle_shape_.base_length, avg_steering);

  setTransitionTable();
}

void AstarSearch::setTransitionTable()
{
  const double distance = astar_param_.expansion_distance;
  transition_table_.resize(planner_common_param_.theta_size);

  std::vector<NodeUpdate> forward_transitions;
  int steering_ind = -1 * planner_common_param_.turning_steps;
  for (; steering_ind <= planner_common_param_.turning_steps; ++steering_ind) {
    const double steering = static_cast<double>(steering_ind) * steering_resolution_;
    geometry_msgs::msg::Pose shift_pose = kinematic_bicycle_model::getPoseShift(
      0.0, collision_vehicle_shape_.base_length, steering, distance);
    forward_transitions.push_back(
      {shift_pose.position.x, shift_pose.position.y, tf2::getYaw(shift_pose.orientation), distance,
       steering_ind, false});
  }

  for (int i = 0; i < planner_common_param_.theta_size; ++i) {
    const double theta = static_cast<double>(i) * heading_resolution_;
    for (const auto & transition : forward_transitions) {
      transition_table_[i].push_back(transition.rotated(theta));
    }

    if (astar_param_.use_back) {
      for (const auto & transition : forward_transitions) {
        transition_table_[i].push_back(transition.reversed().rotated(theta));
      }
    }
  }
}

bool AstarSearch::makePlan(
  const geometry_msgs::msg::Pose & start_pose, const geometry_msgs::msg::Pose & goal_pose)
{
  resetData();
  search_method_ =
    astar_param_.search_method == "backward" ? SearchMethod::Backward : SearchMethod::Forward;

  if (search_method_ == SearchMethod::Backward) {
    start_pose_ = global2local(costmap_, goal_pose);
    goal_pose_ = global2local(costmap_, start_pose);
  } else {
    start_pose_ = global2local(costmap_, start_pose);
    goal_pose_ = global2local(costmap_, goal_pose);
  }

  if (!setStartNode()) {
    throw std::logic_error("Invalid start pose");
    return false;
  }

  if (!setGoalNode()) {
    throw std::logic_error("Invalid goal pose");
    return false;
  }

  if (!search()) {
    throw std::logic_error("HA* failed to find path to goal");
    return false;
  }
  return true;
}

bool AstarSearch::makePlan(
  const geometry_msgs::msg::Pose & start_pose,
  const std::vector<geometry_msgs::msg::Pose> & goal_candidates)
{
  if (goal_candidates.size() == 1) {
    return makePlan(start_pose, goal_candidates.front());
  }

  resetData();
  search_method_ = SearchMethod::Backward;

  if (std::none_of(
        goal_candidates.begin(), goal_candidates.end(),
        [this](const geometry_msgs::msg::Pose & pose) {
          start_pose_ = global2local(costmap_, pose);
          return setStartNode();
        })) {
    throw std::logic_error("Invalid start pose");
    return false;
  }

  goal_pose_ = global2local(costmap_, start_pose);
  if (!setGoalNode()) {
    throw std::logic_error("Invalid goal pose");
    return false;
  }

  if (!search()) {
    throw std::logic_error("HA* failed to find path to goal");
    return false;
  }
  return true;
}

void AstarSearch::resetData()
{
  // clearing openlist is necessary because otherwise remaining elements of openlist
  // point to deleted node.
  openlist_ = std::priority_queue<AstarNode *, std::vector<AstarNode *>, NodeComparison>();
  graph_.clear();
  int total_astar_node_count =
    costmap_.info.width * costmap_.info.height * planner_common_param_.theta_size;
  graph_.resize(total_astar_node_count);
}

bool AstarSearch::setStartNode()
{
  const auto index = pose2index(costmap_, start_pose_, planner_common_param_.theta_size);

  if (detectCollision(index)) {
    return false;
  }

  // Set start node
  AstarNode * start_node = &graph_[getKey(index)];
  start_node->x = start_pose_.position.x;
  start_node->y = start_pose_.position.y;
  start_node->theta = 2.0 * M_PI / planner_common_param_.theta_size * index.theta;
  start_node->gc = 0;
  start_node->fc = estimateCost(start_pose_);
  start_node->steering_index = 0;
  start_node->is_back = false;
  start_node->status = NodeStatus::Open;
  start_node->parent = nullptr;

  // Push start node to openlist
  openlist_.push(start_node);

  return true;
}

bool AstarSearch::setGoalNode()
{
  const auto index = pose2index(costmap_, goal_pose_, planner_common_param_.theta_size);

  if (detectCollision(index)) {
    return false;
  }

  return true;
}

double AstarSearch::estimateCost(const geometry_msgs::msg::Pose & pose) const
{
  double total_cost = 0.0;
  // Temporarily, until reeds_shepp gets stable.
  if (use_reeds_shepp_) {
    total_cost += calcReedsSheppDistance(pose, goal_pose_, avg_turning_radius_) *
                  astar_param_.distance_heuristic_weight;
  } else {
    total_cost += autoware::universe_utils::calcDistance2d(pose, goal_pose_) *
                  astar_param_.distance_heuristic_weight;
  }
  return total_cost;
}

bool AstarSearch::search()
{
  const rclcpp::Time begin = rclcpp::Clock(RCL_ROS_TIME).now();

  // Start A* search
  while (!openlist_.empty()) {
    // Check time and terminate if the search reaches the time limit
    const rclcpp::Time now = rclcpp::Clock(RCL_ROS_TIME).now();
    const double msec = (now - begin).seconds() * 1000.0;
    if (msec > planner_common_param_.time_limit) {
      return false;
    }

    // Expand minimum cost node
    AstarNode * current_node = openlist_.top();
    openlist_.pop();
    if (current_node->status == NodeStatus::Closed) continue;
    current_node->status = NodeStatus::Closed;

    if (isGoal(*current_node)) {
      goal_node_ = current_node;
      setPath(*current_node);
      return true;
    }

    expandNodes(*current_node);
  }

  // Failed to find path
  return false;
}

void AstarSearch::expandNodes(AstarNode & current_node)
{
  const auto index_theta = discretizeAngle(current_node.theta, planner_common_param_.theta_size);
  for (const auto & transition : transition_table_[index_theta]) {
    // flip is_back flag in case of backward search
    bool is_back =
      search_method_ == SearchMethod::Backward ? !transition.is_back : transition.is_back;

    // skip transition back to parent
    // skip transition resulting in frequent direction change
    if (current_node.parent != nullptr && is_back != current_node.is_back) {
      if (
        transition.steering_index == current_node.steering_index ||
        current_node.dir_distance < min_dir_change_dist_)
        continue;
    }

    // Calculate index of the next state
    geometry_msgs::msg::Pose next_pose;
    next_pose.position.x = current_node.x + transition.shift_x;
    next_pose.position.y = current_node.y + transition.shift_y;
    setYaw(&next_pose.orientation, current_node.theta + transition.shift_theta);
    const auto next_index = pose2index(costmap_, next_pose, planner_common_param_.theta_size);

    if (isOutOfRange(next_index)) continue;
    if (isObs(next_index)) continue;

    AstarNode * next_node = &graph_[getKey(next_index)];
    if (next_node->status == NodeStatus::Closed) continue;
    if (detectCollision(next_index)) continue;

    const bool is_direction_switch =
      (current_node.parent != nullptr) && (is_back != current_node.is_back);
    double weights_sum = 1.0;
    weights_sum += is_direction_switch ? planner_common_param_.direction_change_weight : 0.0;
    weights_sum += getSteeringCost(transition.steering_index);
    weights_sum += getSteeringChangeCost(transition.steering_index, current_node.steering_index);

    weights_sum *= is_back ? planner_common_param_.reverse_weight : 1.0;

    double move_cost = current_node.gc + weights_sum * transition.distance;
    double total_cost = move_cost + estimateCost(next_pose);
    // Compare cost
    if (next_node->status == NodeStatus::None || next_node->fc > total_cost) {
      next_node->status = NodeStatus::Open;
      next_node->set(
        next_pose, move_cost, total_cost, transition.steering_index, transition.is_back);
      next_node->dir_distance =
        transition.distance + (is_direction_switch ? 0.0 : current_node.dir_distance);
<<<<<<< HEAD
      next_node->steering_index = transition.steering_index;
      next_node->is_back = is_back;
=======
>>>>>>> b76d7094
      next_node->parent = &current_node;
      openlist_.push(next_node);
      continue;
    }
  }
}

double AstarSearch::getSteeringCost(const int steering_index) const
{
  return planner_common_param_.curve_weight *
         (abs(steering_index) / planner_common_param_.turning_steps);
}

double AstarSearch::getSteeringChangeCost(
  const int steering_index, const int prev_steering_index) const
{
  double steering_index_diff = abs(steering_index - prev_steering_index);
  return astar_param_.steering_change_weight * steering_index_diff /
         (2.0 * planner_common_param_.turning_steps);
}

void AstarSearch::setPath(const AstarNode & goal_node)
{
  std_msgs::msg::Header header;
  header.stamp = rclcpp::Clock(RCL_ROS_TIME).now();
  header.frame_id = costmap_.header.frame_id;

  // From the goal node to the start node
  const AstarNode * node = &goal_node;

  std::vector<PlannerWaypoint> waypoints;
  // push astar nodes poses
  geometry_msgs::msg::PoseStamped pose;
  pose.header = header;
  while (node != nullptr) {
    pose.pose = local2global(costmap_, node2pose(*node));
    waypoints.push_back({pose, node->is_back});
    // To the next node
    node = node->parent;
  }

  if (waypoints.size() > 1) waypoints.back().is_back = waypoints.rbegin()[1].is_back;

  if (search_method_ != SearchMethod::Backward) {
    // Reverse the vector to be start to goal order
    std::reverse(waypoints.begin(), waypoints.end());
  }

  waypoints_.header = header;
  waypoints_.waypoints.clear();
  auto it = waypoints.begin();
  for (; it < waypoints.end() - 1; ++it) {
    auto next_it = it + 1;
    waypoints_.waypoints.push_back(*it);
    if (it->is_back == next_it->is_back) continue;
    if (search_method_ == SearchMethod::Backward) {
      waypoints_.waypoints.push_back({next_it->pose, it->is_back});
    } else {
      waypoints_.waypoints.push_back({it->pose, next_it->is_back});
    }
  }
}

bool AstarSearch::isGoal(const AstarNode & node) const
{
  const double lateral_goal_range = planner_common_param_.lateral_goal_range / 2.0;
  const double longitudinal_goal_range = planner_common_param_.longitudinal_goal_range / 2.0;
  const double goal_angle =
    autoware::universe_utils::deg2rad(planner_common_param_.angle_goal_range / 2.0);

  const auto relative_pose = calcRelativePose(goal_pose_, node2pose(node));

  // Check conditions
  if (astar_param_.only_behind_solutions && relative_pose.position.x > 0) {
    return false;
  }

  if (
    std::fabs(relative_pose.position.x) > longitudinal_goal_range ||
    std::fabs(relative_pose.position.y) > lateral_goal_range) {
    return false;
  }

  const auto angle_diff =
    autoware::universe_utils::normalizeRadian(tf2::getYaw(relative_pose.orientation));
  if (std::abs(angle_diff) > goal_angle) {
    return false;
  }

  return true;
}

geometry_msgs::msg::Pose AstarSearch::node2pose(const AstarNode & node) const
{
  geometry_msgs::msg::Pose pose_local;

  pose_local.position.x = node.x;
  pose_local.position.y = node.y;
  pose_local.position.z = goal_pose_.position.z;
  pose_local.orientation = autoware::universe_utils::createQuaternionFromYaw(node.theta);

  return pose_local;
}

}  // namespace autoware::freespace_planning_algorithms<|MERGE_RESOLUTION|>--- conflicted
+++ resolved
@@ -321,14 +321,9 @@
     if (next_node->status == NodeStatus::None || next_node->fc > total_cost) {
       next_node->status = NodeStatus::Open;
       next_node->set(
-        next_pose, move_cost, total_cost, transition.steering_index, transition.is_back);
+        next_pose, move_cost, total_cost, transition.steering_index, is_back);
       next_node->dir_distance =
         transition.distance + (is_direction_switch ? 0.0 : current_node.dir_distance);
-<<<<<<< HEAD
-      next_node->steering_index = transition.steering_index;
-      next_node->is_back = is_back;
-=======
->>>>>>> b76d7094
       next_node->parent = &current_node;
       openlist_.push(next_node);
       continue;
