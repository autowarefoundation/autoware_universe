// Copyright 2015-2019 Autoware Foundation. All rights reserved.
//
// Licensed under the Apache License, Version 2.0 (the "License");
// you may not use this file except in compliance with the License.
// You may obtain a copy of the License at
//
//     http://www.apache.org/licenses/LICENSE-2.0
//
// Unless required by applicable law or agreed to in writing, software
// distributed under the License is distributed on an "AS IS" BASIS,
// WITHOUT WARRANTIES OR CONDITIONS OF ANY KIND, either express or implied.
// See the License for the specific language governing permissions and
// limitations under the License.

#include "autoware/freespace_planning_algorithms/astar_search.hpp"

#include "autoware/freespace_planning_algorithms/kinematic_bicycle_model.hpp"

#include <autoware/universe_utils/geometry/geometry.hpp>
#include <autoware/universe_utils/math/unit_conversion.hpp>

#include <tf2/utils.h>

#ifdef ROS_DISTRO_GALACTIC
#include <tf2_geometry_msgs/tf2_geometry_msgs.h>
#else
#include <tf2_geometry_msgs/tf2_geometry_msgs.hpp>
#endif

#include <algorithm>
#include <vector>

namespace autoware::freespace_planning_algorithms
{
using autoware::universe_utils::calcDistance2d;

double calcReedsSheppDistance(const Pose & p1, const Pose & p2, double radius)
{
  const auto rs_space = ReedsSheppStateSpace(radius);
  const ReedsSheppStateSpace::StateXYT pose0{
    p1.position.x, p1.position.y, tf2::getYaw(p1.orientation)};
  const ReedsSheppStateSpace::StateXYT pose1{
    p2.position.x, p2.position.y, tf2::getYaw(p2.orientation)};
  return rs_space.distance(pose0, pose1);
}

void setYaw(geometry_msgs::msg::Quaternion * orientation, const double yaw)
{
  *orientation = autoware::universe_utils::createQuaternionFromYaw(yaw);
}

Pose calcRelativePose(const Pose & base_pose, const Pose & pose)
{
  tf2::Transform tf_transform;
  tf2::convert(base_pose, tf_transform);

  geometry_msgs::msg::TransformStamped transform;
  transform.transform = tf2::toMsg(tf_transform.inverse());

  geometry_msgs::msg::PoseStamped transformed;
  geometry_msgs::msg::PoseStamped pose_orig;
  pose_orig.pose = pose;
  tf2::doTransform(pose_orig, transformed, transform);

  return transformed.pose;
}

AstarSearch::AstarSearch(
  const PlannerCommonParam & planner_common_param, const VehicleShape & collision_vehicle_shape,
  const AstarParam & astar_param)
: AbstractPlanningAlgorithm(planner_common_param, collision_vehicle_shape),
  astar_param_(astar_param),
  goal_node_(nullptr),
  use_reeds_shepp_(true)
{
  steering_resolution_ =
    collision_vehicle_shape_.max_steering / planner_common_param_.turning_steps;
  heading_resolution_ = 2.0 * M_PI / planner_common_param_.theta_size;

  double avg_steering =
    steering_resolution_ + (collision_vehicle_shape_.max_steering - steering_resolution_) / 2.0;
  avg_turning_radius_ =
    kinematic_bicycle_model::getTurningRadius(collision_vehicle_shape_.base_length, avg_steering);

<<<<<<< HEAD
=======
  search_method_ =
    astar_param.search_method == "backward" ? SearchMethod::Backward : SearchMethod::Forward;

>>>>>>> cf98f5cc
  min_expansion_dist_ = astar_param_.expansion_distance;
  max_expansion_dist_ = std::max(
    collision_vehicle_shape_.base_length * base_length_max_expansion_factor_, min_expansion_dist_);
}

bool AstarSearch::makePlan(const Pose & start_pose, const Pose & goal_pose)
{
  resetData();
  search_method_ =
    astar_param_.search_method == "backward" ? SearchMethod::Backward : SearchMethod::Forward;

  if (search_method_ == SearchMethod::Backward) {
    start_pose_ = global2local(costmap_, goal_pose);
    goal_pose_ = global2local(costmap_, start_pose);
  } else {
    start_pose_ = global2local(costmap_, start_pose);
    goal_pose_ = global2local(costmap_, goal_pose);
  }

  if (!setStartNode()) {
    throw std::logic_error("Invalid start pose");
    return false;
  }

  if (!setGoalNode()) {
    throw std::logic_error("Invalid goal pose");
    return false;
  }

  if (!search()) {
    throw std::logic_error("HA* failed to find path to goal");
    return false;
  }
  return true;
}

bool AstarSearch::makePlan(
  const geometry_msgs::msg::Pose & start_pose,
  const std::vector<geometry_msgs::msg::Pose> & goal_candidates)
{
  if (goal_candidates.size() == 1) {
    return makePlan(start_pose, goal_candidates.front());
  }

  resetData();
  search_method_ = SearchMethod::Backward;

  if (std::none_of(
        goal_candidates.begin(), goal_candidates.end(),
        [this](const geometry_msgs::msg::Pose & pose) {
          start_pose_ = global2local(costmap_, pose);
          return setStartNode();
        })) {
    throw std::logic_error("Invalid start pose");
    return false;
  }

  goal_pose_ = global2local(costmap_, start_pose);
  if (!setGoalNode()) {
    throw std::logic_error("Invalid goal pose");
    return false;
  }

  if (!search()) {
    throw std::logic_error("HA* failed to find path to goal");
    return false;
  }
  return true;
}

void AstarSearch::resetData()
{
  // clearing openlist is necessary because otherwise remaining elements of openlist
  // point to deleted node.
  openlist_ = std::priority_queue<AstarNode *, std::vector<AstarNode *>, NodeComparison>();
  graph_.clear();
  int total_astar_node_count =
    costmap_.info.width * costmap_.info.height * planner_common_param_.theta_size;
  graph_.resize(total_astar_node_count);
}

bool AstarSearch::setStartNode()
{
  const auto index = pose2index(costmap_, start_pose_, planner_common_param_.theta_size);

  if (detectCollision(index)) {
    return false;
  }

  // Set start node
  AstarNode * start_node = &graph_[getKey(index)];
  start_node->x = start_pose_.position.x;
  start_node->y = start_pose_.position.y;
  start_node->theta = 2.0 * M_PI / planner_common_param_.theta_size * index.theta;
  start_node->gc = 0;
  start_node->fc = estimateCost(start_pose_);
<<<<<<< HEAD
  start_node->dist_to_goal = autoware::universe_utils::calcDistance2d(start_pose_, goal_pose_);
=======
  start_node->dist_to_goal = calcDistance2d(start_pose_, goal_pose_);
>>>>>>> cf98f5cc
  start_node->dist_to_obs = getObstacleEDT(index);
  start_node->steering_index = 0;
  start_node->is_back = false;
  start_node->status = NodeStatus::Open;
  start_node->parent = nullptr;

  // Push start node to openlist
  openlist_.push(start_node);

  return true;
}

bool AstarSearch::setGoalNode()
{
  const auto index = pose2index(costmap_, goal_pose_, planner_common_param_.theta_size);

  if (detectCollision(index)) {
    return false;
  }

  return true;
}

double AstarSearch::estimateCost(const Pose & pose) const
{
  double total_cost = 0.0;
  // Temporarily, until reeds_shepp gets stable.
  if (use_reeds_shepp_) {
    total_cost += calcReedsSheppDistance(pose, goal_pose_, avg_turning_radius_) *
                  astar_param_.distance_heuristic_weight;
  } else {
    total_cost += calcDistance2d(pose, goal_pose_) * astar_param_.distance_heuristic_weight;
  }
  return total_cost;
}

bool AstarSearch::search()
{
  const rclcpp::Time begin = rclcpp::Clock(RCL_ROS_TIME).now();

  // Start A* search
  while (!openlist_.empty()) {
    // Check time and terminate if the search reaches the time limit
    const rclcpp::Time now = rclcpp::Clock(RCL_ROS_TIME).now();
    const double msec = (now - begin).seconds() * 1000.0;
    if (msec > planner_common_param_.time_limit) {
      return false;
    }

    // Expand minimum cost node
    AstarNode * current_node = openlist_.top();
    openlist_.pop();
    if (current_node->status == NodeStatus::Closed) continue;
    current_node->status = NodeStatus::Closed;

    if (isGoal(*current_node)) {
      goal_node_ = current_node;
      setPath(*current_node);
      return true;
    }

    expandNodes(*current_node);
    if (astar_param_.use_back) expandNodes(*current_node, true);
  }

  // Failed to find path
  return false;
}

void AstarSearch::expandNodes(AstarNode & current_node, const bool is_back)
{
  const auto current_pose = node2pose(current_node);
  double direction = is_back ? -1.0 : 1.0;
  if (search_method_ == SearchMethod::Backward) direction*= -1.0;
  double distance = getExpansionDistance(current_node) * direction;
  int steering_index = -1 * planner_common_param_.turning_steps;
  for (; steering_index <= planner_common_param_.turning_steps; ++steering_index) {
<<<<<<< HEAD
    // skip transition back to parent
    // skip transition resulting in frequent direction change
=======
    // skip expansion back to parent
    // skip expansion resulting in frequent direction change
>>>>>>> cf98f5cc
    if (current_node.parent != nullptr && is_back != current_node.is_back) {
      if (
        steering_index == current_node.steering_index ||
        current_node.dir_distance < min_dir_change_dist_)
        continue;
    }

    const double steering = static_cast<double>(steering_index) * steering_resolution_;
    const auto next_pose = kinematic_bicycle_model::getPose(
      current_pose, collision_vehicle_shape_.base_length, steering, distance);
    const auto next_index = pose2index(costmap_, next_pose, planner_common_param_.theta_size);

    if (isOutOfRange(next_index)) continue;
    if (isObs(next_index)) continue;

    AstarNode * next_node = &graph_[getKey(next_index)];
    if (next_node->status == NodeStatus::Closed) continue;
    if (detectCollision(next_index)) continue;

    double distance_to_obs = getObstacleEDT(next_index);
    const bool is_direction_switch =
      (current_node.parent != nullptr) && (is_back != current_node.is_back);
    double weights_sum = 1.0;
    weights_sum += is_direction_switch ? planner_common_param_.direction_change_weight : 0.0;
    weights_sum += getSteeringCost(steering_index);
    weights_sum += getSteeringChangeCost(steering_index, current_node.steering_index);
    weights_sum += astar_param_.obstacle_distance_weight / (1.0 + distance_to_obs);

    weights_sum *= is_back ? planner_common_param_.reverse_weight : 1.0;

    double move_cost = current_node.gc + weights_sum * std::abs(distance);
    double total_cost = move_cost + estimateCost(next_pose);
    // Compare cost
    if (next_node->status == NodeStatus::None || next_node->fc > total_cost) {
      next_node->status = NodeStatus::Open;
      next_node->set(next_pose, move_cost, total_cost, steering_index, is_back);
      next_node->dir_distance =
        std::abs(distance) + (is_direction_switch ? 0.0 : current_node.dir_distance);
<<<<<<< HEAD
      next_node->dist_to_goal = autoware::universe_utils::calcDistance2d(next_pose, goal_pose_);
=======
      next_node->dist_to_goal = calcDistance2d(next_pose, goal_pose_);
>>>>>>> cf98f5cc
      next_node->dist_to_obs = distance_to_obs;
      next_node->parent = &current_node;
      openlist_.push(next_node);
      continue;
    }
  }
}

double AstarSearch::getExpansionDistance(const AstarNode & current_node) const
{
  if (!astar_param_.adapt_expansion_distance) return min_expansion_dist_;
  double exp_dist = std::min(
    current_node.dist_to_goal * dist_to_goal_expansion_factor_,
    current_node.dist_to_obs * dist_to_obs_expansion_factor_);
  return std::clamp(exp_dist, min_expansion_dist_, max_expansion_dist_);
}

double AstarSearch::getSteeringCost(const int steering_index) const
{
  return planner_common_param_.curve_weight *
         (abs(steering_index) / planner_common_param_.turning_steps);
}

double AstarSearch::getSteeringChangeCost(
  const int steering_index, const int prev_steering_index) const
{
  double steering_index_diff = abs(steering_index - prev_steering_index);
  return astar_param_.steering_change_weight * steering_index_diff /
         (2.0 * planner_common_param_.turning_steps);
}

void AstarSearch::setPath(const AstarNode & goal_node)
{
  std_msgs::msg::Header header;
  header.stamp = rclcpp::Clock(RCL_ROS_TIME).now();
  header.frame_id = costmap_.header.frame_id;

  // From the goal node to the start node
  const AstarNode * node = &goal_node;

  std::vector<PlannerWaypoint> waypoints;

  geometry_msgs::msg::PoseStamped pose;
  pose.header = header;

  const auto interpolate = [this, &waypoints, &pose](const AstarNode & node) {
    if (node.parent == nullptr || !astar_param_.adapt_expansion_distance) return;
    const auto parent_pose = node2pose(*node.parent);
    const double distance_2d = calcDistance2d(node2pose(node), parent_pose);
    int n = static_cast<int>(distance_2d / min_expansion_dist_);
    for (int i = 1; i < n; ++i) {
      double dist = ((distance_2d * i) / n) * (node.is_back ? -1.0 : 1.0);
      if (search_method_ == SearchMethod::Backward) dist *= -1.0;
      double steering = node.steering_index * steering_resolution_;
      auto local_pose = kinematic_bicycle_model::getPose(
        parent_pose, collision_vehicle_shape_.base_length, steering, dist);
      pose.pose = local2global(costmap_, local_pose);
      waypoints.push_back({pose, node.is_back});
    }
  };
  
  // push astar nodes poses
  while (node != nullptr) {
    pose.pose = local2global(costmap_, node2pose(*node));
    waypoints.push_back({pose, node->is_back});
    interpolate(*node);
    // To the next node
    node = node->parent;
  }

  if (waypoints.size() > 1) waypoints.back().is_back = waypoints.rbegin()[1].is_back;

  if (search_method_ != SearchMethod::Backward) {
    // Reverse the vector to be start to goal order
    std::reverse(waypoints.begin(), waypoints.end());
  }

  waypoints_.header = header;
  waypoints_.waypoints.clear();
  auto it = waypoints.begin();
  for (; it < waypoints.end() - 1; ++it) {
    auto next_it = it + 1;
    waypoints_.waypoints.push_back(*it);
    if (it->is_back == next_it->is_back) continue;
    if (search_method_ == SearchMethod::Backward) {
      waypoints_.waypoints.push_back({next_it->pose, it->is_back});
    } else {
      waypoints_.waypoints.push_back({it->pose, next_it->is_back});
    }
  }
}

bool AstarSearch::isGoal(const AstarNode & node) const
{
  const double lateral_goal_range = planner_common_param_.lateral_goal_range / 2.0;
  const double longitudinal_goal_range = planner_common_param_.longitudinal_goal_range / 2.0;
  const double goal_angle =
    autoware::universe_utils::deg2rad(planner_common_param_.angle_goal_range / 2.0);

  const auto relative_pose = calcRelativePose(goal_pose_, node2pose(node));

  // Check conditions
  if (astar_param_.only_behind_solutions && relative_pose.position.x > 0) {
    return false;
  }

  if (
    std::fabs(relative_pose.position.x) > longitudinal_goal_range ||
    std::fabs(relative_pose.position.y) > lateral_goal_range) {
    return false;
  }

  const auto angle_diff =
    autoware::universe_utils::normalizeRadian(tf2::getYaw(relative_pose.orientation));
  if (std::abs(angle_diff) > goal_angle) {
    return false;
  }

  return true;
}

Pose AstarSearch::node2pose(const AstarNode & node) const
{
  Pose pose_local;

  pose_local.position.x = node.x;
  pose_local.position.y = node.y;
  pose_local.position.z = goal_pose_.position.z;
  pose_local.orientation = autoware::universe_utils::createQuaternionFromYaw(node.theta);

  return pose_local;
}

}  // namespace autoware::freespace_planning_algorithms<|MERGE_RESOLUTION|>--- conflicted
+++ resolved
@@ -82,12 +82,6 @@
   avg_turning_radius_ =
     kinematic_bicycle_model::getTurningRadius(collision_vehicle_shape_.base_length, avg_steering);
 
-<<<<<<< HEAD
-=======
-  search_method_ =
-    astar_param.search_method == "backward" ? SearchMethod::Backward : SearchMethod::Forward;
-
->>>>>>> cf98f5cc
   min_expansion_dist_ = astar_param_.expansion_distance;
   max_expansion_dist_ = std::max(
     collision_vehicle_shape_.base_length * base_length_max_expansion_factor_, min_expansion_dist_);
@@ -184,11 +178,7 @@
   start_node->theta = 2.0 * M_PI / planner_common_param_.theta_size * index.theta;
   start_node->gc = 0;
   start_node->fc = estimateCost(start_pose_);
-<<<<<<< HEAD
-  start_node->dist_to_goal = autoware::universe_utils::calcDistance2d(start_pose_, goal_pose_);
-=======
   start_node->dist_to_goal = calcDistance2d(start_pose_, goal_pose_);
->>>>>>> cf98f5cc
   start_node->dist_to_obs = getObstacleEDT(index);
   start_node->steering_index = 0;
   start_node->is_back = false;
@@ -266,13 +256,8 @@
   double distance = getExpansionDistance(current_node) * direction;
   int steering_index = -1 * planner_common_param_.turning_steps;
   for (; steering_index <= planner_common_param_.turning_steps; ++steering_index) {
-<<<<<<< HEAD
-    // skip transition back to parent
-    // skip transition resulting in frequent direction change
-=======
     // skip expansion back to parent
     // skip expansion resulting in frequent direction change
->>>>>>> cf98f5cc
     if (current_node.parent != nullptr && is_back != current_node.is_back) {
       if (
         steering_index == current_node.steering_index ||
@@ -311,11 +296,7 @@
       next_node->set(next_pose, move_cost, total_cost, steering_index, is_back);
       next_node->dir_distance =
         std::abs(distance) + (is_direction_switch ? 0.0 : current_node.dir_distance);
-<<<<<<< HEAD
-      next_node->dist_to_goal = autoware::universe_utils::calcDistance2d(next_pose, goal_pose_);
-=======
       next_node->dist_to_goal = calcDistance2d(next_pose, goal_pose_);
->>>>>>> cf98f5cc
       next_node->dist_to_obs = distance_to_obs;
       next_node->parent = &current_node;
       openlist_.push(next_node);
