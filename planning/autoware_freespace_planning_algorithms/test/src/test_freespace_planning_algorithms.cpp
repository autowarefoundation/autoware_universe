// Copyright 2021 Tier IV, Inc. All rights reserved.
//
// Licensed under the Apache License, Version 2.0 (the "License");
// you may not use this file except in compliance with the License.
// You may obtain a copy of the License at
//
//     http://www.apache.org/licenses/LICENSE-2.0
//
// Unless required by applicable law or agreed to in writing, software
// distributed under the License is distributed on an "AS IS" BASIS,
// WITHOUT WARRANTIES OR CONDITIONS OF ANY KIND, either express or implied.
// See the License for the specific language governing permissions and
// limitations under the License.

#include "autoware/freespace_planning_algorithms/abstract_algorithm.hpp"
#include "autoware/freespace_planning_algorithms/astar_search.hpp"
#include "autoware/freespace_planning_algorithms/rrtstar.hpp"

#include <rclcpp/rclcpp.hpp>
#include <rcpputils/filesystem_helper.hpp>
#include <rosbag2_cpp/writer.hpp>

#include <std_msgs/msg/float64.hpp>

#include <gtest/gtest.h>
#include <rcutils/time.h>
#include <tf2/utils.h>

#include <algorithm>
#include <array>
#include <fstream>
#include <string>
#include <unordered_map>
#include <vector>

namespace fpa = autoware::freespace_planning_algorithms;

const double length_lexus = 5.5;
const double width_lexus = 2.75;
const double base_length_lexus = 3.0;
const double max_steering_lexus = 0.7;
const fpa::VehicleShape vehicle_shape =
  fpa::VehicleShape(length_lexus, width_lexus, base_length_lexus, max_steering_lexus, 1.5);
const double pi = 3.1415926;
const std::array<double, 3> start_pose{5.5, 4., pi * 0.5};
const std::array<double, 3> goal_pose1{8.0, 26.3, pi * 1.5};   // easiest
const std::array<double, 3> goal_pose2{15.0, 11.6, pi * 0.5};  // second easiest
const std::array<double, 3> goal_pose3{18.4, 26.3, pi * 1.5};  // third easiest
const std::array<double, 3> goal_pose4{25.0, 26.3, pi * 1.5};  // most difficult
const std::array<std::array<double, 3>, 4> goal_poses{
  goal_pose1, goal_pose2, goal_pose3, goal_pose4};

geometry_msgs::msg::Pose create_pose_msg(std::array<double, 3> pose3d)
{
  geometry_msgs::msg::Pose pose{};
  tf2::Quaternion quat{};
  quat.setRPY(0, 0, pose3d[2]);
  tf2::convert(quat, pose.orientation);
  pose.position.x = pose3d[0];
  pose.position.y = pose3d[1];
  pose.position.z = 0.0;
  return pose;
}

std_msgs::msg::Float64 create_float_msg(double val)
{
  std_msgs::msg::Float64 msg;
  msg.data = val;
  return msg;
}

nav_msgs::msg::OccupancyGrid construct_cost_map(
  size_t width, size_t height, double resolution, size_t n_padding)
{
  nav_msgs::msg::OccupancyGrid costmap_msg{};

  // create info
  costmap_msg.info.width = width;
  costmap_msg.info.height = height;
  costmap_msg.info.resolution = resolution;

  // create data
  const size_t n_elem = width * height;
  for (size_t i = 0; i < n_elem; ++i) {
    costmap_msg.data.push_back(0.0);
  }

  for (size_t i = 0; i < n_padding; ++i) {
    // fill left
    for (size_t j = width * i; j <= width * (i + 1); ++j) {
      costmap_msg.data[j] = 100.0;
    }
    // fill right
    for (size_t j = width * (height - n_padding + i); j <= width * (height - n_padding + i + 1);
         ++j) {
      costmap_msg.data[j] = 100.0;
    }
  }

  for (size_t i = 0; i < height; ++i) {
    // fill bottom
    for (size_t j = i * width; j <= i * width + n_padding; ++j) {
      costmap_msg.data[j] = 100.0;
    }
    for (size_t j = (i + 1) * width - n_padding; j <= (i + 1) * width; ++j) {
      costmap_msg.data[j] = 100.0;
    }
  }

  for (size_t i = 0; i < height; ++i) {
    for (size_t j = 0; j < width; ++j) {
      const double x = j * resolution;
      const double y = i * resolution;
      // wall
      if (8.0 < x && x < 28.0 && 9.0 < y && y < 9.5) {
        costmap_msg.data[i * width + j] = 100.0;
      }

      // car1
      if (10.0 < x && x < 10.0 + width_lexus && 22.0 < y && y < 22.0 + length_lexus) {
        costmap_msg.data[i * width + j] = 100.0;
      }

      // car2
      if (13.5 < x && x < 13.5 + width_lexus && 22.0 < y && y < 22.0 + length_lexus) {
        costmap_msg.data[i * width + j] = 100.0;
      }

      // car3
      if (20.0 < x && x < 20.0 + width_lexus && 22.0 < y && y < 22.0 + length_lexus) {
        costmap_msg.data[i * width + j] = 100.0;
      }

      // car4
      if (10.0 < x && x < 10.0 + width_lexus && 10.0 < y && y < 10.0 + length_lexus) {
        costmap_msg.data[i * width + j] = 100.0;
      }
    }
  }
  return costmap_msg;

  return costmap_msg;
}

template <typename MessageT>
void add_message_to_rosbag(
  rosbag2_cpp::Writer & writer, const MessageT & message, const std::string & name,
  const std::string & type)
{
  rclcpp::SerializedMessage serialized_msg;
  rclcpp::Serialization<MessageT> serialization;
  serialization.serialize_message(&message, &serialized_msg);

  rosbag2_storage::TopicMetadata tm;
  tm.name = name;
  tm.type = type;
  tm.serialization_format = "cdr";
  writer.create_topic(tm);

  auto bag_message = std::make_shared<rosbag2_storage::SerializedBagMessage>();
  auto ret = rcutils_system_time_now(&bag_message->time_stamp);
  if (ret != RCL_RET_OK) {
    RCLCPP_ERROR(rclcpp::get_logger("saveToBag"), "couldn't assign time rosbag message");
  }

  bag_message->topic_name = tm.name;
  bag_message->serialized_data = std::shared_ptr<rcutils_uint8_array_t>(
    &serialized_msg.get_rcl_serialized_message(), [](rcutils_uint8_array_t * /* data */) {});
  writer.write(bag_message);
}

fpa::PlannerCommonParam get_default_planner_params()
{
  // set problem configuration
  const double time_limit = 10 * 1000.0;
  const double max_turning_ratio = 0.5;
  const int turning_steps = 1;

  const int theta_size = 144;

  // Setting weight to 1.0 to fairly compare all algorithms
  const double curve_weight = 1.0;
  const double reverse_weight = 1.0;
  const double direction_change_weight = 1.0;

  const double lateral_goal_range = 0.5;
  const double longitudinal_goal_range = 2.0;
  const double angle_goal_range = 6.0;
  const int obstacle_threshold = 100;

  return fpa::PlannerCommonParam{
    time_limit,
    theta_size,
    curve_weight,
    reverse_weight,
    direction_change_weight,
    lateral_goal_range,
    longitudinal_goal_range,
    angle_goal_range,
    max_turning_ratio,
    turning_steps,
    obstacle_threshold};
}

std::unique_ptr<fpa::AbstractPlanningAlgorithm> configure_astar(bool use_multi)
{
  auto planner_common_param = get_default_planner_params();
  if (use_multi) {
    planner_common_param.turning_steps = 3;
  }

  // configure astar param
  const bool only_behind_solutions = false;
  const bool use_back = true;
  const double expansion_distance = 0.4;
  const double distance_heuristic_weight = 1.0;
  const double steering_change_weight = 1.0;
<<<<<<< HEAD
  const double obstacle_distance_weight = 1.0;
  const auto astar_param =
    fpa::AstarParam{only_behind_solutions, use_back, expansion_distance,
      distance_heuristic_weight, steering_change_weight, obstacle_distance_weight};
=======
  const auto astar_param = fpa::AstarParam{
    only_behind_solutions, use_back, expansion_distance, distance_heuristic_weight,
    steering_change_weight};
>>>>>>> 99fef5fa

  auto algo = std::make_unique<fpa::AstarSearch>(planner_common_param, vehicle_shape, astar_param);
  return algo;
}

std::unique_ptr<fpa::AbstractPlanningAlgorithm> configure_rrtstar(bool informed, bool update)
{
  auto planner_common_param = get_default_planner_params();

  // configure rrtstar param
  const double mu = 12.0;
  const double margin = 0.2;
  const double max_planning_time = 200;
  const auto rrtstar_param = fpa::RRTStarParam{update, informed, max_planning_time, mu, margin};
  auto algo = std::make_unique<fpa::RRTStar>(planner_common_param, vehicle_shape, rrtstar_param);
  return algo;
}

enum AlgorithmType {
  ASTAR_SINGLE,
  ASTAR_MULTI,
  RRTSTAR_FASTEST,
  RRTSTAR_UPDATE,
  RRTSTAR_INFORMED_UPDATE,
};
// cspell: ignore fpalgos
std::unordered_map<AlgorithmType, std::string> rosbag_dir_prefix_table(
  {{ASTAR_SINGLE, "fpalgos-astar_single"},
   {ASTAR_MULTI, "fpalgos-astar_multi"},
   {RRTSTAR_FASTEST, "fpalgos-rrtstar_fastest"},
   {RRTSTAR_UPDATE, "fpalgos-rrtstar_update"},
   {RRTSTAR_INFORMED_UPDATE, "fpalgos-rrtstar_informed_update"}});

bool test_algorithm(enum AlgorithmType algo_type, bool dump_rosbag = false)
{
  std::unique_ptr<fpa::AbstractPlanningAlgorithm> algo;
  if (algo_type == AlgorithmType::ASTAR_SINGLE) {
    algo = configure_astar(true);
  } else if (algo_type == AlgorithmType::ASTAR_MULTI) {
    algo = configure_astar(false);
  } else if (algo_type == AlgorithmType::RRTSTAR_FASTEST) {
    algo = configure_rrtstar(false, false);
  } else if (algo_type == AlgorithmType::RRTSTAR_UPDATE) {
    algo = configure_rrtstar(false, true);
  } else if (algo_type == AlgorithmType::RRTSTAR_INFORMED_UPDATE) {
    algo = configure_rrtstar(true, true);
  } else {
    throw std::runtime_error("invalid algorithm time");
  }

  // All algorithms have the same interface.
  const auto costmap_msg = construct_cost_map(150, 150, 0.2, 10);
  bool success_all = true;  // if any local test below fails, overwrite this function

  rclcpp::Clock clock{RCL_SYSTEM_TIME};
  for (size_t i = 0; i < goal_poses.size(); ++i) {
    const auto goal_pose = goal_poses.at(i);

    algo->setMap(costmap_msg);
    double msec;
    double cost;

    if (algo_type == RRTSTAR_FASTEST || algo_type == RRTSTAR_UPDATE) {
      std::cout << "measuring average performance ..." << std::endl;
      const size_t N_mc = (algo_type == RRTSTAR_UPDATE ? 5 : 100);
      double time_sum = 0.0;
      double cost_sum = 0.0;
      for (size_t j = 0; j < N_mc; j++) {
        const rclcpp::Time begin = clock.now();
        if (!algo->makePlan(create_pose_msg(start_pose), create_pose_msg(goal_pose))) {
          success_all = false;
          std::cout << "plan fail" << std::endl;
          continue;
        }
        const rclcpp::Time now = clock.now();
        time_sum += (now - begin).seconds() * 1000.0;
        cost_sum += algo->getWaypoints().compute_length();
      }
      msec = time_sum / N_mc;  // average performance
      cost = cost_sum / N_mc;

    } else {
      const rclcpp::Time begin = clock.now();
      if (!algo->makePlan(create_pose_msg(start_pose), create_pose_msg(goal_pose))) {
        success_all = false;
        std::cout << "plan fail" << std::endl;
        continue;
      }
      const rclcpp::Time now = clock.now();
      msec = (now - begin).seconds() * 1000.0;
      cost = algo->getWaypoints().compute_length();
    }

    std::cout << "plan success : " << msec << "[msec]"
              << ", solution cost : " << cost << std::endl;
    const auto result = algo->getWaypoints();
    geometry_msgs::msg::PoseArray trajectory;
    for (const auto & pose : result.waypoints) {
      trajectory.poses.push_back(pose.pose.pose);
    }
    if (algo->hasObstacleOnTrajectory(trajectory)) {
      std::cout << "not feasible trajectory" << std::endl;
      success_all = false;
    }

    if (dump_rosbag) {
      // dump rosbag for visualization using python script
      const std::string dir_name =
        "/tmp/" + rosbag_dir_prefix_table[algo_type] + "-case" + std::to_string(i);

      rcpputils::fs::remove_all(dir_name);

      rosbag2_storage::StorageOptions storage_options;
      storage_options.uri = dir_name;
      storage_options.storage_id = "sqlite3";

      rosbag2_cpp::ConverterOptions converter_options;
      converter_options.input_serialization_format = "cdr";
      converter_options.output_serialization_format = "cdr";

      rosbag2_cpp::Writer writer(std::make_unique<rosbag2_cpp::writers::SequentialWriter>());
      writer.open(storage_options, converter_options);

      add_message_to_rosbag(
        writer, create_float_msg(vehicle_shape.length), "vehicle_length", "std_msgs/msg/Float64");
      add_message_to_rosbag(
        writer, create_float_msg(vehicle_shape.width), "vehicle_width", "std_msgs/msg/Float64");
      add_message_to_rosbag(
        writer, create_float_msg(vehicle_shape.base2back), "vehicle_base2back",
        "std_msgs/msg/Float64");

      add_message_to_rosbag(writer, costmap_msg, "costmap", "nav_msgs/msg/OccupancyGrid");
      add_message_to_rosbag(writer, create_pose_msg(start_pose), "start", "geometry_msgs/msg/Pose");
      add_message_to_rosbag(writer, create_pose_msg(goal_pose), "goal", "geometry_msgs/msg/Pose");
      add_message_to_rosbag(writer, trajectory, "trajectory", "geometry_msgs/msg/PoseArray");
      add_message_to_rosbag(writer, create_float_msg(msec), "elapsed_time", "std_msgs/msg/Float64");
    }
  }
  return success_all;
}

TEST(AstarSearchTestSuite, SingleCurvature)
{
  EXPECT_TRUE(test_algorithm(AlgorithmType::ASTAR_SINGLE));
}

TEST(AstarSearchTestSuite, MultiCurvature)
{
  EXPECT_TRUE(test_algorithm(AlgorithmType::ASTAR_MULTI));
}

TEST(RRTStarTestSuite, Fastest)
{
  EXPECT_TRUE(test_algorithm(AlgorithmType::RRTSTAR_FASTEST));
}

TEST(RRTStarTestSuite, Update)
{
  EXPECT_TRUE(test_algorithm(AlgorithmType::RRTSTAR_UPDATE));
}

TEST(RRTStarTestSuite, InformedUpdate)
{
  EXPECT_TRUE(test_algorithm(AlgorithmType::RRTSTAR_INFORMED_UPDATE));
}

int main(int argc, char ** argv)
{
  testing::InitGoogleTest(&argc, argv);
  return RUN_ALL_TESTS();
}<|MERGE_RESOLUTION|>--- conflicted
+++ resolved
@@ -215,16 +215,10 @@
   const double expansion_distance = 0.4;
   const double distance_heuristic_weight = 1.0;
   const double steering_change_weight = 1.0;
-<<<<<<< HEAD
   const double obstacle_distance_weight = 1.0;
-  const auto astar_param =
-    fpa::AstarParam{only_behind_solutions, use_back, expansion_distance,
-      distance_heuristic_weight, steering_change_weight, obstacle_distance_weight};
-=======
-  const auto astar_param = fpa::AstarParam{
-    only_behind_solutions, use_back, expansion_distance, distance_heuristic_weight,
-    steering_change_weight};
->>>>>>> 99fef5fa
+  const auto astar_param = fpa::AstarParam{only_behind_solutions,  use_back,
+                                           expansion_distance,     distance_heuristic_weight,
+                                           steering_change_weight, obstacle_distance_weight};
 
   auto algo = std::make_unique<fpa::AstarSearch>(planner_common_param, vehicle_shape, astar_param);
   return algo;
