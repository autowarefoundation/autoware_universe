// Copyright 2021 Tier IV, Inc. All rights reserved.
//
// Licensed under the Apache License, Version 2.0 (the "License");
// you may not use this file except in compliance with the License.
// You may obtain a copy of the License at
//
//     http://www.apache.org/licenses/LICENSE-2.0
//
// Unless required by applicable law or agreed to in writing, software
// distributed under the License is distributed on an "AS IS" BASIS,
// WITHOUT WARRANTIES OR CONDITIONS OF ANY KIND, either express or implied.
// See the License for the specific language governing permissions and
// limitations under the License.

#include "autoware/freespace_planning_algorithms/abstract_algorithm.hpp"
#include "autoware/freespace_planning_algorithms/astar_search.hpp"
#include "autoware/freespace_planning_algorithms/rrtstar.hpp"

#include <rclcpp/rclcpp.hpp>
#include <rcpputils/filesystem_helper.hpp>
#include <rosbag2_cpp/writer.hpp>

#include <std_msgs/msg/float64.hpp>

#include <gtest/gtest.h>
#include <rcutils/time.h>
#include <tf2/utils.h>

#include <algorithm>
#include <array>
#include <fstream>
#include <string>
#include <unordered_map>
#include <vector>

namespace fpa = autoware::freespace_planning_algorithms;

const double length_lexus = 5.5;
const double width_lexus = 2.75;
const double base_length_lexus = 3.0;
const double max_steering_lexus = 0.7;
const fpa::VehicleShape vehicle_shape =
  fpa::VehicleShape(length_lexus, width_lexus, base_length_lexus, max_steering_lexus, 1.5);
const double pi = 3.1415926;
const std::array<double, 3> start_pose{5.5, 4., pi * 0.5};
const std::array<double, 3> goal_pose1{8.0, 26.3, pi * 1.5};   // easiest
const std::array<double, 3> goal_pose2{15.0, 11.6, pi * 0.5};  // second easiest
const std::array<double, 3> goal_pose3{18.4, 26.3, pi * 1.5};  // third easiest
const std::array<double, 3> goal_pose4{25.0, 26.3, pi * 1.5};  // most difficult
const std::array<std::array<double, 3>, 4> goal_poses{
  goal_pose1, goal_pose2, goal_pose3, goal_pose4};

geometry_msgs::msg::Pose create_pose_msg(std::array<double, 3> pose3d)
{
  geometry_msgs::msg::Pose pose{};
  tf2::Quaternion quat{};
  quat.setRPY(0, 0, pose3d[2]);
  tf2::convert(quat, pose.orientation);
  pose.position.x = pose3d[0];
  pose.position.y = pose3d[1];
  pose.position.z = 0.0;
  return pose;
}

std_msgs::msg::Float64 create_float_msg(double val)
{
  std_msgs::msg::Float64 msg;
  msg.data = val;
  return msg;
}

nav_msgs::msg::OccupancyGrid construct_cost_map(
  size_t width, size_t height, double resolution, size_t n_padding)
{
  nav_msgs::msg::OccupancyGrid costmap_msg{};

  // create info
  costmap_msg.info.width = width;
  costmap_msg.info.height = height;
  costmap_msg.info.resolution = resolution;

  // create data
  const size_t n_elem = width * height;
  for (size_t i = 0; i < n_elem; ++i) {
    costmap_msg.data.push_back(0.0);
  }

  for (size_t i = 0; i < n_padding; ++i) {
    // fill left
    for (size_t j = width * i; j <= width * (i + 1); ++j) {
      costmap_msg.data[j] = 100.0;
    }
    // fill right
    for (size_t j = width * (height - n_padding + i); j <= width * (height - n_padding + i + 1);
         ++j) {
      costmap_msg.data[j] = 100.0;
    }
  }

  for (size_t i = 0; i < height; ++i) {
    // fill bottom
    for (size_t j = i * width; j <= i * width + n_padding; ++j) {
      costmap_msg.data[j] = 100.0;
    }
    for (size_t j = (i + 1) * width - n_padding; j <= (i + 1) * width; ++j) {
      costmap_msg.data[j] = 100.0;
    }
  }

  for (size_t i = 0; i < height; ++i) {
    for (size_t j = 0; j < width; ++j) {
      const double x = j * resolution;
      const double y = i * resolution;
      // wall
      if (8.0 < x && x < 28.0 && 9.0 < y && y < 9.5) {
        costmap_msg.data[i * width + j] = 100.0;
      }

      // car1
      if (10.0 < x && x < 10.0 + width_lexus && 22.0 < y && y < 22.0 + length_lexus) {
        costmap_msg.data[i * width + j] = 100.0;
      }

      // car2
      if (13.5 < x && x < 13.5 + width_lexus && 22.0 < y && y < 22.0 + length_lexus) {
        costmap_msg.data[i * width + j] = 100.0;
      }

      // car3
      if (20.0 < x && x < 20.0 + width_lexus && 22.0 < y && y < 22.0 + length_lexus) {
        costmap_msg.data[i * width + j] = 100.0;
      }

      // car4
      if (10.0 < x && x < 10.0 + width_lexus && 10.0 < y && y < 10.0 + length_lexus) {
        costmap_msg.data[i * width + j] = 100.0;
      }
    }
  }
  return costmap_msg;

  return costmap_msg;
}

template <typename MessageT>
void add_message_to_rosbag(
  rosbag2_cpp::Writer & writer, const MessageT & message, const std::string & name,
  const std::string & type)
{
  rclcpp::SerializedMessage serialized_msg;
  rclcpp::Serialization<MessageT> serialization;
  serialization.serialize_message(&message, &serialized_msg);

  rosbag2_storage::TopicMetadata tm;
  tm.name = name;
  tm.type = type;
  tm.serialization_format = "cdr";
  writer.create_topic(tm);

  auto bag_message = std::make_shared<rosbag2_storage::SerializedBagMessage>();
  auto ret = rcutils_system_time_now(&bag_message->time_stamp);
  if (ret != RCL_RET_OK) {
    RCLCPP_ERROR(rclcpp::get_logger("saveToBag"), "couldn't assign time rosbag message");
  }

  bag_message->topic_name = tm.name;
  bag_message->serialized_data = std::shared_ptr<rcutils_uint8_array_t>(
    &serialized_msg.get_rcl_serialized_message(), [](rcutils_uint8_array_t * /* data */) {});
  writer.write(bag_message);
}

fpa::PlannerCommonParam get_default_planner_params()
{
  // set problem configuration
  const double time_limit = 10 * 1000.0;
  const double max_turning_ratio = 0.5;
  const int turning_steps = 1;

  const int theta_size = 144;

  const double curve_weight = 0.5;
  const double reverse_weight = 1.0;
  const double direction_change_weight = 1.5;

  const double lateral_goal_range = 0.5;
  const double longitudinal_goal_range = 2.0;
  const double angle_goal_range = 6.0;
  const int obstacle_threshold = 100;

  return fpa::PlannerCommonParam{
    time_limit,
    theta_size,
    curve_weight,
    reverse_weight,
    direction_change_weight,
    lateral_goal_range,
    longitudinal_goal_range,
    angle_goal_range,
    max_turning_ratio,
    turning_steps,
    obstacle_threshold};
}

std::unique_ptr<fpa::AbstractPlanningAlgorithm> configure_astar(bool use_multi)
{
  auto planner_common_param = get_default_planner_params();
  if (use_multi) {
    planner_common_param.turning_steps = 3;
  }

  // configure astar param
  const std::string search_method = "forward";
  const bool only_behind_solutions = false;
  const bool use_back = true;
  const bool adapt_expansion_distance = true;
  const double expansion_distance = 0.4;
  const double distance_heuristic_weight = 1.0;
  const double smoothness_weight = 1.0;
  const double obstacle_distance_weight = 1.0;
<<<<<<< HEAD
  const auto astar_param = fpa::AstarParam{
    search_method,
    only_behind_solutions,
    use_back,
    adapt_expansion_distance,
    expansion_distance,
    distance_heuristic_weight,
    steering_change_weight,
    obstacle_distance_weight};
=======
  const auto astar_param = fpa::AstarParam{only_behind_solutions,     use_back,
                                           adapt_expansion_distance,  expansion_distance,
                                           distance_heuristic_weight, smoothness_weight,
                                           obstacle_distance_weight};
>>>>>>> 4d233113

  auto algo = std::make_unique<fpa::AstarSearch>(planner_common_param, vehicle_shape, astar_param);
  return algo;
}

std::unique_ptr<fpa::AbstractPlanningAlgorithm> configure_rrtstar(bool informed, bool update)
{
  auto planner_common_param = get_default_planner_params();

  // configure rrtstar param
  const double mu = 12.0;
  const double margin = 0.2;
  const double max_planning_time = 200;
  const auto rrtstar_param = fpa::RRTStarParam{update, informed, max_planning_time, mu, margin};
  auto algo = std::make_unique<fpa::RRTStar>(planner_common_param, vehicle_shape, rrtstar_param);
  return algo;
}

enum AlgorithmType {
  ASTAR_SINGLE,
  ASTAR_MULTI,
  RRTSTAR_FASTEST,
  RRTSTAR_UPDATE,
  RRTSTAR_INFORMED_UPDATE,
};
// cspell: ignore fpalgos
std::unordered_map<AlgorithmType, std::string> rosbag_dir_prefix_table(
  {{ASTAR_SINGLE, "fpalgos-astar_single"},
   {ASTAR_MULTI, "fpalgos-astar_multi"},
   {RRTSTAR_FASTEST, "fpalgos-rrtstar_fastest"},
   {RRTSTAR_UPDATE, "fpalgos-rrtstar_update"},
   {RRTSTAR_INFORMED_UPDATE, "fpalgos-rrtstar_informed_update"}});

bool test_algorithm(enum AlgorithmType algo_type, bool dump_rosbag = false)
{
  std::unique_ptr<fpa::AbstractPlanningAlgorithm> algo;
  if (algo_type == AlgorithmType::ASTAR_SINGLE) {
    algo = configure_astar(true);
  } else if (algo_type == AlgorithmType::ASTAR_MULTI) {
    algo = configure_astar(false);
  } else if (algo_type == AlgorithmType::RRTSTAR_FASTEST) {
    algo = configure_rrtstar(false, false);
  } else if (algo_type == AlgorithmType::RRTSTAR_UPDATE) {
    algo = configure_rrtstar(false, true);
  } else if (algo_type == AlgorithmType::RRTSTAR_INFORMED_UPDATE) {
    algo = configure_rrtstar(true, true);
  } else {
    throw std::runtime_error("invalid algorithm time");
  }

  // All algorithms have the same interface.
  const auto costmap_msg = construct_cost_map(150, 150, 0.2, 10);
  bool success_all = true;  // if any local test below fails, overwrite this function

  rclcpp::Clock clock{RCL_SYSTEM_TIME};
  for (size_t i = 0; i < goal_poses.size(); ++i) {
    const auto goal_pose = goal_poses.at(i);

    algo->setMap(costmap_msg);
    double msec;
    double cost;

    if (algo_type == RRTSTAR_FASTEST || algo_type == RRTSTAR_UPDATE) {
      std::cout << "measuring average performance ..." << std::endl;
      const size_t N_mc = (algo_type == RRTSTAR_UPDATE ? 5 : 100);
      double time_sum = 0.0;
      double cost_sum = 0.0;
      for (size_t j = 0; j < N_mc; j++) {
        const rclcpp::Time begin = clock.now();
        if (!algo->makePlan(create_pose_msg(start_pose), create_pose_msg(goal_pose))) {
          success_all = false;
          std::cout << "plan fail" << std::endl;
          continue;
        }
        const rclcpp::Time now = clock.now();
        time_sum += (now - begin).seconds() * 1000.0;
        cost_sum += algo->getWaypoints().compute_length();
      }
      msec = time_sum / N_mc;  // average performance
      cost = cost_sum / N_mc;

    } else {
      const rclcpp::Time begin = clock.now();
      if (!algo->makePlan(create_pose_msg(start_pose), create_pose_msg(goal_pose))) {
        success_all = false;
        std::cout << "plan fail" << std::endl;
        continue;
      }
      const rclcpp::Time now = clock.now();
      msec = (now - begin).seconds() * 1000.0;
      cost = algo->getWaypoints().compute_length();
    }

    std::cout << "plan success : " << msec << "[msec]"
              << ", solution cost : " << cost << std::endl;
    const auto result = algo->getWaypoints();
    geometry_msgs::msg::PoseArray trajectory;
    for (const auto & pose : result.waypoints) {
      trajectory.poses.push_back(pose.pose.pose);
    }
    if (algo->hasObstacleOnTrajectory(trajectory)) {
      std::cout << "not feasible trajectory" << std::endl;
      success_all = false;
    }

    if (dump_rosbag) {
      // dump rosbag for visualization using python script
      const std::string dir_name =
        "/tmp/" + rosbag_dir_prefix_table[algo_type] + "-case" + std::to_string(i);

      rcpputils::fs::remove_all(dir_name);

      rosbag2_storage::StorageOptions storage_options;
      storage_options.uri = dir_name;
      storage_options.storage_id = "sqlite3";

      rosbag2_cpp::ConverterOptions converter_options;
      converter_options.input_serialization_format = "cdr";
      converter_options.output_serialization_format = "cdr";

      rosbag2_cpp::Writer writer(std::make_unique<rosbag2_cpp::writers::SequentialWriter>());
      writer.open(storage_options, converter_options);

      add_message_to_rosbag(
        writer, create_float_msg(vehicle_shape.length), "vehicle_length", "std_msgs/msg/Float64");
      add_message_to_rosbag(
        writer, create_float_msg(vehicle_shape.width), "vehicle_width", "std_msgs/msg/Float64");
      add_message_to_rosbag(
        writer, create_float_msg(vehicle_shape.base2back), "vehicle_base2back",
        "std_msgs/msg/Float64");

      add_message_to_rosbag(writer, costmap_msg, "costmap", "nav_msgs/msg/OccupancyGrid");
      add_message_to_rosbag(writer, create_pose_msg(start_pose), "start", "geometry_msgs/msg/Pose");
      add_message_to_rosbag(writer, create_pose_msg(goal_pose), "goal", "geometry_msgs/msg/Pose");
      add_message_to_rosbag(writer, trajectory, "trajectory", "geometry_msgs/msg/PoseArray");
      add_message_to_rosbag(writer, create_float_msg(msec), "elapsed_time", "std_msgs/msg/Float64");
    }
  }
  return success_all;
}

TEST(AstarSearchTestSuite, SingleCurvature)
{
  EXPECT_TRUE(test_algorithm(AlgorithmType::ASTAR_SINGLE));
}

TEST(AstarSearchTestSuite, MultiCurvature)
{
  EXPECT_TRUE(test_algorithm(AlgorithmType::ASTAR_MULTI));
}

TEST(RRTStarTestSuite, Fastest)
{
  EXPECT_TRUE(test_algorithm(AlgorithmType::RRTSTAR_FASTEST));
}

TEST(RRTStarTestSuite, Update)
{
  EXPECT_TRUE(test_algorithm(AlgorithmType::RRTSTAR_UPDATE));
}

TEST(RRTStarTestSuite, InformedUpdate)
{
  EXPECT_TRUE(test_algorithm(AlgorithmType::RRTSTAR_INFORMED_UPDATE));
}

int main(int argc, char ** argv)
{
  testing::InitGoogleTest(&argc, argv);
  return RUN_ALL_TESTS();
}<|MERGE_RESOLUTION|>--- conflicted
+++ resolved
@@ -217,7 +217,6 @@
   const double distance_heuristic_weight = 1.0;
   const double smoothness_weight = 1.0;
   const double obstacle_distance_weight = 1.0;
-<<<<<<< HEAD
   const auto astar_param = fpa::AstarParam{
     search_method,
     only_behind_solutions,
@@ -225,14 +224,8 @@
     adapt_expansion_distance,
     expansion_distance,
     distance_heuristic_weight,
-    steering_change_weight,
+    smoothness_weight,
     obstacle_distance_weight};
-=======
-  const auto astar_param = fpa::AstarParam{only_behind_solutions,     use_back,
-                                           adapt_expansion_distance,  expansion_distance,
-                                           distance_heuristic_weight, smoothness_weight,
-                                           obstacle_distance_weight};
->>>>>>> 4d233113
 
   auto algo = std::make_unique<fpa::AstarSearch>(planner_common_param, vehicle_shape, astar_param);
   return algo;
