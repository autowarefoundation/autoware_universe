--- conflicted
+++ resolved
@@ -44,20 +44,10 @@
 public:
   TestRouteHandler()
   {
-<<<<<<< HEAD
-    planning_test_utils_dir = ament_index_cpp::get_package_share_directory("planning_test_utils");
+    autoware_test_utils_dir =
+      ament_index_cpp::get_package_share_directory("autoware_test_utils");
     set_route_handler("/test_map/2km_test.osm");
     set_test_route("/test_route/lane_change_test_route.yaml");
-=======
-    const auto autoware_test_utils_dir =
-      ament_index_cpp::get_package_share_directory("autoware_test_utils");
-    const auto lanelet2_path = autoware_test_utils_dir + "/test_map/2km_test.osm";
-    constexpr double center_line_resolution = 5.0;
-    const auto map_bin_msg =
-      autoware::test_utils::make_map_bin_msg(lanelet2_path, center_line_resolution);
-    route_handler_ = std::make_shared<RouteHandler>(map_bin_msg);
-    set_lane_change_test_route();
->>>>>>> 2ca96d00
   }
 
   TestRouteHandler(const TestRouteHandler &) = delete;
@@ -69,27 +59,22 @@
   void set_route_handler(const std::string & relative_path)
   {
     route_handler_.reset();
-    const auto lanelet2_path = planning_test_utils_dir + relative_path;
-    const auto map_bin_msg = test_utils::make_map_bin_msg(lanelet2_path, center_line_resolution);
+    const auto lanelet2_path = autoware_test_utils_dir + relative_path;
+    const auto map_bin_msg =
+      autoware::test_utils::make_map_bin_msg(lanelet2_path, center_line_resolution);
     route_handler_ = std::make_shared<RouteHandler>(map_bin_msg);
   }
 
   void set_test_route(const std::string & route_path)
   {
-<<<<<<< HEAD
-    const auto route_handler_dir = ament_index_cpp::get_package_share_directory("route_handler");
-    const auto rh_test_route = route_handler_dir + route_path;
-    route_handler_->setRoute(test_utils::parse_lanelet_route_file(rh_test_route));
-=======
     const auto route_handler_dir =
       ament_index_cpp::get_package_share_directory("autoware_route_handler");
-    const auto rh_test_route = route_handler_dir + "/test_route/lane_change_test_route.yaml";
+    const auto rh_test_route = route_handler_dir + route_path;
     route_handler_->setRoute(autoware::test_utils::parse_lanelet_route_file(rh_test_route));
->>>>>>> 2ca96d00
   }
 
   std::shared_ptr<RouteHandler> route_handler_;
-  std::string planning_test_utils_dir;
+  std::string autoware_test_utils_dir;
   static constexpr double center_line_resolution = 5.0;
 };
 }  // namespace autoware::route_handler::test
