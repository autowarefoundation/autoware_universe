cmake_minimum_required(VERSION 3.14)
project(costmap_generator)

find_package(autoware_cmake REQUIRED)
autoware_package()

find_package(PCL REQUIRED COMPONENTS common io)
find_package(FLANN REQUIRED)

include_directories(
  include
  SYSTEM
  ${GRID_MAP_INCLUDE_DIR}
  ${PCL_COMMON_INCLUDE_DIRS}
  ${PCL_INCLUDE_DIRS}
)

ament_auto_add_library(costmap_generator_lib SHARED
  nodes/costmap_generator/points_to_costmap.cpp
  nodes/costmap_generator/objects_to_costmap.cpp
  nodes/costmap_generator/object_map_utils.cpp
)
target_link_libraries(costmap_generator_lib
  ${PCL_LIBRARIES}
  FLANN::FLANN
)

if(${PCL_VERSION} GREATER_EQUAL 1.12.1)
  find_package(Qhull REQUIRED)
  target_link_libraries(costmap_generator_lib
    QHULL::QHULL
  )
endif()

ament_auto_add_library(costmap_generator_node SHARED
  nodes/costmap_generator/costmap_generator_node.cpp
)
target_link_libraries(costmap_generator_node
  ${PCL_LIBRARIES}
  costmap_generator_lib
)

rclcpp_components_register_node(costmap_generator_node
  PLUGIN "CostmapGenerator"
  EXECUTABLE costmap_generator
)

if(BUILD_TESTING)
  find_package(ament_cmake_ros REQUIRED)
<<<<<<< HEAD
  ament_add_ros_isolated_gtest(test_points_to_costmap
    test/test_points_to_costmap.cpp
  )

  target_link_libraries(test_points_to_costmap
=======
  ament_add_ros_isolated_gtest(test_objects_to_costmap
    test/test_objects_to_costmap.cpp
  )

  target_link_libraries(test_objects_to_costmap
>>>>>>> 3ff1a8e8
    costmap_generator_lib
  )
endif()

ament_auto_package(INSTALL_TO_SHARE launch)<|MERGE_RESOLUTION|>--- conflicted
+++ resolved
@@ -47,19 +47,20 @@
 
 if(BUILD_TESTING)
   find_package(ament_cmake_ros REQUIRED)
-<<<<<<< HEAD
+
   ament_add_ros_isolated_gtest(test_points_to_costmap
     test/test_points_to_costmap.cpp
   )
 
   target_link_libraries(test_points_to_costmap
-=======
+    costmap_generator_lib
+  )
+  
   ament_add_ros_isolated_gtest(test_objects_to_costmap
     test/test_objects_to_costmap.cpp
   )
 
   target_link_libraries(test_objects_to_costmap
->>>>>>> 3ff1a8e8
     costmap_generator_lib
   )
 endif()
