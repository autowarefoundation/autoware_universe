--- conflicted
+++ resolved
@@ -1,11 +1,7 @@
 <?xml version="1.0"?>
 <package format="3">
   <name>autoware_motion_velocity_obstacle_velocity_limiter_module</name>
-<<<<<<< HEAD
-  <version>0.39.0</version>
-=======
   <version>0.40.0</version>
->>>>>>> d741026d
   <description>Package to adjust velocities of a trajectory in order for the ride to feel safe</description>
 
   <maintainer email="maxime.clement@tier4.jp">Maxime CLEMENT</maintainer>
