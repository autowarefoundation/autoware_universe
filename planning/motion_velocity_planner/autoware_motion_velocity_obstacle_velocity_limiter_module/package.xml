<?xml version="1.0"?>
<package format="3">
  <name>autoware_motion_velocity_obstacle_velocity_limiter_module</name>
<<<<<<< HEAD
  <version>0.47.1</version>
=======
  <version>0.48.0</version>
>>>>>>> 3c738968
  <description>Package to adjust velocities of a trajectory in order for the ride to feel safe</description>

  <maintainer email="maxime.clement@tier4.jp">Maxime CLEMENT</maintainer>
  <maintainer email="alqudah.mohammad@tier4.jp">Alqudah Mohammad</maintainer>

  <license>Apache License 2.0</license>

  <buildtool_depend>autoware_cmake</buildtool_depend>
  <buildtool_depend>eigen3_cmake_module</buildtool_depend>

  <depend>autoware_grid_map_utils</depend>
  <depend>autoware_lanelet2_extension</depend>
  <depend>autoware_motion_utils</depend>
  <depend>autoware_motion_velocity_planner_common</depend>
  <depend>autoware_perception_msgs</depend>
  <depend>autoware_planning_msgs</depend>
  <depend>autoware_planning_test_manager</depend>
  <depend>autoware_utils</depend>
  <depend>autoware_vehicle_info_utils</depend>
  <depend>eigen</depend>
  <depend>grid_map_msgs</depend>
  <depend>grid_map_ros</depend>
  <depend>lanelet2_core</depend>
  <depend>libboost-dev</depend>
  <depend>nav_msgs</depend>
  <depend>pcl_ros</depend>
  <depend>pluginlib</depend>
  <depend>rclcpp</depend>
  <depend>sensor_msgs</depend>
  <depend>tf2_eigen</depend>
  <depend>tf2_geometry_msgs</depend>
  <depend>visualization_msgs</depend>

  <test_depend>ament_cmake_ros</test_depend>
  <test_depend>ament_lint_auto</test_depend>
  <test_depend>autoware_lint_common</test_depend>

  <export>
    <build_type>ament_cmake</build_type>
  </export>
</package><|MERGE_RESOLUTION|>--- conflicted
+++ resolved
@@ -1,11 +1,7 @@
 <?xml version="1.0"?>
 <package format="3">
   <name>autoware_motion_velocity_obstacle_velocity_limiter_module</name>
-<<<<<<< HEAD
-  <version>0.47.1</version>
-=======
   <version>0.48.0</version>
->>>>>>> 3c738968
   <description>Package to adjust velocities of a trajectory in order for the ride to feel safe</description>
 
   <maintainer email="maxime.clement@tier4.jp">Maxime CLEMENT</maintainer>
