// Copyright 2024 TIER IV, Inc.
//
// Licensed under the Apache License, Version 2.0 (the "License");
// you may not use this file except in compliance with the License.
// You may obtain a copy of the License at
//
//     http://www.apache.org/licenses/LICENSE-2.0
//
// Unless required by applicable law or agreed to in writing, software
// distributed under the License is distributed on an "AS IS" BASIS,
// WITHOUT WARRANTIES OR CONDITIONS OF ANY KIND, either express or implied.
// See the License for the specific language governing permissions and
// limitations under the License.

#include "filter_predicted_objects.hpp"

#include <autoware/motion_utils/trajectory/trajectory.hpp>
#include <autoware/universe_utils/geometry/boost_geometry.hpp>
#include <traffic_light_utils/traffic_light_utils.hpp>

#include <boost/geometry/algorithms/detail/intersects/interface.hpp>
#include <boost/geometry/algorithms/intersects.hpp>
#include <boost/geometry/index/predicates.hpp>

#include <lanelet2_core/geometry/LaneletMap.h>
#include <lanelet2_core/primitives/BasicRegulatoryElements.h>

#include <algorithm>
<<<<<<< HEAD
#include <iterator>
=======
>>>>>>> 8a9efbaa
#include <vector>

namespace autoware::motion_velocity_planner::out_of_lane
{
void cut_predicted_path_beyond_line(
  autoware_perception_msgs::msg::PredictedPath & predicted_path,
  const universe_utils::LineString2d & stop_line, const double object_front_overhang)
{
  if (predicted_path.path.empty() || stop_line.size() < 2) return;

  auto stop_line_idx = 0UL;
  bool found = false;
  lanelet::BasicSegment2d path_segment;
  path_segment.first.x() = predicted_path.path.front().position.x;
  path_segment.first.y() = predicted_path.path.front().position.y;
  for (stop_line_idx = 1; stop_line_idx < predicted_path.path.size(); ++stop_line_idx) {
    path_segment.second.x() = predicted_path.path[stop_line_idx].position.x;
    path_segment.second.y() = predicted_path.path[stop_line_idx].position.y;
    if (boost::geometry::intersects(stop_line, path_segment)) {
      found = true;
      break;
    }
    path_segment.first = path_segment.second;
  }
  if (found) {
    auto cut_idx = stop_line_idx;
    double arc_length = 0;
    while (cut_idx > 0 && arc_length < object_front_overhang) {
      arc_length += universe_utils::calcDistance2d(
        predicted_path.path[cut_idx], predicted_path.path[cut_idx - 1]);
      --cut_idx;
    }
    predicted_path.path.resize(cut_idx);
  }
}

std::optional<universe_utils::LineString2d> find_next_stop_line(
  const autoware_perception_msgs::msg::PredictedPath & path, const EgoData & ego_data)
{
  universe_utils::LineString2d query_path;
  for (const auto & p : path.path) query_path.emplace_back(p.position.x, p.position.y);
  std::vector<StopLineNode> query_results;
  ego_data.stop_lines_rtree.query(
    boost::geometry::index::intersects(query_path), std::back_inserter(query_results));
  auto earliest_intersecting_index = query_path.size();
  std::optional<universe_utils::LineString2d> earliest_stop_line;
  universe_utils::Segment2d path_segment;
<<<<<<< HEAD
  for (const auto & stop_line_node : query_results) {
    const auto & stop_line = stop_line_node.second;
=======
  for (const auto & [_, stop_line] : query_results) {
>>>>>>> 8a9efbaa
    for (auto index = 0UL; index + 1 < query_path.size(); ++index) {
      path_segment.first = query_path[index];
      path_segment.second = query_path[index + 1];
      if (boost::geometry::intersects(path_segment, stop_line.stop_line)) {
        bool within_stop_line_lanelet =
          std::any_of(stop_line.lanelets.begin(), stop_line.lanelets.end(), [&](const auto & ll) {
            return boost::geometry::within(path_segment.first, ll.polygon2d().basicPolygon());
          });
        if (within_stop_line_lanelet) {
          earliest_intersecting_index = std::min(index, earliest_intersecting_index);
          earliest_stop_line = stop_line.stop_line;
        }
      }
    }
  }
  return earliest_stop_line;
}

void cut_predicted_path_beyond_red_lights(
  autoware_perception_msgs::msg::PredictedPath & predicted_path, const EgoData & ego_data,
  const double object_front_overhang)
{
  const auto stop_line = find_next_stop_line(predicted_path, ego_data);
  if (stop_line) {
    cut_predicted_path_beyond_line(predicted_path, *stop_line, object_front_overhang);
  }
}

autoware_perception_msgs::msg::PredictedObjects filter_predicted_objects(
  const PlannerData & planner_data, const EgoData & ego_data, const PlannerParam & params)
{
  autoware_perception_msgs::msg::PredictedObjects filtered_objects;
  filtered_objects.header = planner_data.predicted_objects.header;
  for (const auto & object : planner_data.predicted_objects.objects) {
    const auto is_pedestrian =
      std::find_if(object.classification.begin(), object.classification.end(), [](const auto & c) {
        return c.label == autoware_perception_msgs::msg::ObjectClassification::PEDESTRIAN;
      }) != object.classification.end();
    if (is_pedestrian) continue;

    const auto is_coming_from_behind =
      motion_utils::calcSignedArcLength(
        ego_data.trajectory_points, ego_data.first_trajectory_idx,
        object.kinematics.initial_pose_with_covariance.pose.position) < 0.0;
    if (params.objects_ignore_behind_ego && is_coming_from_behind) {
      continue;
    }

    auto filtered_object = object;
    const auto is_invalid_predicted_path = [&](const auto & predicted_path) {
      const auto is_low_confidence = predicted_path.confidence < params.objects_min_confidence;
      const auto no_overlap_path = motion_utils::removeOverlapPoints(predicted_path.path);
      if (no_overlap_path.size() <= 1) return true;
      const auto lat_offset_to_current_ego =
        std::abs(motion_utils::calcLateralOffset(no_overlap_path, ego_data.pose.position));
      const auto is_crossing_ego =
        lat_offset_to_current_ego <=
        object.shape.dimensions.y / 2.0 + std::max(
                                            params.left_offset + params.extra_left_offset,
                                            params.right_offset + params.extra_right_offset);
      return is_low_confidence || is_crossing_ego;
    };
<<<<<<< HEAD
    auto & predicted_paths = filtered_object.kinematics.predicted_paths;
    const auto new_end =
      std::remove_if(predicted_paths.begin(), predicted_paths.end(), is_invalid_predicted_path);
    predicted_paths.erase(new_end, predicted_paths.end());
    if (params.objects_cut_predicted_paths_beyond_red_lights)
      for (auto & predicted_path : predicted_paths)
        cut_predicted_path_beyond_red_lights(
          predicted_path, ego_data, filtered_object.shape.dimensions.x);
    predicted_paths.erase(
      std::remove_if(
        predicted_paths.begin(), predicted_paths.end(),
        [](const auto & p) { return p.path.empty(); }),
      predicted_paths.end());
=======
    if (params.objects_use_predicted_paths) {
      auto & predicted_paths = filtered_object.kinematics.predicted_paths;
      const auto new_end =
        std::remove_if(predicted_paths.begin(), predicted_paths.end(), is_invalid_predicted_path);
      predicted_paths.erase(new_end, predicted_paths.end());
      if (params.objects_cut_predicted_paths_beyond_red_lights)
        for (auto & predicted_path : predicted_paths)
          cut_predicted_path_beyond_red_lights(
            predicted_path, ego_data, filtered_object.shape.dimensions.x);
      predicted_paths.erase(
        std::remove_if(
          predicted_paths.begin(), predicted_paths.end(),
          [](const auto & p) { return p.path.empty(); }),
        predicted_paths.end());
    }
>>>>>>> 8a9efbaa

    if (!filtered_object.kinematics.predicted_paths.empty())
      filtered_objects.objects.push_back(filtered_object);
  }
  return filtered_objects;
}

}  // namespace autoware::motion_velocity_planner::out_of_lane<|MERGE_RESOLUTION|>--- conflicted
+++ resolved
@@ -26,10 +26,6 @@
 #include <lanelet2_core/primitives/BasicRegulatoryElements.h>
 
 #include <algorithm>
-<<<<<<< HEAD
-#include <iterator>
-=======
->>>>>>> 8a9efbaa
 #include <vector>
 
 namespace autoware::motion_velocity_planner::out_of_lane
@@ -77,12 +73,7 @@
   auto earliest_intersecting_index = query_path.size();
   std::optional<universe_utils::LineString2d> earliest_stop_line;
   universe_utils::Segment2d path_segment;
-<<<<<<< HEAD
-  for (const auto & stop_line_node : query_results) {
-    const auto & stop_line = stop_line_node.second;
-=======
   for (const auto & [_, stop_line] : query_results) {
->>>>>>> 8a9efbaa
     for (auto index = 0UL; index + 1 < query_path.size(); ++index) {
       path_segment.first = query_path[index];
       path_segment.second = query_path[index + 1];
@@ -145,7 +136,6 @@
                                             params.right_offset + params.extra_right_offset);
       return is_low_confidence || is_crossing_ego;
     };
-<<<<<<< HEAD
     auto & predicted_paths = filtered_object.kinematics.predicted_paths;
     const auto new_end =
       std::remove_if(predicted_paths.begin(), predicted_paths.end(), is_invalid_predicted_path);
@@ -159,23 +149,6 @@
         predicted_paths.begin(), predicted_paths.end(),
         [](const auto & p) { return p.path.empty(); }),
       predicted_paths.end());
-=======
-    if (params.objects_use_predicted_paths) {
-      auto & predicted_paths = filtered_object.kinematics.predicted_paths;
-      const auto new_end =
-        std::remove_if(predicted_paths.begin(), predicted_paths.end(), is_invalid_predicted_path);
-      predicted_paths.erase(new_end, predicted_paths.end());
-      if (params.objects_cut_predicted_paths_beyond_red_lights)
-        for (auto & predicted_path : predicted_paths)
-          cut_predicted_path_beyond_red_lights(
-            predicted_path, ego_data, filtered_object.shape.dimensions.x);
-      predicted_paths.erase(
-        std::remove_if(
-          predicted_paths.begin(), predicted_paths.end(),
-          [](const auto & p) { return p.path.empty(); }),
-        predicted_paths.end());
-    }
->>>>>>> 8a9efbaa
 
     if (!filtered_object.kinematics.predicted_paths.empty())
       filtered_objects.objects.push_back(filtered_object);
