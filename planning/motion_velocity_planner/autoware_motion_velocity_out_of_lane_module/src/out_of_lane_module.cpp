// Copyright 2024 TIER IV, Inc. All rights reserved.
//
// Licensed under the Apache License, Version 2.0 (the "License");
// you may not use this file except in compliance with the License.
// You may obtain a copy of the License at
//
//     http://www.apache.org/licenses/LICENSE-2.0
//
// Unless required by applicable law or agreed to in writing, software
// distributed under the License is distributed on an "AS IS" BASIS,
// WITHOUT WARRANTIES OR CONDITIONS OF ANY KIND, either express or implied.
// See the License for the specific language governing permissions and
// limitations under the License.

#include "out_of_lane_module.hpp"

#include "calculate_slowdown_points.hpp"
#include "debug.hpp"
#include "filter_predicted_objects.hpp"
#include "footprint.hpp"
#include "lanelets_selection.hpp"
#include "out_of_lane_collisions.hpp"
#include "types.hpp"

#include <autoware/motion_utils/trajectory/interpolation.hpp>
#include <autoware/motion_utils/trajectory/trajectory.hpp>
#include <autoware/motion_velocity_planner_common/planner_data.hpp>
#include <autoware/route_handler/route_handler.hpp>
#include <autoware/traffic_light_utils/traffic_light_utils.hpp>
#include <autoware_utils/geometry/boost_geometry.hpp>
#include <autoware_utils/ros/parameter.hpp>
#include <autoware_utils/ros/update_param.hpp>
#include <autoware_utils/system/stop_watch.hpp>

#include <boost/geometry/algorithms/envelope.hpp>
#include <boost/geometry/algorithms/intersects.hpp>
#include <boost/geometry/geometries/multi_polygon.hpp>

#include <lanelet2_core/geometry/BoundingBox.h>
#include <lanelet2_core/geometry/Polygon.h>
#include <lanelet2_core/primitives/BasicRegulatoryElements.h>

#include <algorithm>
#include <limits>
#include <map>
#include <memory>
#include <string>
#include <vector>

namespace autoware::motion_velocity_planner
{

using visualization_msgs::msg::Marker;
using visualization_msgs::msg::MarkerArray;

void OutOfLaneModule::init(rclcpp::Node & node, const std::string & module_name)
{
  module_name_ = module_name;
  logger_ = node.get_logger();
  clock_ = node.get_clock();
  init_parameters(node);

  planning_factor_interface_ =
    std::make_unique<autoware::planning_factor_interface::PlanningFactorInterface>(
      &node, "out_of_lane");

  debug_publisher_ =
    node.create_publisher<visualization_msgs::msg::MarkerArray>("~/" + ns_ + "/debug_markers", 1);
  virtual_wall_publisher_ =
    node.create_publisher<visualization_msgs::msg::MarkerArray>("~/" + ns_ + "/virtual_walls", 1);
  processing_diag_publisher_ = std::make_shared<autoware_utils::ProcessingTimePublisher>(
    &node, "~/debug/" + ns_ + "/processing_time_ms_diag");
  processing_time_publisher_ =
    node.create_publisher<autoware_internal_debug_msgs::msg::Float64Stamped>(
      "~/debug/" + ns_ + "/processing_time_ms", 1);
}
void OutOfLaneModule::init_parameters(rclcpp::Node & node)
{
  using autoware_utils::get_or_declare_parameter;
  auto & pp = params_;

  pp.mode = get_or_declare_parameter<std::string>(node, ns_ + ".mode");
  pp.skip_if_already_overlapping =
    get_or_declare_parameter<bool>(node, ns_ + ".skip_if_already_overlapping");
  pp.max_arc_length = get_or_declare_parameter<double>(node, ns_ + ".max_arc_length");

  pp.time_threshold = get_or_declare_parameter<double>(node, ns_ + ".threshold.time_threshold");
  pp.ttc_threshold = get_or_declare_parameter<double>(node, ns_ + ".ttc.threshold");
  pp.ttc_release_threshold = get_or_declare_parameter<double>(node, ns_ + ".ttc.release_threshold");

  pp.objects_min_vel = get_or_declare_parameter<double>(node, ns_ + ".objects.minimum_velocity");
  pp.objects_min_confidence =
    get_or_declare_parameter<double>(node, ns_ + ".objects.predicted_path_min_confidence");
  pp.objects_cut_predicted_paths_beyond_red_lights =
    get_or_declare_parameter<bool>(node, ns_ + ".objects.cut_predicted_paths_beyond_red_lights");
  pp.objects_ignore_behind_ego =
    get_or_declare_parameter<bool>(node, ns_ + ".objects.ignore_behind_ego");

  pp.precision = get_or_declare_parameter<double>(node, ns_ + ".action.precision");
  pp.use_map_stop_lines = get_or_declare_parameter<bool>(node, ns_ + ".action.use_map_stop_lines");
  pp.min_on_duration = get_or_declare_parameter<double>(node, ns_ + ".action.min_on_duration");
  pp.min_off_duration = get_or_declare_parameter<double>(node, ns_ + ".action.min_off_duration");
  pp.update_distance_th =
    get_or_declare_parameter<double>(node, ns_ + ".action.update_distance_th");
  pp.lon_dist_buffer =
    get_or_declare_parameter<double>(node, ns_ + ".action.longitudinal_distance_buffer");
  pp.lat_dist_buffer =
    get_or_declare_parameter<double>(node, ns_ + ".action.lateral_distance_buffer");
  pp.slow_velocity = get_or_declare_parameter<double>(node, ns_ + ".action.slowdown.velocity");
  pp.stop_dist_threshold =
    get_or_declare_parameter<double>(node, ns_ + ".action.stop.distance_threshold");

  pp.extra_front_offset = get_or_declare_parameter<double>(node, ns_ + ".ego.extra_front_offset");
  pp.extra_rear_offset = get_or_declare_parameter<double>(node, ns_ + ".ego.extra_rear_offset");
  pp.extra_left_offset = get_or_declare_parameter<double>(node, ns_ + ".ego.extra_left_offset");
  pp.extra_right_offset = get_or_declare_parameter<double>(node, ns_ + ".ego.extra_right_offset");
  const auto vehicle_info = vehicle_info_utils::VehicleInfoUtils(node).getVehicleInfo();
  pp.front_offset = vehicle_info.max_longitudinal_offset_m;
  pp.rear_offset = vehicle_info.min_longitudinal_offset_m;
  pp.left_offset = vehicle_info.max_lateral_offset_m;
  pp.right_offset = vehicle_info.min_lateral_offset_m;
}

void OutOfLaneModule::update_parameters(const std::vector<rclcpp::Parameter> & parameters)
{
  using autoware_utils::update_param;
  auto & pp = params_;
  update_param(parameters, ns_ + ".mode", pp.mode);
  update_param(parameters, ns_ + ".skip_if_already_overlapping", pp.skip_if_already_overlapping);
  update_param(parameters, ns_ + ".max_arc_length", pp.max_arc_length);

  update_param(parameters, ns_ + ".threshold.time_threshold", pp.time_threshold);
  update_param(parameters, ns_ + ".ttc.threshold", pp.ttc_threshold);
  update_param(parameters, ns_ + ".ttc.release_threshold", pp.ttc_release_threshold);

  update_param(parameters, ns_ + ".objects.minimum_velocity", pp.objects_min_vel);
  update_param(
    parameters, ns_ + ".objects.predicted_path_min_confidence", pp.objects_min_confidence);
  update_param(
    parameters, ns_ + ".objects.cut_predicted_paths_beyond_red_lights",
    pp.objects_cut_predicted_paths_beyond_red_lights);
  update_param(parameters, ns_ + ".objects.ignore_behind_ego", pp.objects_ignore_behind_ego);

  update_param(parameters, ns_ + ".action.precision", pp.precision);
  update_param(parameters, ns_ + ".action.use_map_stop_lines", pp.use_map_stop_lines);
  update_param(parameters, ns_ + ".action.min_on_duration", pp.min_on_duration);
  update_param(parameters, ns_ + ".action.min_off_duration", pp.min_off_duration);
  update_param(parameters, ns_ + ".action.longitudinal_distance_buffer", pp.lon_dist_buffer);
  update_param(parameters, ns_ + ".action.lateral_distance_buffer", pp.lat_dist_buffer);
  update_param(parameters, ns_ + ".action.slowdown.velocity", pp.slow_velocity);
  update_param(parameters, ns_ + ".action.stop.distance_threshold", pp.stop_dist_threshold);

  update_param(parameters, ns_ + ".ego.extra_front_offset", pp.extra_front_offset);
  update_param(parameters, ns_ + ".ego.extra_rear_offset", pp.extra_rear_offset);
  update_param(parameters, ns_ + ".ego.extra_left_offset", pp.extra_left_offset);
  update_param(parameters, ns_ + ".ego.extra_right_offset", pp.extra_right_offset);
}

void OutOfLaneModule::limit_trajectory_size(
  out_of_lane::EgoData & ego_data,
  const std::vector<autoware_planning_msgs::msg::TrajectoryPoint> & smoothed_trajectory_points,
  const double max_arc_length)
{
  ego_data.first_trajectory_idx =
    motion_utils::findNearestSegmentIndex(smoothed_trajectory_points, ego_data.pose.position);
  ego_data.longitudinal_offset_to_first_trajectory_index =
    motion_utils::calcLongitudinalOffsetToSegment(
      smoothed_trajectory_points, ego_data.first_trajectory_idx, ego_data.pose.position);
  auto l = -ego_data.longitudinal_offset_to_first_trajectory_index;
  ego_data.trajectory_points.push_back(smoothed_trajectory_points[ego_data.first_trajectory_idx]);
  for (auto i = ego_data.first_trajectory_idx + 1; i < smoothed_trajectory_points.size(); ++i) {
    l += autoware_utils::calc_distance2d(
      smoothed_trajectory_points[i - 1], smoothed_trajectory_points[i]);
    if (l >= max_arc_length) {
      break;
    }
    ego_data.trajectory_points.push_back(smoothed_trajectory_points[i]);
  }
}

void prepare_stop_lines_rtree(
  out_of_lane::EgoData & ego_data, const PlannerData & planner_data, const double search_distance)
{
  std::vector<out_of_lane::StopLineNode> rtree_nodes;
  const auto bbox = lanelet::BoundingBox2d(
    lanelet::BasicPoint2d{
      ego_data.pose.position.x - search_distance, ego_data.pose.position.y - search_distance},
    lanelet::BasicPoint2d{
      ego_data.pose.position.x + search_distance, ego_data.pose.position.y + search_distance});
  out_of_lane::StopLineNode stop_line_node;
  for (const auto & ll :
       planner_data.route_handler->getLaneletMapPtr()->laneletLayer.search(bbox)) {
    for (const auto & element : ll.regulatoryElementsAs<lanelet::TrafficLight>()) {
      const auto traffic_signal_stamped = planner_data.get_traffic_signal(element->id());
      if (
        traffic_signal_stamped.has_value() && element->stopLine().has_value() &&
        autoware::traffic_light_utils::isTrafficSignalStop(
          ll, traffic_signal_stamped.value().signal)) {
        stop_line_node.second.stop_line.clear();
        for (const auto & p : element->stopLine()->basicLineString()) {
          stop_line_node.second.stop_line.emplace_back(p.x(), p.y());
        }
        // use a longer stop line to also cut predicted paths that slightly go around the stop line
        const auto diff =
          stop_line_node.second.stop_line.back() - stop_line_node.second.stop_line.front();
        stop_line_node.second.stop_line.front() -= diff * 0.5;
        stop_line_node.second.stop_line.back() += diff * 0.5;
        stop_line_node.second.lanelets = planner_data.route_handler->getPreviousLanelets(ll);
        stop_line_node.first =
          boost::geometry::return_envelope<autoware_utils::Box2d>(stop_line_node.second.stop_line);
        rtree_nodes.push_back(stop_line_node);
      }
    }
  }
  ego_data.stop_lines_rtree = {rtree_nodes.begin(), rtree_nodes.end()};
}

out_of_lane::OutOfLaneData prepare_out_of_lane_data(const out_of_lane::EgoData & ego_data)
{
  out_of_lane::OutOfLaneData out_of_lane_data;
  out_of_lane_data.outside_points = out_of_lane::calculate_out_of_lane_points(ego_data);
  out_of_lane::prepare_out_of_lane_areas_rtree(out_of_lane_data);
  return out_of_lane_data;
}

std::optional<geometry_msgs::msg::Pose> OutOfLaneModule::calculate_slowdown_pose(
  const out_of_lane::EgoData & ego_data, const out_of_lane::OutOfLaneData & out_of_lane_data)
{
  auto slowdown_pose = out_of_lane::calculate_slowdown_pose(ego_data, out_of_lane_data, params_);

  update_slowdown_pose_buffer(ego_data, slowdown_pose);

  if (slowdown_pose_buffer_.empty()) return {};

<<<<<<< HEAD
  // get nearest active slowdown pose
  const auto min_arc_length = std::numeric_limits<double>::max();
  std::optional<out_of_lane::SlowdownPose> nearest_slowdown_pose = {};
  for (const auto & sp : slowdown_pose_buffer_) {
    if (sp.arc_length < min_arc_length && sp.is_active) nearest_slowdown_pose = sp;
=======
  // get nearest slowdown pose
  out_of_lane::SlowdownPose nearest_slowdown_pose;
  nearest_slowdown_pose.arc_length = std::numeric_limits<double>::max();
  for (const auto & sp : slowdown_pose_buffer_) {
    if (sp.arc_length < nearest_slowdown_pose.arc_length) nearest_slowdown_pose = sp;
>>>>>>> da596156
  }

  if (!nearest_slowdown_pose) return {};

  slowdown_pose = motion_utils::calcInterpolatedPose(
    ego_data.trajectory_points, nearest_slowdown_pose->arc_length);

  return slowdown_pose;
}

void OutOfLaneModule::update_slowdown_pose_buffer(
  const out_of_lane::EgoData & ego_data,
  const std::optional<geometry_msgs::msg::Pose> & slowdown_pose)
{
  const double slowdown_pose_arc_length =
    slowdown_pose
      ? motion_utils::calcSignedArcLength(ego_data.trajectory_points, 0LU, slowdown_pose->position)
      : std::numeric_limits<double>::max();

  // remove no longer valid slowdown poses in the buffer:
  //  slowdown poses that are active but have exceeded the duration threshold since last detection
  //  slowdown poses that are invalid and not near the new slowdown pose
  std::vector<out_of_lane::SlowdownPose> valid_poses;
  for (auto & sp : slowdown_pose_buffer_) {
    const auto sp_duration = (clock_->now() - sp.start_time).seconds();
    if (sp.is_active && sp_duration > params_.min_off_duration) continue;
    if (!sp.is_active && !slowdown_pose) continue;

    sp.arc_length =
      motion_utils::calcSignedArcLength(ego_data.trajectory_points, 0LU, sp.pose.position);
    if (
      !sp.is_active && abs(sp.arc_length - slowdown_pose_arc_length) > params_.update_distance_th) {
      continue;
    }

    if (!sp.is_active && (clock_->now() - sp.start_time).seconds() > params_.min_on_duration) {
      sp.is_active = true;
      sp.start_time = clock_->now();
    }
    valid_poses.push_back(sp);
  }

  slowdown_pose_buffer_ = valid_poses;

  if (!slowdown_pose) return;

  static constexpr double eps = 1e-3;
  if (slowdown_pose_buffer_.empty()) {
    slowdown_pose_buffer_.emplace_back(
      slowdown_pose_arc_length, clock_->now(), *slowdown_pose, params_.min_on_duration < eps);
    return;
  }

  auto nearest_prev_pose_it = slowdown_pose_buffer_.end();
  auto min_relative_dist = std::numeric_limits<double>::max();
  for (auto it = slowdown_pose_buffer_.begin(); it < slowdown_pose_buffer_.end(); ++it) {
    const auto rel_dist = it->arc_length - slowdown_pose_arc_length;
    if (std::abs(rel_dist) < params_.update_distance_th && rel_dist < min_relative_dist) {
      nearest_prev_pose_it = it;
      min_relative_dist = rel_dist;
    }
  }

  if (nearest_prev_pose_it == slowdown_pose_buffer_.end()) {
    slowdown_pose_buffer_.emplace_back(
      slowdown_pose_arc_length, clock_->now(), *slowdown_pose, params_.min_on_duration < eps);
    return;
  }

  if (min_relative_dist > 0) {
    nearest_prev_pose_it->pose = *slowdown_pose;
    nearest_prev_pose_it->arc_length = slowdown_pose_arc_length;
  }

  if (nearest_prev_pose_it->is_active) {
    nearest_prev_pose_it->start_time = clock_->now();
  }
}

void OutOfLaneModule::update_result(
  VelocityPlanningResult & result, const std::optional<geometry_msgs::msg::Pose> & slowdown_pose,
  const out_of_lane::EgoData & ego_data, const out_of_lane::OutOfLaneData & out_of_lane_data)
{
  if (slowdown_pose) {
    const auto arc_length =
      motion_utils::calcSignedArcLength(ego_data.trajectory_points, 0UL, slowdown_pose->position) -
      ego_data.longitudinal_offset_to_first_trajectory_index;
    const auto slowdown_velocity =
      arc_length <= params_.stop_dist_threshold ? 0.0 : params_.slow_velocity;
    previous_slowdown_pose_ = slowdown_pose;
    if (slowdown_velocity == 0.0) {
      result.stop_points.push_back(slowdown_pose->position);
    } else {
      result.slowdown_intervals.emplace_back(
        slowdown_pose->position, slowdown_pose->position, slowdown_velocity);
    }

    planning_factor_interface_->add(
      ego_data.trajectory_points, ego_data.pose, *slowdown_pose, PlanningFactor::SLOW_DOWN,
      SafetyFactorArray{});
    virtual_wall_marker_creator.add_virtual_walls(
      out_of_lane::debug::create_virtual_walls(*slowdown_pose, slowdown_velocity == 0.0, params_));
    virtual_wall_publisher_->publish(virtual_wall_marker_creator.create_markers(clock_->now()));
  } else if (std::any_of(
               out_of_lane_data.outside_points.begin(), out_of_lane_data.outside_points.end(),
               [](const auto & p) { return p.to_avoid; })) {
    RCLCPP_WARN(
      logger_, "[out_of_lane] Could not insert slowdown point because of deceleration limits");
  }
}

VelocityPlanningResult OutOfLaneModule::plan(
  [[maybe_unused]] const std::vector<autoware_planning_msgs::msg::TrajectoryPoint> &
    raw_trajectory_points,
  const std::vector<autoware_planning_msgs::msg::TrajectoryPoint> & smoothed_trajectory_points,
  const std::shared_ptr<const PlannerData> planner_data)
{
  VelocityPlanningResult result;
  autoware_utils::StopWatch<std::chrono::microseconds> stopwatch;
  stopwatch.tic();

  stopwatch.tic("preprocessing");
  out_of_lane::EgoData ego_data;
  ego_data.pose = planner_data->current_odometry.pose.pose;
  limit_trajectory_size(ego_data, smoothed_trajectory_points, params_.max_arc_length);
  out_of_lane::calculate_min_stop_and_slowdown_distances(
    ego_data, *planner_data, previous_slowdown_pose_);
  prepare_stop_lines_rtree(ego_data, *planner_data, params_.max_arc_length);
  ego_data.map_stop_points = planner_data->calculate_map_stop_points(ego_data.trajectory_points);
  const auto preprocessing_us = stopwatch.toc("preprocessing");

  stopwatch.tic("calculate_trajectory_footprints");
  ego_data.current_footprint =
    out_of_lane::calculate_current_ego_footprint(ego_data, params_, true);
  ego_data.trajectory_footprints = out_of_lane::calculate_trajectory_footprints(ego_data, params_);
  const auto calculate_trajectory_footprints_us = stopwatch.toc("calculate_trajectory_footprints");

  stopwatch.tic("calculate_lanelets");
  out_of_lane::calculate_out_lanelet_rtree(ego_data, *planner_data->route_handler, params_);
  const auto calculate_lanelets_us = stopwatch.toc("calculate_lanelets");

  stopwatch.tic("calculate_out_of_lane_areas");
  auto out_of_lane_data = prepare_out_of_lane_data(ego_data);
  const auto calculate_out_of_lane_areas_us = stopwatch.toc("calculate_out_of_lane_areas");

  stopwatch.tic("filter_predicted_objects");
  const auto objects = out_of_lane::filter_predicted_objects(*planner_data, ego_data, params_);
  const auto filter_predicted_objects_us = stopwatch.toc("filter_predicted_objects");

  stopwatch.tic("calculate_time_collisions");
  out_of_lane::calculate_objects_time_collisions(out_of_lane_data, objects.objects);
  const auto calculate_time_collisions_us = stopwatch.toc("calculate_time_collisions");

  stopwatch.tic("calculate_times");
  const auto is_stopping = previous_slowdown_pose_ ? true : false;
  out_of_lane::calculate_collisions_to_avoid(
    out_of_lane_data, ego_data.trajectory_points, params_, is_stopping);
  const auto calculate_times_us = stopwatch.toc("calculate_times");

  const auto is_already_overlapping =
    params_.skip_if_already_overlapping &&
    std::find_if(ego_data.out_lanelets.begin(), ego_data.out_lanelets.end(), [&](const auto & ll) {
      return !boost::geometry::disjoint(ll.polygon2d().basicPolygon(), ego_data.current_footprint);
    }) != ego_data.out_lanelets.end();
  if (is_already_overlapping) {
    RCLCPP_WARN(logger_, "Ego is already out of lane, skipping the module\n");
    debug_publisher_->publish(out_of_lane::debug::create_debug_marker_array(
      ego_data, out_of_lane_data, objects, debug_data_));
    return result;
  }

  stopwatch.tic("calculate_slowdown_point");
  const auto slowdown_pose = calculate_slowdown_pose(ego_data, out_of_lane_data);
  const auto calculate_slowdown_point_us = stopwatch.toc("calculate_slowdown_point");

  update_result(result, slowdown_pose, ego_data, out_of_lane_data);
  stopwatch.tic("gen_debug");
  const auto markers =
    out_of_lane::debug::create_debug_marker_array(ego_data, out_of_lane_data, objects, debug_data_);
  const auto markers_us = stopwatch.toc("gen_debug");
  stopwatch.tic("pub");
  debug_publisher_->publish(markers);
  const auto pub_markers_us = stopwatch.toc("pub");
  const auto total_time_us = stopwatch.toc();
  std::map<std::string, double> processing_times;
  processing_times["preprocessing"] = preprocessing_us / 1000;
  processing_times["calculate_lanelets"] = calculate_lanelets_us / 1000;
  processing_times["calculate_trajectory_footprints"] = calculate_trajectory_footprints_us / 1000;
  processing_times["calculate_out_of_lane_areas"] = calculate_out_of_lane_areas_us / 1000;
  processing_times["filter_pred_objects"] = filter_predicted_objects_us / 1000;
  processing_times["calculate_time_collisions"] = calculate_time_collisions_us / 1000;
  processing_times["calculate_times"] = calculate_times_us / 1000;
  processing_times["calculate_slowdown_point"] = calculate_slowdown_point_us / 1000;
  processing_times["generate_markers"] = markers_us / 1000;
  processing_times["publish_markers"] = pub_markers_us / 1000;
  processing_times["Total"] = total_time_us / 1000;
  processing_diag_publisher_->publish(processing_times);
  autoware_internal_debug_msgs::msg::Float64Stamped processing_time_msg;
  processing_time_msg.stamp = clock_->now();
  processing_time_msg.data = processing_times["Total"];
  processing_time_publisher_->publish(processing_time_msg);
  return result;
}

}  // namespace autoware::motion_velocity_planner

#include <pluginlib/class_list_macros.hpp>
PLUGINLIB_EXPORT_CLASS(
  autoware::motion_velocity_planner::OutOfLaneModule,
  autoware::motion_velocity_planner::PluginModuleInterface)<|MERGE_RESOLUTION|>--- conflicted
+++ resolved
@@ -232,19 +232,13 @@
 
   if (slowdown_pose_buffer_.empty()) return {};
 
-<<<<<<< HEAD
   // get nearest active slowdown pose
   const auto min_arc_length = std::numeric_limits<double>::max();
   std::optional<out_of_lane::SlowdownPose> nearest_slowdown_pose = {};
   for (const auto & sp : slowdown_pose_buffer_) {
-    if (sp.arc_length < min_arc_length && sp.is_active) nearest_slowdown_pose = sp;
-=======
-  // get nearest slowdown pose
-  out_of_lane::SlowdownPose nearest_slowdown_pose;
-  nearest_slowdown_pose.arc_length = std::numeric_limits<double>::max();
-  for (const auto & sp : slowdown_pose_buffer_) {
-    if (sp.arc_length < nearest_slowdown_pose.arc_length) nearest_slowdown_pose = sp;
->>>>>>> da596156
+    if (sp.arc_length > min_arc_length || !sp.is_active) continue:
+    nearest_slowdown_pose = sp;
+    min_arc_length = sp.arc_length;
   }
 
   if (!nearest_slowdown_pose) return {};
