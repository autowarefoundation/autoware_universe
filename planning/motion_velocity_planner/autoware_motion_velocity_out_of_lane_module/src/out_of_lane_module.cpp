// Copyright 2024 TIER IV, Inc. All rights reserved.
//
// Licensed under the Apache License, Version 2.0 (the "License");
// you may not use this file except in compliance with the License.
// You may obtain a copy of the License at
//
//     http://www.apache.org/licenses/LICENSE-2.0
//
// Unless required by applicable law or agreed to in writing, software
// distributed under the License is distributed on an "AS IS" BASIS,
// WITHOUT WARRANTIES OR CONDITIONS OF ANY KIND, either express or implied.
// See the License for the specific language governing permissions and
// limitations under the License.

#include "out_of_lane_module.hpp"

#include "calculate_slowdown_points.hpp"
#include "debug.hpp"
#include "filter_predicted_objects.hpp"
#include "footprint.hpp"
#include "lanelets_selection.hpp"
#include "out_of_lane_collisions.hpp"
#include "types.hpp"

#include <autoware/motion_utils/trajectory/interpolation.hpp>
#include <autoware/motion_utils/trajectory/trajectory.hpp>
#include <autoware/motion_velocity_planner_common/planner_data.hpp>
#include <autoware/route_handler/route_handler.hpp>
#include <autoware/traffic_light_utils/traffic_light_utils.hpp>
#include <autoware_utils/geometry/boost_geometry.hpp>
#include <autoware_utils/ros/parameter.hpp>
#include <autoware_utils/ros/update_param.hpp>
#include <autoware_utils/system/stop_watch.hpp>

#include <boost/geometry/algorithms/envelope.hpp>
#include <boost/geometry/algorithms/intersects.hpp>
#include <boost/geometry/geometries/multi_polygon.hpp>

#include <lanelet2_core/geometry/BoundingBox.h>
#include <lanelet2_core/geometry/Polygon.h>
#include <lanelet2_core/primitives/BasicRegulatoryElements.h>

#include <algorithm>
#include <limits>
#include <map>
#include <memory>
#include <string>
#include <vector>

namespace autoware::motion_velocity_planner
{

using visualization_msgs::msg::Marker;
using visualization_msgs::msg::MarkerArray;

void OutOfLaneModule::init(rclcpp::Node & node, const std::string & module_name)
{
  module_name_ = module_name;
  logger_ = node.get_logger();
  clock_ = node.get_clock();
  init_parameters(node);

  planning_factor_interface_ =
    std::make_unique<autoware::planning_factor_interface::PlanningFactorInterface>(
      &node, "out_of_lane");

  debug_publisher_ =
    node.create_publisher<visualization_msgs::msg::MarkerArray>("~/" + ns_ + "/debug_markers", 1);
  virtual_wall_publisher_ =
    node.create_publisher<visualization_msgs::msg::MarkerArray>("~/" + ns_ + "/virtual_walls", 1);
  processing_diag_publisher_ = std::make_shared<autoware_utils::ProcessingTimePublisher>(
    &node, "~/debug/" + ns_ + "/processing_time_ms_diag");
  processing_time_publisher_ =
    node.create_publisher<autoware_internal_debug_msgs::msg::Float64Stamped>(
      "~/debug/" + ns_ + "/processing_time_ms", 1);
}
void OutOfLaneModule::init_parameters(rclcpp::Node & node)
{
  using autoware_utils::get_or_declare_parameter;
  auto & pp = params_;

  pp.mode = get_or_declare_parameter<std::string>(node, ns_ + ".mode");
  pp.skip_if_already_overlapping =
    get_or_declare_parameter<bool>(node, ns_ + ".skip_if_already_overlapping");
  pp.max_arc_length = get_or_declare_parameter<double>(node, ns_ + ".max_arc_length");

  pp.time_threshold = get_or_declare_parameter<double>(node, ns_ + ".threshold.time_threshold");
  pp.ttc_threshold = get_or_declare_parameter<double>(node, ns_ + ".ttc.threshold");
  pp.ttc_release_threshold = get_or_declare_parameter<double>(node, ns_ + ".ttc.release_threshold");

  pp.objects_min_vel = get_or_declare_parameter<double>(node, ns_ + ".objects.minimum_velocity");
  pp.objects_min_confidence =
    get_or_declare_parameter<double>(node, ns_ + ".objects.predicted_path_min_confidence");
  pp.objects_cut_predicted_paths_beyond_red_lights =
    get_or_declare_parameter<bool>(node, ns_ + ".objects.cut_predicted_paths_beyond_red_lights");
  pp.objects_ignore_behind_ego =
    get_or_declare_parameter<bool>(node, ns_ + ".objects.ignore_behind_ego");

  pp.precision = get_or_declare_parameter<double>(node, ns_ + ".action.precision");
  pp.use_map_stop_lines = get_or_declare_parameter<bool>(node, ns_ + ".action.use_map_stop_lines");
<<<<<<< HEAD
  pp.min_on_duration = get_or_declare_parameter<double>(node, ns_ + ".action.min_on_duration");
  pp.min_off_duration = get_or_declare_parameter<double>(node, ns_ + ".action.min_off_duration");
  pp.min_update_distance = get_or_declare_parameter<double>(node, ns_ + ".action.min_update_distance");
=======
  pp.min_decision_duration = get_or_declare_parameter<double>(node, ns_ + ".action.min_duration");
  pp.update_distance_th =
    get_or_declare_parameter<double>(node, ns_ + ".action.update_distance_th");
>>>>>>> 10706b5e
  pp.lon_dist_buffer =
    get_or_declare_parameter<double>(node, ns_ + ".action.longitudinal_distance_buffer");
  pp.lat_dist_buffer =
    get_or_declare_parameter<double>(node, ns_ + ".action.lateral_distance_buffer");
  pp.slow_velocity = get_or_declare_parameter<double>(node, ns_ + ".action.slowdown.velocity");
  pp.stop_dist_threshold =
    get_or_declare_parameter<double>(node, ns_ + ".action.stop.distance_threshold");

  pp.extra_front_offset = get_or_declare_parameter<double>(node, ns_ + ".ego.extra_front_offset");
  pp.extra_rear_offset = get_or_declare_parameter<double>(node, ns_ + ".ego.extra_rear_offset");
  pp.extra_left_offset = get_or_declare_parameter<double>(node, ns_ + ".ego.extra_left_offset");
  pp.extra_right_offset = get_or_declare_parameter<double>(node, ns_ + ".ego.extra_right_offset");
  const auto vehicle_info = vehicle_info_utils::VehicleInfoUtils(node).getVehicleInfo();
  pp.front_offset = vehicle_info.max_longitudinal_offset_m;
  pp.rear_offset = vehicle_info.min_longitudinal_offset_m;
  pp.left_offset = vehicle_info.max_lateral_offset_m;
  pp.right_offset = vehicle_info.min_lateral_offset_m;
}

void OutOfLaneModule::update_parameters(const std::vector<rclcpp::Parameter> & parameters)
{
  using autoware_utils::update_param;
  auto & pp = params_;
  update_param(parameters, ns_ + ".mode", pp.mode);
  update_param(parameters, ns_ + ".skip_if_already_overlapping", pp.skip_if_already_overlapping);
  update_param(parameters, ns_ + ".max_arc_length", pp.max_arc_length);

  update_param(parameters, ns_ + ".threshold.time_threshold", pp.time_threshold);
  update_param(parameters, ns_ + ".ttc.threshold", pp.ttc_threshold);
  update_param(parameters, ns_ + ".ttc.release_threshold", pp.ttc_release_threshold);

  update_param(parameters, ns_ + ".objects.minimum_velocity", pp.objects_min_vel);
  update_param(
    parameters, ns_ + ".objects.predicted_path_min_confidence", pp.objects_min_confidence);
  update_param(
    parameters, ns_ + ".objects.cut_predicted_paths_beyond_red_lights",
    pp.objects_cut_predicted_paths_beyond_red_lights);
  update_param(parameters, ns_ + ".objects.ignore_behind_ego", pp.objects_ignore_behind_ego);

  update_param(parameters, ns_ + ".action.precision", pp.precision);
  update_param(parameters, ns_ + ".action.use_map_stop_lines", pp.use_map_stop_lines);
  update_param(parameters, ns_ + ".action.min_on_duration", pp.min_on_duration);
  update_param(parameters, ns_ + ".action.min_off_duration", pp.min_off_duration);
  update_param(parameters, ns_ + ".action.longitudinal_distance_buffer", pp.lon_dist_buffer);
  update_param(parameters, ns_ + ".action.lateral_distance_buffer", pp.lat_dist_buffer);
  update_param(parameters, ns_ + ".action.slowdown.velocity", pp.slow_velocity);
  update_param(parameters, ns_ + ".action.stop.distance_threshold", pp.stop_dist_threshold);

  update_param(parameters, ns_ + ".ego.extra_front_offset", pp.extra_front_offset);
  update_param(parameters, ns_ + ".ego.extra_rear_offset", pp.extra_rear_offset);
  update_param(parameters, ns_ + ".ego.extra_left_offset", pp.extra_left_offset);
  update_param(parameters, ns_ + ".ego.extra_right_offset", pp.extra_right_offset);
}

void OutOfLaneModule::limit_trajectory_size(
  out_of_lane::EgoData & ego_data,
  const std::vector<autoware_planning_msgs::msg::TrajectoryPoint> & smoothed_trajectory_points,
  const double max_arc_length)
{
  ego_data.first_trajectory_idx =
    motion_utils::findNearestSegmentIndex(smoothed_trajectory_points, ego_data.pose.position);
  ego_data.longitudinal_offset_to_first_trajectory_index =
    motion_utils::calcLongitudinalOffsetToSegment(
      smoothed_trajectory_points, ego_data.first_trajectory_idx, ego_data.pose.position);
  auto l = -ego_data.longitudinal_offset_to_first_trajectory_index;
  ego_data.trajectory_points.push_back(smoothed_trajectory_points[ego_data.first_trajectory_idx]);
  for (auto i = ego_data.first_trajectory_idx + 1; i < smoothed_trajectory_points.size(); ++i) {
    l += autoware_utils::calc_distance2d(
      smoothed_trajectory_points[i - 1], smoothed_trajectory_points[i]);
    if (l >= max_arc_length) {
      break;
    }
    ego_data.trajectory_points.push_back(smoothed_trajectory_points[i]);
  }
}

void prepare_stop_lines_rtree(
  out_of_lane::EgoData & ego_data, const PlannerData & planner_data, const double search_distance)
{
  std::vector<out_of_lane::StopLineNode> rtree_nodes;
  const auto bbox = lanelet::BoundingBox2d(
    lanelet::BasicPoint2d{
      ego_data.pose.position.x - search_distance, ego_data.pose.position.y - search_distance},
    lanelet::BasicPoint2d{
      ego_data.pose.position.x + search_distance, ego_data.pose.position.y + search_distance});
  out_of_lane::StopLineNode stop_line_node;
  for (const auto & ll :
       planner_data.route_handler->getLaneletMapPtr()->laneletLayer.search(bbox)) {
    for (const auto & element : ll.regulatoryElementsAs<lanelet::TrafficLight>()) {
      const auto traffic_signal_stamped = planner_data.get_traffic_signal(element->id());
      if (
        traffic_signal_stamped.has_value() && element->stopLine().has_value() &&
        autoware::traffic_light_utils::isTrafficSignalStop(
          ll, traffic_signal_stamped.value().signal)) {
        stop_line_node.second.stop_line.clear();
        for (const auto & p : element->stopLine()->basicLineString()) {
          stop_line_node.second.stop_line.emplace_back(p.x(), p.y());
        }
        // use a longer stop line to also cut predicted paths that slightly go around the stop line
        const auto diff =
          stop_line_node.second.stop_line.back() - stop_line_node.second.stop_line.front();
        stop_line_node.second.stop_line.front() -= diff * 0.5;
        stop_line_node.second.stop_line.back() += diff * 0.5;
        stop_line_node.second.lanelets = planner_data.route_handler->getPreviousLanelets(ll);
        stop_line_node.first =
          boost::geometry::return_envelope<autoware_utils::Box2d>(stop_line_node.second.stop_line);
        rtree_nodes.push_back(stop_line_node);
      }
    }
  }
  ego_data.stop_lines_rtree = {rtree_nodes.begin(), rtree_nodes.end()};
}

out_of_lane::OutOfLaneData prepare_out_of_lane_data(const out_of_lane::EgoData & ego_data)
{
  out_of_lane::OutOfLaneData out_of_lane_data;
  out_of_lane_data.outside_points = out_of_lane::calculate_out_of_lane_points(ego_data);
  out_of_lane::prepare_out_of_lane_areas_rtree(out_of_lane_data);
  return out_of_lane_data;
}

std::optional<geometry_msgs::msg::Pose> OutOfLaneModule::calculate_slowdown_pose(
  const out_of_lane::EgoData & ego_data, const out_of_lane::OutOfLaneData & out_of_lane_data)
{
  auto slowdown_pose = out_of_lane::calculate_slowdown_pose(ego_data, out_of_lane_data, params_);

  update_slowdown_pose_buffer(ego_data, slowdown_pose);

  if (slowdown_pose_buffer_.empty()) return {};

  // get nearest active slowdown pose
  const auto min_arc_length = std::numeric_limits<double>::max();
  std::optional<out_of_lane::SlowdownPose> nearest_slowdown_pose = {};
  for (const auto & sp : slowdown_pose_buffer_) {
    if (sp.arc_length < min_arc_length && sp.is_active) nearest_slowdown_pose = sp;
  }

<<<<<<< HEAD
  if (!nearest_slowdown_pose) return {};

  slowdown_pose =
    motion_utils::calcInterpolatedPose(ego_data.trajectory_points, nearest_slowdown_pose->arc_length);
=======
  slowdown_pose = motion_utils::calcInterpolatedPose(
    ego_data.trajectory_points, nearest_slowdown_pose.arc_length);
>>>>>>> 10706b5e

  return slowdown_pose;
}

void OutOfLaneModule::update_slowdown_pose_buffer(
  const out_of_lane::EgoData & ego_data,
  const std::optional<geometry_msgs::msg::Pose> & slowdown_pose)
{
  const double slowdown_pose_arc_length = slowdown_pose ?
    motion_utils::calcSignedArcLength(ego_data.trajectory_points, 0LU, slowdown_pose->position) :
    std::numeric_limits<double>::max();

  // remove no longer valid slowdown poses in the buffer:
  //  slowdown poses that are active but have exceeded the duration threshold since last detection
  //  slowdown poses that are invalid and not near the new slowdown pose
  std::vector<out_of_lane::SlowdownPose> valid_poses;
  for (auto & sp : slowdown_pose_buffer_) {
<<<<<<< HEAD
    const auto sp_duration = (clock_->now() - sp.start_time).seconds();
    if (sp.is_active && sp_duration > params_.min_off_duration) continue;
    if (!sp.is_active && !slowdown_pose) continue;

    sp.arc_length = motion_utils::calcSignedArcLength(ego_data.trajectory_points, 0LU, sp.pose.position);
    if (!sp.is_active && abs(sp.arc_length - slowdown_pose_arc_length) > params_.min_update_distance) {
      continue;
    }

    if (!sp.is_active && (clock_->now() - sp.start_time).seconds() > params_.min_on_duration) {
      sp.is_active = true;
      sp.start_time = clock_->now();
    }
=======
    if ((clock_->now() - sp.start_time).seconds() > params_.min_decision_duration) continue;
    sp.arc_length =
      motion_utils::calcSignedArcLength(ego_data.trajectory_points, 0LU, sp.pose.position);
>>>>>>> 10706b5e
    valid_poses.push_back(sp);
  }

  slowdown_pose_buffer_ = valid_poses;

  if (!slowdown_pose) return;

  static constexpr double eps = 1e-3;
  if (slowdown_pose_buffer_.empty()) {
    slowdown_pose_buffer_.emplace_back(
      slowdown_pose_arc_length, clock_->now(), *slowdown_pose, params_.min_on_duration < eps);
    return;
  }

  auto nearest_prev_pose_it = slowdown_pose_buffer_.end();
  auto min_relative_dist = std::numeric_limits<double>::max();
  for (auto it = slowdown_pose_buffer_.begin(); it < slowdown_pose_buffer_.end(); ++it) {
    const auto rel_dist = it->arc_length - slowdown_pose_arc_length;
    if (std::abs(rel_dist) < params_.update_distance_th && rel_dist < min_relative_dist) {
      nearest_prev_pose_it = it;
      min_relative_dist = rel_dist;
    }
  }

  if (nearest_prev_pose_it == slowdown_pose_buffer_.end()) {
    slowdown_pose_buffer_.emplace_back(
      slowdown_pose_arc_length, clock_->now(), *slowdown_pose, params_.min_on_duration < eps);
    return;
  }

  if (min_relative_dist > 0) {
    nearest_prev_pose_it->pose = *slowdown_pose;
    nearest_prev_pose_it->arc_length = slowdown_pose_arc_length;
  }

  if (nearest_prev_pose_it->is_active) {
    nearest_prev_pose_it->start_time = clock_->now();
  }
}

void OutOfLaneModule::update_result(
  VelocityPlanningResult & result, const std::optional<geometry_msgs::msg::Pose> & slowdown_pose,
  const out_of_lane::EgoData & ego_data, const out_of_lane::OutOfLaneData & out_of_lane_data)
{
  if (slowdown_pose) {
    const auto arc_length =
      motion_utils::calcSignedArcLength(ego_data.trajectory_points, 0UL, slowdown_pose->position) -
      ego_data.longitudinal_offset_to_first_trajectory_index;
    const auto slowdown_velocity =
      arc_length <= params_.stop_dist_threshold ? 0.0 : params_.slow_velocity;
    previous_slowdown_pose_ = slowdown_pose;
    if (slowdown_velocity == 0.0) {
      result.stop_points.push_back(slowdown_pose->position);
    } else {
      result.slowdown_intervals.emplace_back(
        slowdown_pose->position, slowdown_pose->position, slowdown_velocity);
    }

    planning_factor_interface_->add(
      ego_data.trajectory_points, ego_data.pose, *slowdown_pose, PlanningFactor::SLOW_DOWN,
      SafetyFactorArray{});
    virtual_wall_marker_creator.add_virtual_walls(
      out_of_lane::debug::create_virtual_walls(*slowdown_pose, slowdown_velocity == 0.0, params_));
    virtual_wall_publisher_->publish(virtual_wall_marker_creator.create_markers(clock_->now()));
  } else if (std::any_of(
               out_of_lane_data.outside_points.begin(), out_of_lane_data.outside_points.end(),
               [](const auto & p) { return p.to_avoid; })) {
    RCLCPP_WARN(
      logger_, "[out_of_lane] Could not insert slowdown point because of deceleration limits");
  }
}

VelocityPlanningResult OutOfLaneModule::plan(
  [[maybe_unused]] const std::vector<autoware_planning_msgs::msg::TrajectoryPoint> &
    raw_trajectory_points,
  const std::vector<autoware_planning_msgs::msg::TrajectoryPoint> & smoothed_trajectory_points,
  const std::shared_ptr<const PlannerData> planner_data)
{
  VelocityPlanningResult result;
  autoware_utils::StopWatch<std::chrono::microseconds> stopwatch;
  stopwatch.tic();

  stopwatch.tic("preprocessing");
  out_of_lane::EgoData ego_data;
  ego_data.pose = planner_data->current_odometry.pose.pose;
  limit_trajectory_size(ego_data, smoothed_trajectory_points, params_.max_arc_length);
  out_of_lane::calculate_min_stop_and_slowdown_distances(
    ego_data, *planner_data, previous_slowdown_pose_);
  prepare_stop_lines_rtree(ego_data, *planner_data, params_.max_arc_length);
  ego_data.map_stop_points = planner_data->calculate_map_stop_points(ego_data.trajectory_points);
  const auto preprocessing_us = stopwatch.toc("preprocessing");

  stopwatch.tic("calculate_trajectory_footprints");
  ego_data.current_footprint =
    out_of_lane::calculate_current_ego_footprint(ego_data, params_, true);
  ego_data.trajectory_footprints = out_of_lane::calculate_trajectory_footprints(ego_data, params_);
  const auto calculate_trajectory_footprints_us = stopwatch.toc("calculate_trajectory_footprints");

  stopwatch.tic("calculate_lanelets");
  out_of_lane::calculate_out_lanelet_rtree(ego_data, *planner_data->route_handler, params_);
  const auto calculate_lanelets_us = stopwatch.toc("calculate_lanelets");

  stopwatch.tic("calculate_out_of_lane_areas");
  auto out_of_lane_data = prepare_out_of_lane_data(ego_data);
  const auto calculate_out_of_lane_areas_us = stopwatch.toc("calculate_out_of_lane_areas");

  stopwatch.tic("filter_predicted_objects");
  const auto objects = out_of_lane::filter_predicted_objects(*planner_data, ego_data, params_);
  const auto filter_predicted_objects_us = stopwatch.toc("filter_predicted_objects");

  stopwatch.tic("calculate_time_collisions");
  out_of_lane::calculate_objects_time_collisions(out_of_lane_data, objects.objects);
  const auto calculate_time_collisions_us = stopwatch.toc("calculate_time_collisions");

  stopwatch.tic("calculate_times");
  const auto is_stopping = previous_slowdown_pose_ ? true : false;
  out_of_lane::calculate_collisions_to_avoid(out_of_lane_data, ego_data.trajectory_points, params_, is_stopping);
  const auto calculate_times_us = stopwatch.toc("calculate_times");

  const auto is_already_overlapping =
    params_.skip_if_already_overlapping &&
    std::find_if(ego_data.out_lanelets.begin(), ego_data.out_lanelets.end(), [&](const auto & ll) {
      return !boost::geometry::disjoint(ll.polygon2d().basicPolygon(), ego_data.current_footprint);
    }) != ego_data.out_lanelets.end();
  if (is_already_overlapping) {
    RCLCPP_WARN(logger_, "Ego is already out of lane, skipping the module\n");
    debug_publisher_->publish(out_of_lane::debug::create_debug_marker_array(
      ego_data, out_of_lane_data, objects, debug_data_));
    return result;
  }

  stopwatch.tic("calculate_slowdown_point");
  const auto slowdown_pose = calculate_slowdown_pose(ego_data, out_of_lane_data);
  const auto calculate_slowdown_point_us = stopwatch.toc("calculate_slowdown_point");

  update_result(result, slowdown_pose, ego_data, out_of_lane_data);
  stopwatch.tic("gen_debug");
  const auto markers =
    out_of_lane::debug::create_debug_marker_array(ego_data, out_of_lane_data, objects, debug_data_);
  const auto markers_us = stopwatch.toc("gen_debug");
  stopwatch.tic("pub");
  debug_publisher_->publish(markers);
  const auto pub_markers_us = stopwatch.toc("pub");
  const auto total_time_us = stopwatch.toc();
  std::map<std::string, double> processing_times;
  processing_times["preprocessing"] = preprocessing_us / 1000;
  processing_times["calculate_lanelets"] = calculate_lanelets_us / 1000;
  processing_times["calculate_trajectory_footprints"] = calculate_trajectory_footprints_us / 1000;
  processing_times["calculate_out_of_lane_areas"] = calculate_out_of_lane_areas_us / 1000;
  processing_times["filter_pred_objects"] = filter_predicted_objects_us / 1000;
  processing_times["calculate_time_collisions"] = calculate_time_collisions_us / 1000;
  processing_times["calculate_times"] = calculate_times_us / 1000;
  processing_times["calculate_slowdown_point"] = calculate_slowdown_point_us / 1000;
  processing_times["generate_markers"] = markers_us / 1000;
  processing_times["publish_markers"] = pub_markers_us / 1000;
  processing_times["Total"] = total_time_us / 1000;
  processing_diag_publisher_->publish(processing_times);
  autoware_internal_debug_msgs::msg::Float64Stamped processing_time_msg;
  processing_time_msg.stamp = clock_->now();
  processing_time_msg.data = processing_times["Total"];
  processing_time_publisher_->publish(processing_time_msg);
  return result;
}

}  // namespace autoware::motion_velocity_planner

#include <pluginlib/class_list_macros.hpp>
PLUGINLIB_EXPORT_CLASS(
  autoware::motion_velocity_planner::OutOfLaneModule,
  autoware::motion_velocity_planner::PluginModuleInterface)<|MERGE_RESOLUTION|>--- conflicted
+++ resolved
@@ -98,15 +98,10 @@
 
   pp.precision = get_or_declare_parameter<double>(node, ns_ + ".action.precision");
   pp.use_map_stop_lines = get_or_declare_parameter<bool>(node, ns_ + ".action.use_map_stop_lines");
-<<<<<<< HEAD
   pp.min_on_duration = get_or_declare_parameter<double>(node, ns_ + ".action.min_on_duration");
   pp.min_off_duration = get_or_declare_parameter<double>(node, ns_ + ".action.min_off_duration");
-  pp.min_update_distance = get_or_declare_parameter<double>(node, ns_ + ".action.min_update_distance");
-=======
-  pp.min_decision_duration = get_or_declare_parameter<double>(node, ns_ + ".action.min_duration");
   pp.update_distance_th =
     get_or_declare_parameter<double>(node, ns_ + ".action.update_distance_th");
->>>>>>> 10706b5e
   pp.lon_dist_buffer =
     get_or_declare_parameter<double>(node, ns_ + ".action.longitudinal_distance_buffer");
   pp.lat_dist_buffer =
@@ -244,15 +239,10 @@
     if (sp.arc_length < min_arc_length && sp.is_active) nearest_slowdown_pose = sp;
   }
 
-<<<<<<< HEAD
   if (!nearest_slowdown_pose) return {};
 
-  slowdown_pose =
-    motion_utils::calcInterpolatedPose(ego_data.trajectory_points, nearest_slowdown_pose->arc_length);
-=======
   slowdown_pose = motion_utils::calcInterpolatedPose(
-    ego_data.trajectory_points, nearest_slowdown_pose.arc_length);
->>>>>>> 10706b5e
+    ego_data.trajectory_points, nearest_slowdown_pose->arc_length);
 
   return slowdown_pose;
 }
@@ -261,22 +251,24 @@
   const out_of_lane::EgoData & ego_data,
   const std::optional<geometry_msgs::msg::Pose> & slowdown_pose)
 {
-  const double slowdown_pose_arc_length = slowdown_pose ?
-    motion_utils::calcSignedArcLength(ego_data.trajectory_points, 0LU, slowdown_pose->position) :
-    std::numeric_limits<double>::max();
+  const double slowdown_pose_arc_length =
+    slowdown_pose
+      ? motion_utils::calcSignedArcLength(ego_data.trajectory_points, 0LU, slowdown_pose->position)
+      : std::numeric_limits<double>::max();
 
   // remove no longer valid slowdown poses in the buffer:
   //  slowdown poses that are active but have exceeded the duration threshold since last detection
   //  slowdown poses that are invalid and not near the new slowdown pose
   std::vector<out_of_lane::SlowdownPose> valid_poses;
   for (auto & sp : slowdown_pose_buffer_) {
-<<<<<<< HEAD
     const auto sp_duration = (clock_->now() - sp.start_time).seconds();
     if (sp.is_active && sp_duration > params_.min_off_duration) continue;
     if (!sp.is_active && !slowdown_pose) continue;
 
-    sp.arc_length = motion_utils::calcSignedArcLength(ego_data.trajectory_points, 0LU, sp.pose.position);
-    if (!sp.is_active && abs(sp.arc_length - slowdown_pose_arc_length) > params_.min_update_distance) {
+    sp.arc_length =
+      motion_utils::calcSignedArcLength(ego_data.trajectory_points, 0LU, sp.pose.position);
+    if (
+      !sp.is_active && abs(sp.arc_length - slowdown_pose_arc_length) > params_.update_distance_th) {
       continue;
     }
 
@@ -284,11 +276,6 @@
       sp.is_active = true;
       sp.start_time = clock_->now();
     }
-=======
-    if ((clock_->now() - sp.start_time).seconds() > params_.min_decision_duration) continue;
-    sp.arc_length =
-      motion_utils::calcSignedArcLength(ego_data.trajectory_points, 0LU, sp.pose.position);
->>>>>>> 10706b5e
     valid_poses.push_back(sp);
   }
 
@@ -405,7 +392,8 @@
 
   stopwatch.tic("calculate_times");
   const auto is_stopping = previous_slowdown_pose_ ? true : false;
-  out_of_lane::calculate_collisions_to_avoid(out_of_lane_data, ego_data.trajectory_points, params_, is_stopping);
+  out_of_lane::calculate_collisions_to_avoid(
+    out_of_lane_data, ego_data.trajectory_points, params_, is_stopping);
   const auto calculate_times_us = stopwatch.toc("calculate_times");
 
   const auto is_already_overlapping =
