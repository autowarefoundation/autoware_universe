--- conflicted
+++ resolved
@@ -8,14 +8,8 @@
       threshold:
         time_threshold: 5.0  # [s] consider objects that will reach an overlap within this time
       ttc:
-<<<<<<< HEAD
-        threshold: 1.0 # [s] threshold for difference in time to ovelrap region between ego and target object to trigger stop decision
-        release_threshold: 2.0 # [s] threshold for difference in time to the ovelrap region between ego and target object to release stop decision
-=======
         threshold: 1.0 # [s] threshold for difference in time to overlap region between ego and target object to trigger stop decision
-        release_threshold: 2.0 # [s] threshold for difference in time to the overlap region between ego and target object to release stop decision
->>>>>>> 53173dd5
-
+        release_threshold: 3.0 # [s] threshold for difference in time to the overlap region between ego and target object to release stop decision
 
       objects:
         minimum_velocity: 0.5  # [m/s] objects lower than this velocity will be ignored
