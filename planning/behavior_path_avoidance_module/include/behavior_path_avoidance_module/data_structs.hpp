// Copyright 2021 Tier IV, Inc.
//
// Licensed under the Apache License, Version 2.0 (the "License");
// you may not use this file except in compliance with the License.
// You may obtain a copy of the License at
//
//     http://www.apache.org/licenses/LICENSE-2.0
//
// Unless required by applicable law or agreed to in writing, software
// distributed under the License is distributed on an "AS IS" BASIS,
// WITHOUT WARRANTIES OR CONDITIONS OF ANY KIND, either express or implied.
// See the License for the specific language governing permissions and
// limitations under the License.

#ifndef BEHAVIOR_PATH_AVOIDANCE_MODULE__DATA_STRUCTS_HPP_
#define BEHAVIOR_PATH_AVOIDANCE_MODULE__DATA_STRUCTS_HPP_

#include "behavior_path_planner_common/data_manager.hpp"
#include "behavior_path_planner_common/utils/path_safety_checker/path_safety_checker_parameters.hpp"
#include "behavior_path_planner_common/utils/path_shifter/path_shifter.hpp"

#include <rclcpp/time.hpp>
#include <tier4_autoware_utils/geometry/boost_geometry.hpp>

#include <autoware_auto_perception_msgs/msg/predicted_objects.hpp>
#include <autoware_auto_planning_msgs/msg/path_with_lane_id.hpp>
#include <tier4_planning_msgs/msg/avoidance_debug_msg_array.hpp>

#include <lanelet2_core/primitives/Lanelet.h>
#include <lanelet2_core/primitives/LineString.h>

#include <limits>
#include <memory>
#include <string>
#include <unordered_map>
#include <utility>
#include <vector>

namespace behavior_path_planner
{
using autoware_auto_perception_msgs::msg::PredictedObject;
using autoware_auto_perception_msgs::msg::PredictedPath;
using autoware_auto_planning_msgs::msg::PathWithLaneId;

using tier4_autoware_utils::Point2d;
using tier4_autoware_utils::Polygon2d;
using tier4_planning_msgs::msg::AvoidanceDebugMsgArray;

using geometry_msgs::msg::Point;
using geometry_msgs::msg::Pose;

using behavior_path_planner::utils::path_safety_checker::CollisionCheckDebug;

using route_handler::Direction;

struct ObjectParameter
{
  bool is_avoidance_target{false};

  bool is_safety_check_target{false};

  size_t execute_num{1};

  double moving_speed_threshold{0.0};

  double moving_time_threshold{1.0};

  double max_expand_ratio{0.0};

  double envelope_buffer_margin{0.0};

  double avoid_margin_lateral{1.0};

  double safety_buffer_lateral{1.0};

  double safety_buffer_longitudinal{0.0};

  bool use_conservative_buffer_longitudinal{true};
};

struct AvoidanceParameters
{
  // path resample interval for avoidance planning path.
  double resample_interval_for_planning = 0.3;

  // path resample interval for output path. Too short interval increases
  // computational cost for latter modules.
  double resample_interval_for_output = 3.0;

  // enable avoidance to be perform only in lane with same direction
  bool use_adjacent_lane{true};

  // enable avoidance to be perform in opposite lane direction
  // to use this, enable_avoidance_over_same_direction need to be set to true.
  bool use_opposite_lane{true};

  // if this param is true, it reverts avoidance path when the path is no longer needed.
  bool enable_cancel_maneuver{false};

  // enable avoidance for all parking vehicle
  bool enable_force_avoidance_for_stopped_vehicle{false};

  // enable yield maneuver.
  bool enable_yield_maneuver{false};

  // enable yield maneuver.
  bool enable_yield_maneuver_during_shifting{false};

  // disable path update
  bool disable_path_update{false};

  // use hatched road markings for avoidance
  bool use_hatched_road_markings{false};

  // use intersection area for avoidance
  bool use_intersection_areas{false};

  // consider avoidance return dead line
  bool enable_dead_line_for_goal{false};
  bool enable_dead_line_for_traffic_light{false};

  // module try to return original path to keep this distance from edge point of the path.
  double dead_line_buffer_for_goal{0.0};
  double dead_line_buffer_for_traffic_light{0.0};

  // max deceleration for
  double max_deceleration{0.0};

  // max jerk
  double max_jerk{0.0};

  // comfortable deceleration
  double nominal_deceleration{0.0};

  // comfortable jerk
  double nominal_jerk{0.0};

  // To prevent large acceleration while avoidance.
  double max_acceleration{0.0};

  // upper distance for envelope polygon expansion.
  double upper_distance_for_polygon_expansion{0.0};

  // lower distance for envelope polygon expansion.
  double lower_distance_for_polygon_expansion{0.0};

  // Vehicles whose distance to the center of the path is
  // less than this will not be considered for avoidance.
  double threshold_distance_object_is_on_center{0.0};

  // execute only when there is no intersection behind of the stopped vehicle.
  double object_ignore_section_traffic_light_in_front_distance{0.0};

  // execute only when there is no crosswalk near the stopped vehicle.
  double object_ignore_section_crosswalk_in_front_distance{0.0};

  // execute only when there is no crosswalk near the stopped vehicle.
  double object_ignore_section_crosswalk_behind_distance{0.0};

  // distance to avoid object detection
  bool use_static_detection_area{true};
  double object_check_min_forward_distance{0.0};
  double object_check_max_forward_distance{0.0};
  double object_check_backward_distance{0.0};
  double object_check_yaw_deviation{0.0};

  // if the distance between object and goal position is less than this parameter, the module ignore
  // the object.
  double object_check_goal_distance{0.0};

  // use in judge whether the vehicle is parking object on road shoulder
  double object_check_shiftable_ratio{0.0};

  // minimum road shoulder width. maybe 0.5 [m]
  double object_check_min_road_shoulder_width{0.0};

  // force avoidance
  double threshold_time_force_avoidance_for_stopped_vehicle{0.0};
  double force_avoidance_distance_threshold{0.0};

  // when complete avoidance motion, there is a distance margin with the object
  // for longitudinal direction
  double longitudinal_collision_margin_min_distance{0.0};

  // when complete avoidance motion, there is a time margin with the object
  // for longitudinal direction
  double longitudinal_collision_margin_time{0.0};

  // parameters for safety check area
  bool enable_safety_check{false};
  bool check_current_lane{false};
  bool check_shift_side_lane{false};
  bool check_other_side_lane{false};

  // parameters for safety check target.
  bool check_unavoidable_object{false};
  bool check_other_object{false};

  // parameters for collision check.
  bool check_all_predicted_path{false};

  // find adjacent lane vehicles
  double safety_check_backward_distance{0.0};

  // transit hysteresis (unsafe to safe)
  size_t hysteresis_factor_safe_count;
  double hysteresis_factor_expand_rate{0.0};

  // keep target velocity in yield maneuver
  double yield_velocity{0.0};

  // maximum stop distance
  double stop_max_distance{0.0};

  // stop buffer
  double stop_buffer{0.0};

  // start avoidance after this time to avoid sudden path change
  double min_prepare_time{0.0};
  double max_prepare_time{0.0};

  // Even if the vehicle speed is zero, avoidance will start after a distance of this much.
  double min_prepare_distance{0.0};

  // minimum slow down speed
  double min_slow_down_speed{0.0};

  // slow down speed buffer
  double buf_slow_down_speed{0.0};

  // nominal avoidance sped
  double nominal_avoidance_speed{0.0};

  // The margin is configured so that the generated avoidance trajectory does not come near to the
  // road shoulder.
  double soft_road_shoulder_margin{1.0};

  // The margin is configured so that the generated avoidance trajectory does not come near to the
  // road shoulder.
  double hard_road_shoulder_margin{1.0};

  // Even if the obstacle is very large, it will not avoid more than this length for right direction
  double max_right_shift_length{0.0};

  // Even if the obstacle is very large, it will not avoid more than this length for left direction
  double max_left_shift_length{0.0};

  // Validate vehicle departure from driving lane.
  double max_deviation_from_lane{0.0};

  // To prevent large acceleration while avoidance.
  double max_lateral_acceleration{0.0};

  // For the compensation of the detection lost. Once an object is observed, it is registered and
  // will be used for planning from the next time. If the object is not observed, it counts up the
  // lost_count and the registered object will be removed when the count exceeds this max count.
  double object_last_seen_threshold{0.0};

  // The avoidance path generation is performed when the shift distance of the
  // avoidance points is greater than this threshold.
  // In multiple targets case: if there are multiple vehicles in a row to be avoided, no new
  // avoidance path will be generated unless their lateral margin difference exceeds this value.
  double lateral_execution_threshold{0.0};

  // shift lines whose shift length is less than threshold is added a request with other large shift
  // line.
  double lateral_small_shift_threshold{0.0};

  // use for judge if the ego is shifting or not.
  double lateral_avoid_check_threshold{0.0};

  // For shift line generation process. The continuous shift length is quantized by this value.
  double quantize_filter_threshold{0.0};

  // For shift line generation process. Merge small shift lines. (First step)
  double same_grad_filter_1_threshold{0.0};

  // For shift line generation process. Merge small shift lines. (Second step)
  double same_grad_filter_2_threshold{0.0};

  // For shift line generation process. Merge small shift lines. (Third step)
  double same_grad_filter_3_threshold{0.0};

  // For shift line generation process. Remove sharp(=jerky) shift line.
  double sharp_shift_filter_threshold{0.0};

  // policy
  bool use_shorten_margin_immediately{false};

  // policy
  std::string policy_approval{"per_shift_line"};

  // policy
  std::string policy_deceleration{"best_effort"};

  // policy
  std::string policy_lateral_margin{"best_effort"};

  // target velocity matrix
  std::vector<double> velocity_map;

  // Minimum lateral jerk limitation map.
  std::vector<double> lateral_min_jerk_map;

  // Maximum lateral jerk limitation map.
  std::vector<double> lateral_max_jerk_map;

  // Maximum lateral acceleration limitation map.
  std::vector<double> lateral_max_accel_map;

  // parameters depend on object class
  std::unordered_map<uint8_t, ObjectParameter> object_parameters;

  // ego predicted path params.
  utils::path_safety_checker::EgoPredictedPathParams ego_predicted_path_params{};

  // rss parameters
  utils::path_safety_checker::RSSparams rss_params{};

  // clip left and right bounds for objects
  bool enable_bound_clipping{false};

  // debug
  bool publish_debug_marker = false;
  bool print_debug_info = false;
};

struct ObjectData  // avoidance target
{
  ObjectData() = default;
<<<<<<< HEAD
  ObjectData(PredictedObject obj, double lat, double lon, double len, double overhang)
  : object(std::move(obj)), lateral(lat), longitudinal(lon), length(len), overhang_dist(overhang)
=======
  ObjectData(const PredictedObject & obj, double lat, double lon, double len, double overhang)
  : object(obj), to_centerline(lat), longitudinal(lon), length(len), overhang_dist(overhang)
>>>>>>> 5f92b580
  {
  }

  PredictedObject object;

  // lateral position of the CoM, in Frenet coordinate from ego-pose
<<<<<<< HEAD
  double lateral{0.0};
=======
  double to_centerline;
>>>>>>> 5f92b580

  // longitudinal position of the CoM, in Frenet coordinate from ego-pose
  double longitudinal{0.0};

  // longitudinal length of vehicle, in Frenet coordinate
  double length{0.0};

  // lateral distance to the closest footprint, in Frenet coordinate
  double overhang_dist{0.0};

  // lateral shiftable ratio
  double shiftable_ratio{0.0};

  // distance factor for perception noise (0.0~1.0)
  double distance_factor{0.0};

  // count up when object disappeared. Removed when it exceeds threshold.
  rclcpp::Time last_seen;
  double lost_time{0.0};

  // count up when object moved. Removed when it exceeds threshold.
  rclcpp::Time last_stop;
  double move_time{0.0};

  // object stopping duration
  rclcpp::Time last_move;
  double stop_time{0.0};

  // store the information of the lanelet which the object's overhang is currently occupying
  lanelet::ConstLanelet overhang_lanelet;

  // the position at the detected moment
  Pose init_pose;

  // the position of the overhang
  Pose overhang_pose;

  // envelope polygon
  Polygon2d envelope_poly{};

  // envelope polygon centroid
  Point2d centroid{};

  // lateral distance from overhang to the road shoulder
  double to_road_shoulder_distance{0.0};

  // to intersection
  double to_stop_factor_distance{std::numeric_limits<double>::infinity()};

  // to stop line distance
  double to_stop_line{std::numeric_limits<double>::infinity()};

  // if lateral margin is NOT enough, the ego must avoid the object.
  bool avoid_required{false};

  // is avoidable by behavior module
  bool is_avoidable{false};

  // is stoppable under the constraints
  bool is_stoppable{false};

  // is within intersection area
  bool is_within_intersection{false};

  // object direction.
  Direction direction{Direction::NONE};

  // unavoidable reason
  std::string reason{};

  // lateral avoid margin
  std::optional<double> avoid_margin{std::nullopt};

  // the nearest bound point (use in road shoulder distance calculation)
  std::optional<Point> nearest_bound_point{std::nullopt};
};
using ObjectDataArray = std::vector<ObjectData>;

/*
 * Shift point with additional info for avoidance planning
 */
struct AvoidLine : public ShiftLine
{
  // object side
  bool object_on_right = true;

  // Distance from ego to start point in Frenet
  double start_longitudinal = 0.0;

  // Distance from ego to end point in Frenet
  double end_longitudinal = 0.0;

  // for unique_id
  UUID id{};

  // for the case the point is created by merge other points
  std::vector<UUID> parent_ids{};

  // corresponding object
  ObjectData object{};

  double getRelativeLength() const { return end_shift_length - start_shift_length; }

  double getRelativeLongitudinal() const { return end_longitudinal - start_longitudinal; }

  double getGradient() const { return getRelativeLength() / getRelativeLongitudinal(); }
};
using AvoidLineArray = std::vector<AvoidLine>;

struct AvoidOutline
{
  AvoidOutline(AvoidLine avoid_line, AvoidLine return_line)
  : avoid_line{std::move(avoid_line)}, return_line{std::move(return_line)}
  {
  }

  AvoidLine avoid_line{};

  AvoidLine return_line{};

  AvoidLineArray middle_lines{};
};
using AvoidOutlines = std::vector<AvoidOutline>;

/*
 * avoidance state
 */
enum class AvoidanceState {
  NOT_AVOID = 0,
  AVOID_EXECUTE,
  YIELD,
  AVOID_PATH_READY,
  AVOID_PATH_NOT_READY,
};

/*
 * Common data for avoidance planning
 */
struct AvoidancePlanningData
{
  // ego final state
  AvoidanceState state{AvoidanceState::NOT_AVOID};

  // un-shifted pose (for current lane detection)
  Pose reference_pose;

  // reference path (before shifting)
  PathWithLaneId reference_path;

  // reference path (pre-resampled reference path)
  PathWithLaneId reference_path_rough;

  // closest reference_path index for reference_pose
  size_t ego_closest_path_index;

  // arclength vector of the reference_path from ego.
  // If the point is behind ego_pose, the value is negative.
  std::vector<double> arclength_from_ego;

  // current driving lanelet
  lanelet::ConstLanelets current_lanelets;
  lanelet::ConstLanelets extend_lanelets;

  // output path
  ShiftedPath candidate_path;

  // avoidance target objects
  ObjectDataArray target_objects;

  // the others
  ObjectDataArray other_objects;

  // nearest object that should be avoid
  std::optional<ObjectData> stop_target_object{std::nullopt};

  // new shift point
  AvoidLineArray new_shift_line{};

  // safe shift point
  AvoidLineArray safe_shift_line{};

  std::vector<DrivableLanes> drivable_lanes{};

  lanelet::BasicLineString3d right_bound{};

  lanelet::BasicLineString3d left_bound{};

  bool safe{false};

  bool valid{false};

  bool success{false};

  bool comfortable{false};

  bool avoid_required{false};

  bool yield_required{false};

  bool found_avoidance_path{false};

  double to_stop_line{std::numeric_limits<double>::max()};

  double to_start_point{std::numeric_limits<double>::lowest()};

  double to_return_point{std::numeric_limits<double>::max()};
};

/*
 * Data struct for shift line generation
 */
struct ShiftLineData
{
  std::vector<double> shift_line;

  std::vector<double> pos_shift_line;

  std::vector<double> neg_shift_line;

  std::vector<double> shift_line_grad;

  std::vector<double> pos_shift_line_grad;

  std::vector<double> neg_shift_line_grad;

  std::vector<double> forward_grad;

  std::vector<double> backward_grad;

  std::vector<std::vector<double>> shift_line_history;
};

/*
 * Debug information for marker array
 */
struct DebugData
{
  geometry_msgs::msg::Polygon detection_area;

  lanelet::ConstLineStrings3d bounds;

  // combine process
  AvoidLineArray step1_registered_shift_line;
  AvoidLineArray step1_current_shift_line;
  AvoidLineArray step1_filled_shift_line;
  AvoidLineArray step1_merged_shift_line;
  AvoidLineArray step1_combined_shift_line;
  AvoidLineArray step1_return_shift_line;
  AvoidLineArray step1_front_shift_line;

  // create outline process
  AvoidLineArray step2_merged_shift_line;

  // trimming process
  AvoidLineArray step3_quantize_filtered;
  AvoidLineArray step3_noise_filtered;
  AvoidLineArray step3_grad_filtered_1st;
  AvoidLineArray step3_grad_filtered_2nd;
  AvoidLineArray step3_grad_filtered_3rd;

  // registered process
  AvoidLineArray step4_new_shift_line;

  // shift length
  std::vector<double> pos_shift;
  std::vector<double> neg_shift;
  std::vector<double> total_shift;
  std::vector<double> output_shift;

  // shift grad
  std::vector<double> pos_shift_grad;
  std::vector<double> neg_shift_grad;
  std::vector<double> total_forward_grad;
  std::vector<double> total_backward_grad;

  // shift path
  std::vector<double> proposed_spline_shift;

  // avoidance require objects
  ObjectDataArray unavoidable_objects;

  // avoidance unsafe objects
  ObjectDataArray unsafe_objects;

  // tmp for plot
  PathWithLaneId center_line;

  // collision check debug map
  utils::path_safety_checker::CollisionCheckDebugMap collision_check;

  // debug msg array
  AvoidanceDebugMsgArray avoidance_debug_msg_array;
};

}  // namespace behavior_path_planner

#endif  // BEHAVIOR_PATH_AVOIDANCE_MODULE__DATA_STRUCTS_HPP_<|MERGE_RESOLUTION|>--- conflicted
+++ resolved
@@ -328,24 +328,17 @@
 struct ObjectData  // avoidance target
 {
   ObjectData() = default;
-<<<<<<< HEAD
+  
   ObjectData(PredictedObject obj, double lat, double lon, double len, double overhang)
-  : object(std::move(obj)), lateral(lat), longitudinal(lon), length(len), overhang_dist(overhang)
-=======
-  ObjectData(const PredictedObject & obj, double lat, double lon, double len, double overhang)
-  : object(obj), to_centerline(lat), longitudinal(lon), length(len), overhang_dist(overhang)
->>>>>>> 5f92b580
+  : object(std::move(obj)), to_centerline(lat), longitudinal(lon), length(len), overhang_dist(overhang)
   {
   }
 
   PredictedObject object;
 
   // lateral position of the CoM, in Frenet coordinate from ego-pose
-<<<<<<< HEAD
-  double lateral{0.0};
-=======
-  double to_centerline;
->>>>>>> 5f92b580
+
+  double to_centerline{0.0};
 
   // longitudinal position of the CoM, in Frenet coordinate from ego-pose
   double longitudinal{0.0};
