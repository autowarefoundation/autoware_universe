--- conflicted
+++ resolved
@@ -1,15 +1,11 @@
 /**:
   ros__parameters:
     crosswalk:
-<<<<<<< HEAD
-      show_processing_time: false # [-] whether to show processing time
-      enable_rtc: true # If set to true, the scene modules require approval from the rtc (request to cooperate) function. If set to false, the modules can be executed without requiring rtc approval
-=======
       common:
         show_processing_time: false # [-] whether to show processing time
         # param for input data
+        enable_rtc: true # If set to true, the scene modules require approval from the rtc (request to cooperate) function. If set to false, the modules can be executed without requiring rtc approval
         traffic_light_state_timeout: 3.0 # [s] timeout threshold for traffic light signal
->>>>>>> a28bb2a3
 
       # param for stop position
       stop_position:
