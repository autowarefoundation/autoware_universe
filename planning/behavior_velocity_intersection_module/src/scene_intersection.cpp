--- conflicted
+++ resolved
@@ -424,11 +424,7 @@
       planning_utils::appendStopReason(stop_factor, stop_reason);
       velocity_factor->set(
         path->points, path->points.at(closest_idx).point.pose,
-<<<<<<< HEAD
-        path->points.at(stopline_idx).point.pose, VelocityFactor::INTERSECTION);
-=======
-        path->points.at(stop_line_idx).point.pose, VelocityFactor::UNKNOWN);
->>>>>>> 6e2ab968
+        path->points.at(stopline_idx).point.pose, VelocityFactor::UNKNOWN);
     }
   }
   if (
@@ -444,11 +440,7 @@
       planning_utils::appendStopReason(stop_factor, stop_reason);
       velocity_factor->set(
         path->points, path->points.at(closest_idx).point.pose,
-<<<<<<< HEAD
-        path->points.at(occlusion_stopline_idx).point.pose, VelocityFactor::INTERSECTION);
-=======
         path->points.at(occlusion_stop_line_idx).point.pose, VelocityFactor::UNKNOWN);
->>>>>>> 6e2ab968
     }
   }
   return;
@@ -480,11 +472,7 @@
       planning_utils::appendStopReason(stop_factor, stop_reason);
       velocity_factor->set(
         path->points, path->points.at(closest_idx).point.pose,
-<<<<<<< HEAD
-        path->points.at(stopline_idx).point.pose, VelocityFactor::INTERSECTION);
-=======
-        path->points.at(stop_line_idx).point.pose, VelocityFactor::UNKNOWN);
->>>>>>> 6e2ab968
+        path->points.at(stopline_idx).point.pose, VelocityFactor::UNKNOWN);
     }
   }
   return;
@@ -513,11 +501,7 @@
       planning_utils::appendStopReason(stop_factor, stop_reason);
       velocity_factor->set(
         path->points, path->points.at(decision_result.closest_idx).point.pose,
-<<<<<<< HEAD
-        path->points.at(stopline_idx).point.pose, VelocityFactor::INTERSECTION);
-=======
-        path->points.at(stop_line_idx).point.pose, VelocityFactor::UNKNOWN);
->>>>>>> 6e2ab968
+        path->points.at(stopline_idx).point.pose, VelocityFactor::UNKNOWN);
     }
   }
   if (!rtc_occlusion_approved && planner_param.occlusion.enable) {
@@ -531,11 +515,7 @@
       planning_utils::appendStopReason(stop_factor, stop_reason);
       velocity_factor->set(
         path->points, path->points.at(decision_result.closest_idx).point.pose,
-<<<<<<< HEAD
-        path->points.at(stopline_idx).point.pose, VelocityFactor::INTERSECTION);
-=======
-        path->points.at(stop_line_idx).point.pose, VelocityFactor::UNKNOWN);
->>>>>>> 6e2ab968
+        path->points.at(stopline_idx).point.pose, VelocityFactor::UNKNOWN);
     }
   }
   return;
@@ -564,11 +544,7 @@
       planning_utils::appendStopReason(stop_factor, stop_reason);
       velocity_factor->set(
         path->points, path->points.at(decision_result.closest_idx).point.pose,
-<<<<<<< HEAD
-        path->points.at(stopline_idx).point.pose, VelocityFactor::INTERSECTION);
-=======
-        path->points.at(stop_line_idx).point.pose, VelocityFactor::UNKNOWN);
->>>>>>> 6e2ab968
+        path->points.at(stopline_idx).point.pose, VelocityFactor::UNKNOWN);
     }
   }
   if (!rtc_occlusion_approved && planner_param.occlusion.enable) {
@@ -590,11 +566,7 @@
       planning_utils::appendStopReason(stop_factor, stop_reason);
       velocity_factor->set(
         path->points, path->points.at(decision_result.closest_idx).point.pose,
-<<<<<<< HEAD
-        path->points.at(stopline_idx).point.pose, VelocityFactor::INTERSECTION);
-=======
-        path->points.at(stop_line_idx).point.pose, VelocityFactor::UNKNOWN);
->>>>>>> 6e2ab968
+        path->points.at(stopline_idx).point.pose, VelocityFactor::UNKNOWN);
     }
   }
   return;
@@ -637,11 +609,7 @@
       planning_utils::appendStopReason(stop_factor, stop_reason);
       velocity_factor->set(
         path->points, path->points.at(decision_result.closest_idx).point.pose,
-<<<<<<< HEAD
-        path->points.at(occlusion_peeking_stopline).point.pose, VelocityFactor::INTERSECTION);
-=======
         path->points.at(occlusion_peeking_stop_line).point.pose, VelocityFactor::UNKNOWN);
->>>>>>> 6e2ab968
     }
   }
   if (!rtc_default_approved) {
@@ -655,11 +623,7 @@
       planning_utils::appendStopReason(stop_factor, stop_reason);
       velocity_factor->set(
         path->points, path->points.at(decision_result.closest_idx).point.pose,
-<<<<<<< HEAD
-        path->points.at(stopline_idx).point.pose, VelocityFactor::INTERSECTION);
-=======
-        path->points.at(stop_line_idx).point.pose, VelocityFactor::UNKNOWN);
->>>>>>> 6e2ab968
+        path->points.at(stopline_idx).point.pose, VelocityFactor::UNKNOWN);
     }
   }
   return;
@@ -688,11 +652,7 @@
       planning_utils::appendStopReason(stop_factor, stop_reason);
       velocity_factor->set(
         path->points, path->points.at(decision_result.closest_idx).point.pose,
-<<<<<<< HEAD
-        path->points.at(stopline_idx).point.pose, VelocityFactor::INTERSECTION);
-=======
         path->points.at(stop_line_idx).point.pose, VelocityFactor::UNKNOWN);
->>>>>>> 6e2ab968
     }
   }
   if (!rtc_occlusion_approved && planner_param.occlusion.enable) {
@@ -710,11 +670,7 @@
       planning_utils::appendStopReason(stop_factor, stop_reason);
       velocity_factor->set(
         path->points, path->points.at(decision_result.closest_idx).point.pose,
-<<<<<<< HEAD
-        path->points.at(stopline_idx).point.pose, VelocityFactor::INTERSECTION);
-=======
-        path->points.at(stop_line_idx).point.pose, VelocityFactor::UNKNOWN);
->>>>>>> 6e2ab968
+        path->points.at(stopline_idx).point.pose, VelocityFactor::UNKNOWN);
     }
   }
   return;
@@ -743,11 +699,7 @@
       planning_utils::appendStopReason(stop_factor, stop_reason);
       velocity_factor->set(
         path->points, path->points.at(decision_result.closest_idx).point.pose,
-<<<<<<< HEAD
-        path->points.at(stopline_idx).point.pose, VelocityFactor::INTERSECTION);
-=======
-        path->points.at(stop_line_idx).point.pose, VelocityFactor::UNKNOWN);
->>>>>>> 6e2ab968
+        path->points.at(stopline_idx).point.pose, VelocityFactor::UNKNOWN);
     }
   }
   if (!rtc_occlusion_approved && decision_result.temporal_stop_before_attention_required) {
@@ -761,11 +713,7 @@
       planning_utils::appendStopReason(stop_factor, stop_reason);
       velocity_factor->set(
         path->points, path->points.at(decision_result.closest_idx).point.pose,
-<<<<<<< HEAD
-        path->points.at(stopline_idx).point.pose, VelocityFactor::INTERSECTION);
-=======
-        path->points.at(stop_line_idx).point.pose, VelocityFactor::UNKNOWN);
->>>>>>> 6e2ab968
+        path->points.at(stopline_idx).point.pose, VelocityFactor::UNKNOWN);
     }
   }
   if (!rtc_occlusion_approved && !decision_result.temporal_stop_before_attention_required) {
@@ -803,11 +751,7 @@
       planning_utils::appendStopReason(stop_factor, stop_reason);
       velocity_factor->set(
         path->points, path->points.at(decision_result.closest_idx).point.pose,
-<<<<<<< HEAD
-        path->points.at(stopline_idx).point.pose, VelocityFactor::INTERSECTION);
-=======
-        path->points.at(stop_line_idx).point.pose, VelocityFactor::UNKNOWN);
->>>>>>> 6e2ab968
+        path->points.at(stopline_idx).point.pose, VelocityFactor::UNKNOWN);
     }
   }
   if (!rtc_occlusion_approved && planner_param.occlusion.enable) {
@@ -821,11 +765,7 @@
       planning_utils::appendStopReason(stop_factor, stop_reason);
       velocity_factor->set(
         path->points, path->points.at(decision_result.closest_idx).point.pose,
-<<<<<<< HEAD
-        path->points.at(stopline_idx).point.pose, VelocityFactor::INTERSECTION);
-=======
-        path->points.at(stop_line_idx).point.pose, VelocityFactor::UNKNOWN);
->>>>>>> 6e2ab968
+        path->points.at(stopline_idx).point.pose, VelocityFactor::UNKNOWN);
     }
   }
   return;
@@ -854,11 +794,7 @@
       planning_utils::appendStopReason(stop_factor, stop_reason);
       velocity_factor->set(
         path->points, path->points.at(decision_result.closest_idx).point.pose,
-<<<<<<< HEAD
-        path->points.at(stopline_idx).point.pose, VelocityFactor::INTERSECTION);
-=======
-        path->points.at(stop_line_idx).point.pose, VelocityFactor::UNKNOWN);
->>>>>>> 6e2ab968
+        path->points.at(stopline_idx).point.pose, VelocityFactor::UNKNOWN);
     }
   }
   if (!rtc_occlusion_approved && planner_param.occlusion.enable) {
@@ -872,11 +808,7 @@
       planning_utils::appendStopReason(stop_factor, stop_reason);
       velocity_factor->set(
         path->points, path->points.at(decision_result.closest_idx).point.pose,
-<<<<<<< HEAD
-        path->points.at(stopline_idx).point.pose, VelocityFactor::INTERSECTION);
-=======
         path->points.at(stop_line_idx).point.pose, VelocityFactor::UNKNOWN);
->>>>>>> 6e2ab968
     }
   }
   return;
