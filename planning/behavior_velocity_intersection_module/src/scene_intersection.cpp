// Copyright 2020 Tier IV, Inc.
//
// Licensed under the Apache License, Version 2.0 (the "License");
// you may not use this file except in compliance with the License.
// You may obtain a copy of the License at
//
//     http://www.apache.org/licenses/LICENSE-2.0
//
// Unless required by applicable law or agreed to in writing, software
// distributed under the License is distributed on an "AS IS" BASIS,
// WITHOUT WARRANTIES OR CONDITIONS OF ANY KIND, either express or implied.
// See the License for the specific language governing permissions and
// limitations under the License.

#include "scene_intersection.hpp"

#include "util.hpp"

#include <behavior_velocity_planner_common/utilization/boost_geometry_helper.hpp>
#include <behavior_velocity_planner_common/utilization/util.hpp>
#include <lanelet2_extension/utility/utilities.hpp>
#include <motion_utils/trajectory/trajectory.hpp>
#include <opencv2/imgproc.hpp>
#include <tier4_autoware_utils/geometry/boost_polygon_utils.hpp>
#include <tier4_autoware_utils/geometry/geometry.hpp>
#include <tier4_autoware_utils/ros/uuid_helper.hpp>

#include <boost/geometry/algorithms/convex_hull.hpp>
#include <boost/geometry/algorithms/correct.hpp>
#include <boost/geometry/algorithms/intersection.hpp>

#include <lanelet2_core/geometry/LineString.h>
#include <lanelet2_core/geometry/Point.h>
#include <lanelet2_core/geometry/Polygon.h>
#include <lanelet2_core/primitives/BasicRegulatoryElements.h>
#include <lanelet2_core/primitives/LineString.h>

#include <algorithm>
#include <limits>
#include <map>
#include <memory>
#include <tuple>
#include <vector>
namespace behavior_velocity_planner
{
namespace bg = boost::geometry;

namespace
{
Polygon2d createOneStepPolygon(
  const geometry_msgs::msg::Pose & prev_pose, const geometry_msgs::msg::Pose & next_pose,
  const autoware_auto_perception_msgs::msg::Shape & shape)
{
  const auto prev_poly = tier4_autoware_utils::toPolygon2d(prev_pose, shape);
  const auto next_poly = tier4_autoware_utils::toPolygon2d(next_pose, shape);

  Polygon2d one_step_poly;
  for (const auto & point : prev_poly.outer()) {
    one_step_poly.outer().push_back(point);
  }
  for (const auto & point : next_poly.outer()) {
    one_step_poly.outer().push_back(point);
  }

  bg::correct(one_step_poly);

  Polygon2d convex_one_step_poly;
  bg::convex_hull(one_step_poly, convex_one_step_poly);

  return convex_one_step_poly;
}
}  // namespace

static bool isTargetCollisionVehicleType(
  const autoware_auto_perception_msgs::msg::PredictedObject & object)
{
  if (
    object.classification.at(0).label ==
      autoware_auto_perception_msgs::msg::ObjectClassification::CAR ||
    object.classification.at(0).label ==
      autoware_auto_perception_msgs::msg::ObjectClassification::BUS ||
    object.classification.at(0).label ==
      autoware_auto_perception_msgs::msg::ObjectClassification::TRUCK ||
    object.classification.at(0).label ==
      autoware_auto_perception_msgs::msg::ObjectClassification::TRAILER ||
    object.classification.at(0).label ==
      autoware_auto_perception_msgs::msg::ObjectClassification::MOTORCYCLE ||
    object.classification.at(0).label ==
      autoware_auto_perception_msgs::msg::ObjectClassification::BICYCLE) {
    return true;
  }
  return false;
}

IntersectionModule::IntersectionModule(
  const int64_t module_id, const int64_t lane_id,
  [[maybe_unused]] std::shared_ptr<const PlannerData> planner_data,
  const PlannerParam & planner_param, const std::set<lanelet::Id> & associative_ids,
  const std::string & turn_direction, const bool has_traffic_light,
  const bool enable_occlusion_detection, const bool is_private_area, rclcpp::Node & node,
  const rclcpp::Logger logger, const rclcpp::Clock::SharedPtr clock)
: SceneModuleInterface(module_id, logger, clock),
  node_(node),
  lane_id_(lane_id),
  associative_ids_(associative_ids),
  turn_direction_(turn_direction),
  has_traffic_light_(has_traffic_light),
  enable_occlusion_detection_(enable_occlusion_detection),
  occlusion_attention_divisions_(std::nullopt),
  is_private_area_(is_private_area),
  occlusion_uuid_(tier4_autoware_utils::generateUUID())
{
  velocity_factor_.init(PlanningBehavior::INTERSECTION);
  planner_param_ = planner_param;

  {
    collision_state_machine_.setMarginTime(
      planner_param_.collision_detection.collision_detection_hold_time);
  }
  {
    before_creep_state_machine_.setMarginTime(
      planner_param_.occlusion.temporal_stop_time_before_peeking);
    before_creep_state_machine_.setState(StateMachine::State::STOP);
  }
  {
    occlusion_stop_state_machine_.setMarginTime(
      planner_param_.occlusion.occlusion_detection_hold_time);
    occlusion_stop_state_machine_.setState(StateMachine::State::GO);
  }
  {
    temporal_stop_before_attention_state_machine_.setMarginTime(
      planner_param_.occlusion.occlusion_detection_hold_time);
    temporal_stop_before_attention_state_machine_.setState(StateMachine::State::STOP);
  }
  {
    static_occlusion_timeout_state_machine_.setMarginTime(
      planner_param_.occlusion.static_occlusion_with_traffic_light_timeout);
    static_occlusion_timeout_state_machine_.setState(StateMachine::State::STOP);
  }

  decision_state_pub_ =
    node_.create_publisher<std_msgs::msg::String>("~/debug/intersection/decision_state", 1);
  ego_ttc_pub_ = node_.create_publisher<tier4_debug_msgs::msg::Float64MultiArrayStamped>(
    "~/debug/intersection/ego_ttc", 1);
  object_ttc_pub_ = node_.create_publisher<tier4_debug_msgs::msg::Float64MultiArrayStamped>(
    "~/debug/intersection/object_ttc", 1);
}

void IntersectionModule::initializeRTCStatus()
{
  setSafe(true);
  setDistance(std::numeric_limits<double>::lowest());
  // occlusion
  occlusion_safety_ = true;
  occlusion_stop_distance_ = std::numeric_limits<double>::lowest();
  occlusion_first_stop_required_ = false;
  // activated_ and occlusion_activated_ must be set from manager's RTC callback
}

// template-specification based visitor pattern
// https://en.cppreference.com/w/cpp/utility/variant/visit
template <class... Ts>
struct VisitorSwitch : Ts...
{
  using Ts::operator()...;
};
template <class... Ts>
VisitorSwitch(Ts...) -> VisitorSwitch<Ts...>;

template <typename T>
void prepareRTCByDecisionResult(
  const T & result, const autoware_auto_planning_msgs::msg::PathWithLaneId & path,
  bool * default_safety, double * default_distance, bool * occlusion_safety,
  double * occlusion_distance)
{
  static_assert("Unsupported type passed to prepareRTCByDecisionResult");
  return;
}

template <>
void prepareRTCByDecisionResult(
  [[maybe_unused]] const IntersectionModule::Indecisive & result,
  [[maybe_unused]] const autoware_auto_planning_msgs::msg::PathWithLaneId & path,
  [[maybe_unused]] bool * default_safety, [[maybe_unused]] double * default_distance,
  [[maybe_unused]] bool * occlusion_safety, [[maybe_unused]] double * occlusion_distance)
{
  return;
}

template <>
void prepareRTCByDecisionResult(
  const IntersectionModule::StuckStop & result,
  const autoware_auto_planning_msgs::msg::PathWithLaneId & path, bool * default_safety,
  double * default_distance, bool * occlusion_safety, double * occlusion_distance)
{
  RCLCPP_DEBUG(rclcpp::get_logger("prepareRTCByDecisionResult"), "StuckStop");
  const auto closest_idx = result.closest_idx;
  const auto stopline_idx = result.stuck_stopline_idx;
  *default_safety = false;
  *default_distance = motion_utils::calcSignedArcLength(path.points, closest_idx, stopline_idx);
  *occlusion_safety = true;
  if (result.occlusion_stopline_idx) {
    const auto occlusion_stopline_idx = result.occlusion_stopline_idx.value();
    *occlusion_distance =
      motion_utils::calcSignedArcLength(path.points, closest_idx, occlusion_stopline_idx);
  }
  return;
}

template <>
void prepareRTCByDecisionResult(
  const IntersectionModule::YieldStuckStop & result,
  const autoware_auto_planning_msgs::msg::PathWithLaneId & path, bool * default_safety,
  double * default_distance, bool * occlusion_safety, [[maybe_unused]] double * occlusion_distance)
{
  RCLCPP_DEBUG(rclcpp::get_logger("prepareRTCByDecisionResult"), "YieldStuckStop");
  const auto closest_idx = result.closest_idx;
  const auto stopline_idx = result.stuck_stopline_idx;
  *default_safety = false;
  *default_distance = motion_utils::calcSignedArcLength(path.points, closest_idx, stopline_idx);
  *occlusion_safety = true;
  return;
}

template <>
void prepareRTCByDecisionResult(
  const IntersectionModule::NonOccludedCollisionStop & result,
  const autoware_auto_planning_msgs::msg::PathWithLaneId & path, bool * default_safety,
  double * default_distance, bool * occlusion_safety, double * occlusion_distance)
{
  RCLCPP_DEBUG(rclcpp::get_logger("prepareRTCByDecisionResult"), "NonOccludedCollisionStop");
  const auto closest_idx = result.closest_idx;
  const auto collision_stopline_idx = result.collision_stopline_idx;
  *default_safety = false;
  *default_distance =
    motion_utils::calcSignedArcLength(path.points, closest_idx, collision_stopline_idx);
  const auto occlusion_stopline = result.occlusion_stopline_idx;
  *occlusion_safety = true;
  *occlusion_distance =
    motion_utils::calcSignedArcLength(path.points, closest_idx, occlusion_stopline);
  return;
}

template <>
void prepareRTCByDecisionResult(
  const IntersectionModule::FirstWaitBeforeOcclusion & result,
  const autoware_auto_planning_msgs::msg::PathWithLaneId & path, bool * default_safety,
  double * default_distance, bool * occlusion_safety, double * occlusion_distance)
{
  RCLCPP_DEBUG(rclcpp::get_logger("prepareRTCByDecisionResult"), "FirstWaitBeforeOcclusion");
  const auto closest_idx = result.closest_idx;
  const auto first_stopline_idx = result.first_stopline_idx;
  const auto occlusion_stopline_idx = result.occlusion_stopline_idx;
  *default_safety = false;
  *default_distance =
    motion_utils::calcSignedArcLength(path.points, closest_idx, first_stopline_idx);
  *occlusion_safety = result.is_actually_occlusion_cleared;
  *occlusion_distance =
    motion_utils::calcSignedArcLength(path.points, closest_idx, occlusion_stopline_idx);
  return;
}

template <>
void prepareRTCByDecisionResult(
  const IntersectionModule::PeekingTowardOcclusion & result,
  const autoware_auto_planning_msgs::msg::PathWithLaneId & path, bool * default_safety,
  double * default_distance, bool * occlusion_safety, double * occlusion_distance)
{
  RCLCPP_DEBUG(rclcpp::get_logger("prepareRTCByDecisionResult"), "PeekingTowardOcclusion");
  const auto closest_idx = result.closest_idx;
  const auto collision_stopline_idx = result.collision_stopline_idx;
  const auto occlusion_stopline_idx = result.occlusion_stopline_idx;
  *default_safety = true;
  *default_distance =
    motion_utils::calcSignedArcLength(path.points, closest_idx, collision_stopline_idx);
  *occlusion_safety = result.is_actually_occlusion_cleared;
  *occlusion_distance =
    motion_utils::calcSignedArcLength(path.points, closest_idx, occlusion_stopline_idx);
  return;
}

template <>
void prepareRTCByDecisionResult(
  const IntersectionModule::OccludedAbsenceTrafficLight & result,
  const autoware_auto_planning_msgs::msg::PathWithLaneId & path, bool * default_safety,
  double * default_distance, bool * occlusion_safety, double * occlusion_distance)
{
  RCLCPP_DEBUG(rclcpp::get_logger("prepareRTCByDecisionResult"), "OccludedAbsenceTrafficLight");
  const auto closest_idx = result.closest_idx;
  const auto collision_stopline_idx = result.closest_idx;
  *default_safety = !result.collision_detected;
  *default_distance =
    motion_utils::calcSignedArcLength(path.points, closest_idx, collision_stopline_idx);
  *occlusion_safety = result.is_actually_occlusion_cleared;
  *occlusion_distance = 0;
  return;
}

template <>
void prepareRTCByDecisionResult(
  const IntersectionModule::OccludedCollisionStop & result,
  const autoware_auto_planning_msgs::msg::PathWithLaneId & path, bool * default_safety,
  double * default_distance, bool * occlusion_safety, double * occlusion_distance)
{
  RCLCPP_DEBUG(rclcpp::get_logger("prepareRTCByDecisionResult"), "OccludedCollisionStop");
  const auto closest_idx = result.closest_idx;
  const auto collision_stopline_idx = result.collision_stopline_idx;
  const auto occlusion_stopline_idx = result.occlusion_stopline_idx;
  *default_safety = false;
  *default_distance =
    motion_utils::calcSignedArcLength(path.points, closest_idx, collision_stopline_idx);
  *occlusion_safety = result.is_actually_occlusion_cleared;
  *occlusion_distance =
    motion_utils::calcSignedArcLength(path.points, closest_idx, occlusion_stopline_idx);
  return;
}

template <>
void prepareRTCByDecisionResult(
  const IntersectionModule::Safe & result,
  const autoware_auto_planning_msgs::msg::PathWithLaneId & path, bool * default_safety,
  double * default_distance, bool * occlusion_safety, double * occlusion_distance)
{
  RCLCPP_DEBUG(rclcpp::get_logger("prepareRTCByDecisionResult"), "Safe");
  const auto closest_idx = result.closest_idx;
  const auto collision_stopline_idx = result.collision_stopline_idx;
  const auto occlusion_stopline_idx = result.occlusion_stopline_idx;
  *default_safety = true;
  *default_distance =
    motion_utils::calcSignedArcLength(path.points, closest_idx, collision_stopline_idx);
  *occlusion_safety = true;
  *occlusion_distance =
    motion_utils::calcSignedArcLength(path.points, closest_idx, occlusion_stopline_idx);
  return;
}

template <>
void prepareRTCByDecisionResult(
  const IntersectionModule::FullyPrioritized & result,
  const autoware_auto_planning_msgs::msg::PathWithLaneId & path, bool * default_safety,
  double * default_distance, bool * occlusion_safety, double * occlusion_distance)
{
  RCLCPP_DEBUG(rclcpp::get_logger("prepareRTCByDecisionResult"), "FullyPrioritized");
  const auto closest_idx = result.closest_idx;
  const auto collision_stopline_idx = result.collision_stopline_idx;
  const auto occlusion_stopline_idx = result.occlusion_stopline_idx;
  *default_safety = !result.collision_detected;
  *default_distance =
    motion_utils::calcSignedArcLength(path.points, closest_idx, collision_stopline_idx);
  *occlusion_safety = true;
  *occlusion_distance =
    motion_utils::calcSignedArcLength(path.points, closest_idx, occlusion_stopline_idx);
  return;
}

void IntersectionModule::prepareRTCStatus(
  const DecisionResult & decision_result,
  const autoware_auto_planning_msgs::msg::PathWithLaneId & path)
{
  bool default_safety = true;
  double default_distance = std::numeric_limits<double>::lowest();
  std::visit(
    VisitorSwitch{[&](const auto & decision) {
      prepareRTCByDecisionResult(
        decision, path, &default_safety, &default_distance, &occlusion_safety_,
        &occlusion_stop_distance_);
    }},
    decision_result);
  setSafe(default_safety);
  setDistance(default_distance);
  occlusion_first_stop_required_ =
    std::holds_alternative<IntersectionModule::FirstWaitBeforeOcclusion>(decision_result);
}

template <typename T>
void reactRTCApprovalByDecisionResult(
  const bool rtc_default_approved, const bool rtc_occlusion_approved, const T & decision_result,
  const IntersectionModule::PlannerParam & planner_param, const double baselink2front,
  autoware_auto_planning_msgs::msg::PathWithLaneId * path, StopReason * stop_reason,
  VelocityFactorInterface * velocity_factor, util::DebugData * debug_data)
{
  static_assert("Unsupported type passed to reactRTCByDecisionResult");
  return;
}

template <>
void reactRTCApprovalByDecisionResult(
  [[maybe_unused]] const bool rtc_default_approved,
  [[maybe_unused]] const bool rtc_occlusion_approved,
  [[maybe_unused]] const IntersectionModule::Indecisive & decision_result,
  [[maybe_unused]] const IntersectionModule::PlannerParam & planner_param,
  [[maybe_unused]] const double baselink2front,
  [[maybe_unused]] autoware_auto_planning_msgs::msg::PathWithLaneId * path,
  [[maybe_unused]] StopReason * stop_reason,
  [[maybe_unused]] VelocityFactorInterface * velocity_factor,
  [[maybe_unused]] util::DebugData * debug_data)
{
  return;
}

template <>
void reactRTCApprovalByDecisionResult(
  const bool rtc_default_approved, const bool rtc_occlusion_approved,
  const IntersectionModule::StuckStop & decision_result,
  [[maybe_unused]] const IntersectionModule::PlannerParam & planner_param,
  const double baselink2front, autoware_auto_planning_msgs::msg::PathWithLaneId * path,
  StopReason * stop_reason, VelocityFactorInterface * velocity_factor, util::DebugData * debug_data)
{
  RCLCPP_DEBUG(
    rclcpp::get_logger("reactRTCApprovalByDecisionResult"),
    "StuckStop, approval = (default: %d, occlusion: %d)", rtc_default_approved,
    rtc_occlusion_approved);
  const auto closest_idx = decision_result.closest_idx;
  if (!rtc_default_approved) {
    // use default_rtc uuid for stuck vehicle detection
    const auto stopline_idx = decision_result.stuck_stopline_idx;
    planning_utils::setVelocityFromIndex(stopline_idx, 0.0, path);
    debug_data->collision_stop_wall_pose =
      planning_utils::getAheadPose(stopline_idx, baselink2front, *path);
    {
      tier4_planning_msgs::msg::StopFactor stop_factor;
      stop_factor.stop_pose = path->points.at(stopline_idx).point.pose;
      stop_factor.stop_factor_points = planning_utils::toRosPoints(debug_data->conflicting_targets);
      planning_utils::appendStopReason(stop_factor, stop_reason);
      velocity_factor->set(
        path->points, path->points.at(closest_idx).point.pose,
        path->points.at(stopline_idx).point.pose, VelocityFactor::UNKNOWN);
    }
  }
  if (
    !rtc_occlusion_approved && decision_result.occlusion_stopline_idx &&
    planner_param.occlusion.enable) {
    const auto occlusion_stopline_idx = decision_result.occlusion_stopline_idx.value();
    planning_utils::setVelocityFromIndex(occlusion_stopline_idx, 0.0, path);
    debug_data->occlusion_stop_wall_pose =
      planning_utils::getAheadPose(occlusion_stopline_idx, baselink2front, *path);
    {
      tier4_planning_msgs::msg::StopFactor stop_factor;
      stop_factor.stop_pose = path->points.at(occlusion_stopline_idx).point.pose;
      planning_utils::appendStopReason(stop_factor, stop_reason);
      velocity_factor->set(
        path->points, path->points.at(closest_idx).point.pose,
        path->points.at(occlusion_stop_line_idx).point.pose, VelocityFactor::UNKNOWN);
    }
  }
  return;
}

template <>
void reactRTCApprovalByDecisionResult(
  const bool rtc_default_approved, const bool rtc_occlusion_approved,
  const IntersectionModule::YieldStuckStop & decision_result,
  [[maybe_unused]] const IntersectionModule::PlannerParam & planner_param,
  const double baselink2front, autoware_auto_planning_msgs::msg::PathWithLaneId * path,
  StopReason * stop_reason, VelocityFactorInterface * velocity_factor, util::DebugData * debug_data)
{
  RCLCPP_DEBUG(
    rclcpp::get_logger("reactRTCApprovalByDecisionResult"),
    "YieldStuckStop, approval = (default: %d, occlusion: %d)", rtc_default_approved,
    rtc_occlusion_approved);
  const auto closest_idx = decision_result.closest_idx;
  if (!rtc_default_approved) {
    // use default_rtc uuid for stuck vehicle detection
    const auto stopline_idx = decision_result.stuck_stopline_idx;
    planning_utils::setVelocityFromIndex(stopline_idx, 0.0, path);
    debug_data->collision_stop_wall_pose =
      planning_utils::getAheadPose(stopline_idx, baselink2front, *path);
    {
      tier4_planning_msgs::msg::StopFactor stop_factor;
      stop_factor.stop_pose = path->points.at(stopline_idx).point.pose;
      stop_factor.stop_factor_points = planning_utils::toRosPoints(debug_data->conflicting_targets);
      planning_utils::appendStopReason(stop_factor, stop_reason);
      velocity_factor->set(
        path->points, path->points.at(closest_idx).point.pose,
        path->points.at(stopline_idx).point.pose, VelocityFactor::UNKNOWN);
    }
  }
  return;
}

template <>
void reactRTCApprovalByDecisionResult(
  const bool rtc_default_approved, const bool rtc_occlusion_approved,
  const IntersectionModule::NonOccludedCollisionStop & decision_result,
  [[maybe_unused]] const IntersectionModule::PlannerParam & planner_param,
  const double baselink2front, autoware_auto_planning_msgs::msg::PathWithLaneId * path,
  StopReason * stop_reason, VelocityFactorInterface * velocity_factor, util::DebugData * debug_data)
{
  RCLCPP_DEBUG(
    rclcpp::get_logger("reactRTCApprovalByDecisionResult"),
    "NonOccludedCollisionStop, approval = (default: %d, occlusion: %d)", rtc_default_approved,
    rtc_occlusion_approved);
  if (!rtc_default_approved) {
    const auto stopline_idx = decision_result.collision_stopline_idx;
    planning_utils::setVelocityFromIndex(stopline_idx, 0.0, path);
    debug_data->collision_stop_wall_pose =
      planning_utils::getAheadPose(stopline_idx, baselink2front, *path);
    {
      tier4_planning_msgs::msg::StopFactor stop_factor;
      stop_factor.stop_pose = path->points.at(stopline_idx).point.pose;
      planning_utils::appendStopReason(stop_factor, stop_reason);
      velocity_factor->set(
        path->points, path->points.at(decision_result.closest_idx).point.pose,
        path->points.at(stopline_idx).point.pose, VelocityFactor::UNKNOWN);
    }
  }
  if (!rtc_occlusion_approved && planner_param.occlusion.enable) {
    const auto stopline_idx = decision_result.occlusion_stopline_idx;
    planning_utils::setVelocityFromIndex(stopline_idx, 0.0, path);
    debug_data->occlusion_stop_wall_pose =
      planning_utils::getAheadPose(stopline_idx, baselink2front, *path);
    {
      tier4_planning_msgs::msg::StopFactor stop_factor;
      stop_factor.stop_pose = path->points.at(stopline_idx).point.pose;
      planning_utils::appendStopReason(stop_factor, stop_reason);
      velocity_factor->set(
        path->points, path->points.at(decision_result.closest_idx).point.pose,
        path->points.at(stopline_idx).point.pose, VelocityFactor::UNKNOWN);
    }
  }
  return;
}

template <>
void reactRTCApprovalByDecisionResult(
  const bool rtc_default_approved, const bool rtc_occlusion_approved,
  const IntersectionModule::FirstWaitBeforeOcclusion & decision_result,
  const IntersectionModule::PlannerParam & planner_param, const double baselink2front,
  autoware_auto_planning_msgs::msg::PathWithLaneId * path, StopReason * stop_reason,
  VelocityFactorInterface * velocity_factor, util::DebugData * debug_data)
{
  RCLCPP_DEBUG(
    rclcpp::get_logger("reactRTCApprovalByDecisionResult"),
    "FirstWaitBeforeOcclusion, approval = (default: %d, occlusion: %d)", rtc_default_approved,
    rtc_occlusion_approved);
  if (!rtc_default_approved) {
    const auto stopline_idx = decision_result.first_stopline_idx;
    planning_utils::setVelocityFromIndex(stopline_idx, 0.0, path);
    debug_data->occlusion_first_stop_wall_pose =
      planning_utils::getAheadPose(stopline_idx, baselink2front, *path);
    {
      tier4_planning_msgs::msg::StopFactor stop_factor;
      stop_factor.stop_pose = path->points.at(stopline_idx).point.pose;
      planning_utils::appendStopReason(stop_factor, stop_reason);
      velocity_factor->set(
        path->points, path->points.at(decision_result.closest_idx).point.pose,
        path->points.at(stopline_idx).point.pose, VelocityFactor::UNKNOWN);
    }
  }
  if (!rtc_occlusion_approved && planner_param.occlusion.enable) {
    if (planner_param.occlusion.creep_during_peeking.enable) {
      const size_t occlusion_peeking_stopline = decision_result.occlusion_stopline_idx;
      const size_t closest_idx = decision_result.closest_idx;
      for (size_t i = closest_idx; i < occlusion_peeking_stopline; i++) {
        planning_utils::setVelocityFromIndex(
          i, planner_param.occlusion.creep_during_peeking.creep_velocity, path);
      }
    }
    const auto stopline_idx = decision_result.occlusion_stopline_idx;
    planning_utils::setVelocityFromIndex(stopline_idx, 0.0, path);
    debug_data->occlusion_stop_wall_pose =
      planning_utils::getAheadPose(stopline_idx, baselink2front, *path);
    {
      tier4_planning_msgs::msg::StopFactor stop_factor;
      stop_factor.stop_pose = path->points.at(stopline_idx).point.pose;
      planning_utils::appendStopReason(stop_factor, stop_reason);
      velocity_factor->set(
        path->points, path->points.at(decision_result.closest_idx).point.pose,
        path->points.at(stopline_idx).point.pose, VelocityFactor::UNKNOWN);
    }
  }
  return;
}

template <>
void reactRTCApprovalByDecisionResult(
  const bool rtc_default_approved, const bool rtc_occlusion_approved,
  const IntersectionModule::PeekingTowardOcclusion & decision_result,
  const IntersectionModule::PlannerParam & planner_param, const double baselink2front,
  autoware_auto_planning_msgs::msg::PathWithLaneId * path, StopReason * stop_reason,
  VelocityFactorInterface * velocity_factor, util::DebugData * debug_data)
{
  RCLCPP_DEBUG(
    rclcpp::get_logger("reactRTCApprovalByDecisionResult"),
    "PeekingTowardOcclusion, approval = (default: %d, occlusion: %d)", rtc_default_approved,
    rtc_occlusion_approved);
  // NOTE: creep_velocity should be inserted first at closest_idx if !rtc_default_approved

  if (!rtc_occlusion_approved && planner_param.occlusion.enable) {
    const size_t occlusion_peeking_stopline =
      decision_result.temporal_stop_before_attention_required
        ? decision_result.first_attention_stopline_idx
        : decision_result.occlusion_stopline_idx;
    if (planner_param.occlusion.creep_during_peeking.enable) {
      const size_t closest_idx = decision_result.closest_idx;
      for (size_t i = closest_idx; i < occlusion_peeking_stopline; i++) {
        planning_utils::setVelocityFromIndex(
          i, planner_param.occlusion.creep_during_peeking.creep_velocity, path);
      }
    }
    planning_utils::setVelocityFromIndex(occlusion_peeking_stopline, 0.0, path);
    debug_data->occlusion_stop_wall_pose =
      planning_utils::getAheadPose(occlusion_peeking_stopline, baselink2front, *path);
    debug_data->static_occlusion_with_traffic_light_timeout =
      decision_result.static_occlusion_timeout;
    {
      tier4_planning_msgs::msg::StopFactor stop_factor;
      stop_factor.stop_pose = path->points.at(occlusion_peeking_stopline).point.pose;
      planning_utils::appendStopReason(stop_factor, stop_reason);
      velocity_factor->set(
        path->points, path->points.at(decision_result.closest_idx).point.pose,
        path->points.at(occlusion_peeking_stop_line).point.pose, VelocityFactor::UNKNOWN);
    }
  }
  if (!rtc_default_approved) {
    const auto stopline_idx = decision_result.collision_stopline_idx;
    planning_utils::setVelocityFromIndex(stopline_idx, 0.0, path);
    debug_data->collision_stop_wall_pose =
      planning_utils::getAheadPose(stopline_idx, baselink2front, *path);
    {
      tier4_planning_msgs::msg::StopFactor stop_factor;
      stop_factor.stop_pose = path->points.at(stopline_idx).point.pose;
      planning_utils::appendStopReason(stop_factor, stop_reason);
      velocity_factor->set(
        path->points, path->points.at(decision_result.closest_idx).point.pose,
        path->points.at(stopline_idx).point.pose, VelocityFactor::UNKNOWN);
    }
  }
  return;
}

template <>
void reactRTCApprovalByDecisionResult(
  const bool rtc_default_approved, const bool rtc_occlusion_approved,
  const IntersectionModule::OccludedCollisionStop & decision_result,
  [[maybe_unused]] const IntersectionModule::PlannerParam & planner_param,
  const double baselink2front, autoware_auto_planning_msgs::msg::PathWithLaneId * path,
  StopReason * stop_reason, VelocityFactorInterface * velocity_factor, util::DebugData * debug_data)
{
  RCLCPP_DEBUG(
    rclcpp::get_logger("reactRTCApprovalByDecisionResult"),
    "OccludedCollisionStop, approval = (default: %d, occlusion: %d)", rtc_default_approved,
    rtc_occlusion_approved);
  if (!rtc_default_approved) {
    const auto stopline_idx = decision_result.collision_stopline_idx;
    planning_utils::setVelocityFromIndex(stopline_idx, 0.0, path);
    debug_data->collision_stop_wall_pose =
      planning_utils::getAheadPose(stopline_idx, baselink2front, *path);
    {
      tier4_planning_msgs::msg::StopFactor stop_factor;
      stop_factor.stop_pose = path->points.at(stopline_idx).point.pose;
      planning_utils::appendStopReason(stop_factor, stop_reason);
      velocity_factor->set(
        path->points, path->points.at(decision_result.closest_idx).point.pose,
        path->points.at(stop_line_idx).point.pose, VelocityFactor::UNKNOWN);
    }
  }
  if (!rtc_occlusion_approved && planner_param.occlusion.enable) {
    const auto stopline_idx = decision_result.temporal_stop_before_attention_required
                                ? decision_result.first_attention_stopline_idx
                                : decision_result.occlusion_stopline_idx;
    planning_utils::setVelocityFromIndex(stopline_idx, 0.0, path);
    debug_data->occlusion_stop_wall_pose =
      planning_utils::getAheadPose(stopline_idx, baselink2front, *path);
    debug_data->static_occlusion_with_traffic_light_timeout =
      decision_result.static_occlusion_timeout;
    {
      tier4_planning_msgs::msg::StopFactor stop_factor;
      stop_factor.stop_pose = path->points.at(stopline_idx).point.pose;
      planning_utils::appendStopReason(stop_factor, stop_reason);
      velocity_factor->set(
        path->points, path->points.at(decision_result.closest_idx).point.pose,
        path->points.at(stopline_idx).point.pose, VelocityFactor::UNKNOWN);
    }
  }
  return;
}

template <>
void reactRTCApprovalByDecisionResult(
  const bool rtc_default_approved, const bool rtc_occlusion_approved,
  const IntersectionModule::OccludedAbsenceTrafficLight & decision_result,
  [[maybe_unused]] const IntersectionModule::PlannerParam & planner_param,
  const double baselink2front, autoware_auto_planning_msgs::msg::PathWithLaneId * path,
  StopReason * stop_reason, VelocityFactorInterface * velocity_factor, util::DebugData * debug_data)
{
  RCLCPP_DEBUG(
    rclcpp::get_logger("reactRTCApprovalByDecisionResult"),
    "OccludedAbsenceTrafficLight, approval = (default: %d, occlusion: %d)", rtc_default_approved,
    rtc_occlusion_approved);
  if (!rtc_default_approved) {
    const auto stopline_idx = decision_result.closest_idx;
    planning_utils::setVelocityFromIndex(stopline_idx, 0.0, path);
    debug_data->collision_stop_wall_pose =
      planning_utils::getAheadPose(stopline_idx, baselink2front, *path);
    {
      tier4_planning_msgs::msg::StopFactor stop_factor;
      stop_factor.stop_pose = path->points.at(stopline_idx).point.pose;
      planning_utils::appendStopReason(stop_factor, stop_reason);
      velocity_factor->set(
        path->points, path->points.at(decision_result.closest_idx).point.pose,
        path->points.at(stopline_idx).point.pose, VelocityFactor::UNKNOWN);
    }
  }
  if (!rtc_occlusion_approved && decision_result.temporal_stop_before_attention_required) {
    const auto stopline_idx = decision_result.first_attention_area_stopline_idx;
    planning_utils::setVelocityFromIndex(stopline_idx, 0.0, path);
    debug_data->occlusion_stop_wall_pose =
      planning_utils::getAheadPose(stopline_idx, baselink2front, *path);
    {
      tier4_planning_msgs::msg::StopFactor stop_factor;
      stop_factor.stop_pose = path->points.at(stopline_idx).point.pose;
      planning_utils::appendStopReason(stop_factor, stop_reason);
      velocity_factor->set(
        path->points, path->points.at(decision_result.closest_idx).point.pose,
        path->points.at(stopline_idx).point.pose, VelocityFactor::UNKNOWN);
    }
  }
  if (!rtc_occlusion_approved && !decision_result.temporal_stop_before_attention_required) {
    const auto closest_idx = decision_result.closest_idx;
    const auto peeking_limit_line = decision_result.peeking_limit_line_idx;
    for (auto i = closest_idx; i <= peeking_limit_line; ++i) {
      planning_utils::setVelocityFromIndex(
        i, planner_param.occlusion.creep_velocity_without_traffic_light, path);
    }
    debug_data->absence_traffic_light_creep_wall =
      planning_utils::getAheadPose(closest_idx, baselink2front, *path);
  }
  return;
}

template <>
void reactRTCApprovalByDecisionResult(
  const bool rtc_default_approved, const bool rtc_occlusion_approved,
  const IntersectionModule::Safe & decision_result,
  [[maybe_unused]] const IntersectionModule::PlannerParam & planner_param,
  const double baselink2front, autoware_auto_planning_msgs::msg::PathWithLaneId * path,
  StopReason * stop_reason, VelocityFactorInterface * velocity_factor, util::DebugData * debug_data)
{
  RCLCPP_DEBUG(
    rclcpp::get_logger("reactRTCApprovalByDecisionResult"),
    "Safe, approval = (default: %d, occlusion: %d)", rtc_default_approved, rtc_occlusion_approved);
  if (!rtc_default_approved) {
    const auto stopline_idx = decision_result.collision_stopline_idx;
    planning_utils::setVelocityFromIndex(stopline_idx, 0.0, path);
    debug_data->collision_stop_wall_pose =
      planning_utils::getAheadPose(stopline_idx, baselink2front, *path);
    {
      tier4_planning_msgs::msg::StopFactor stop_factor;
      stop_factor.stop_pose = path->points.at(stopline_idx).point.pose;
      planning_utils::appendStopReason(stop_factor, stop_reason);
      velocity_factor->set(
        path->points, path->points.at(decision_result.closest_idx).point.pose,
        path->points.at(stopline_idx).point.pose, VelocityFactor::UNKNOWN);
    }
  }
  if (!rtc_occlusion_approved && planner_param.occlusion.enable) {
    const auto stopline_idx = decision_result.occlusion_stopline_idx;
    planning_utils::setVelocityFromIndex(stopline_idx, 0.0, path);
    debug_data->occlusion_stop_wall_pose =
      planning_utils::getAheadPose(stopline_idx, baselink2front, *path);
    {
      tier4_planning_msgs::msg::StopFactor stop_factor;
      stop_factor.stop_pose = path->points.at(stopline_idx).point.pose;
      planning_utils::appendStopReason(stop_factor, stop_reason);
      velocity_factor->set(
        path->points, path->points.at(decision_result.closest_idx).point.pose,
        path->points.at(stopline_idx).point.pose, VelocityFactor::UNKNOWN);
    }
  }
  return;
}

template <>
void reactRTCApprovalByDecisionResult(
  const bool rtc_default_approved, const bool rtc_occlusion_approved,
  const IntersectionModule::FullyPrioritized & decision_result,
  [[maybe_unused]] const IntersectionModule::PlannerParam & planner_param,
  const double baselink2front, autoware_auto_planning_msgs::msg::PathWithLaneId * path,
  StopReason * stop_reason, VelocityFactorInterface * velocity_factor, util::DebugData * debug_data)
{
  RCLCPP_DEBUG(
    rclcpp::get_logger("reactRTCApprovalByDecisionResult"),
    "FullyPrioritized, approval = (default: %d, occlusion: %d)", rtc_default_approved,
    rtc_occlusion_approved);
  if (!rtc_default_approved) {
    const auto stopline_idx = decision_result.collision_stopline_idx;
    planning_utils::setVelocityFromIndex(stopline_idx, 0.0, path);
    debug_data->collision_stop_wall_pose =
      planning_utils::getAheadPose(stopline_idx, baselink2front, *path);
    {
      tier4_planning_msgs::msg::StopFactor stop_factor;
      stop_factor.stop_pose = path->points.at(stopline_idx).point.pose;
      planning_utils::appendStopReason(stop_factor, stop_reason);
      velocity_factor->set(
        path->points, path->points.at(decision_result.closest_idx).point.pose,
        path->points.at(stopline_idx).point.pose, VelocityFactor::UNKNOWN);
    }
  }
  if (!rtc_occlusion_approved && planner_param.occlusion.enable) {
    const auto stopline_idx = decision_result.occlusion_stopline_idx;
    planning_utils::setVelocityFromIndex(stopline_idx, 0.0, path);
    debug_data->occlusion_stop_wall_pose =
      planning_utils::getAheadPose(stopline_idx, baselink2front, *path);
    {
      tier4_planning_msgs::msg::StopFactor stop_factor;
      stop_factor.stop_pose = path->points.at(stopline_idx).point.pose;
      planning_utils::appendStopReason(stop_factor, stop_reason);
      velocity_factor->set(
        path->points, path->points.at(decision_result.closest_idx).point.pose,
        path->points.at(stop_line_idx).point.pose, VelocityFactor::UNKNOWN);
    }
  }
  return;
}

void reactRTCApproval(
  const bool rtc_default_approval, const bool rtc_occlusion_approval,
  const IntersectionModule::DecisionResult & decision_result,
  const IntersectionModule::PlannerParam & planner_param, const double baselink2front,
  autoware_auto_planning_msgs::msg::PathWithLaneId * path, StopReason * stop_reason,
  VelocityFactorInterface * velocity_factor, util::DebugData * debug_data)
{
  std::visit(
    VisitorSwitch{[&](const auto & decision) {
      reactRTCApprovalByDecisionResult(
        rtc_default_approval, rtc_occlusion_approval, decision, planner_param, baselink2front, path,
        stop_reason, velocity_factor, debug_data);
    }},
    decision_result);
  return;
}

static std::string formatDecisionResult(const IntersectionModule::DecisionResult & decision_result)
{
  if (std::holds_alternative<IntersectionModule::Indecisive>(decision_result)) {
    const auto indecisive = std::get<IntersectionModule::Indecisive>(decision_result);
    return "Indecisive because " + indecisive.error;
  }
  if (std::holds_alternative<IntersectionModule::Safe>(decision_result)) {
    return "Safe";
  }
  if (std::holds_alternative<IntersectionModule::StuckStop>(decision_result)) {
    return "StuckStop";
  }
  if (std::holds_alternative<IntersectionModule::YieldStuckStop>(decision_result)) {
    return "YieldStuckStop";
  }
  if (std::holds_alternative<IntersectionModule::NonOccludedCollisionStop>(decision_result)) {
    return "NonOccludedCollisionStop";
  }
  if (std::holds_alternative<IntersectionModule::FirstWaitBeforeOcclusion>(decision_result)) {
    return "FirstWaitBeforeOcclusion";
  }
  if (std::holds_alternative<IntersectionModule::PeekingTowardOcclusion>(decision_result)) {
    return "PeekingTowardOcclusion";
  }
  if (std::holds_alternative<IntersectionModule::OccludedCollisionStop>(decision_result)) {
    return "OccludedCollisionStop";
  }
  if (std::holds_alternative<IntersectionModule::OccludedAbsenceTrafficLight>(decision_result)) {
    return "OccludedAbsenceTrafficLight";
  }
  if (std::holds_alternative<IntersectionModule::FullyPrioritized>(decision_result)) {
    return "FullyPrioritized";
  }
  return "";
}

bool IntersectionModule::modifyPathVelocity(PathWithLaneId * path, StopReason * stop_reason)
{
  debug_data_ = util::DebugData();
  *stop_reason = planning_utils::initializeStopReason(StopReason::INTERSECTION);

  // set default RTC
  initializeRTCStatus();

  // calculate the
  const auto decision_result = modifyPathVelocityDetail(path, stop_reason);
  prev_decision_result_ = decision_result;

  const std::string decision_type =
    "intersection" + std::to_string(module_id_) + " : " + formatDecisionResult(decision_result);
  std_msgs::msg::String decision_result_msg;
  decision_result_msg.data = decision_type;
  decision_state_pub_->publish(decision_result_msg);

  prepareRTCStatus(decision_result, *path);

  const double baselink2front = planner_data_->vehicle_info_.max_longitudinal_offset_m;
  reactRTCApproval(
    activated_, occlusion_activated_, decision_result, planner_param_, baselink2front, path,
    stop_reason, &velocity_factor_, &debug_data_);

  if (!activated_ || !occlusion_activated_) {
    is_go_out_ = false;
  } else {
    is_go_out_ = true;
  }
  RCLCPP_DEBUG(logger_, "===== plan end =====");
  return true;
}

static bool isGreenSolidOn(
  lanelet::ConstLanelet lane, const std::map<int, TrafficSignalStamped> & tl_infos)
{
  using TrafficSignalElement = autoware_perception_msgs::msg::TrafficSignalElement;

  std::optional<int> tl_id = std::nullopt;
  for (auto && tl_reg_elem : lane.regulatoryElementsAs<lanelet::TrafficLight>()) {
    tl_id = tl_reg_elem->id();
    break;
  }
  if (!tl_id) {
    // this lane has no traffic light
    return false;
  }
  const auto tl_info_it = tl_infos.find(tl_id.value());
  if (tl_info_it == tl_infos.end()) {
    // the info of this traffic light is not available
    return false;
  }
  const auto & tl_info = tl_info_it->second;
  for (auto && tl_light : tl_info.signal.elements) {
    if (
      tl_light.color == TrafficSignalElement::GREEN &&
      tl_light.shape == TrafficSignalElement::CIRCLE) {
      return true;
    }
  }
  return false;
}

IntersectionModule::DecisionResult IntersectionModule::modifyPathVelocityDetail(
  PathWithLaneId * path, [[maybe_unused]] StopReason * stop_reason)
{
  const auto lanelet_map_ptr = planner_data_->route_handler_->getLaneletMapPtr();
  const auto routing_graph_ptr = planner_data_->route_handler_->getRoutingGraphPtr();
  const auto & assigned_lanelet = lanelet_map_ptr->laneletLayer.get(lane_id_);
  const std::string turn_direction = assigned_lanelet.attributeOr("turn_direction", "else");
  const double baselink2front = planner_data_->vehicle_info_.max_longitudinal_offset_m;

  // spline interpolation
  const auto interpolated_path_info_opt = util::generateInterpolatedPath(
    lane_id_, associative_ids_, *path, planner_param_.common.path_interpolation_ds, logger_);
  if (!interpolated_path_info_opt) {
    return IntersectionModule::Indecisive{"splineInterpolate failed"};
  }
  const auto & interpolated_path_info = interpolated_path_info_opt.value();
  if (!interpolated_path_info.lane_id_interval) {
    return IntersectionModule::Indecisive{
      "Path has no interval on intersection lane " + std::to_string(lane_id_)};
  }

  // cache intersection lane information because it is invariant
  const auto & current_pose = planner_data_->current_odometry->pose;
  const auto lanelets_on_path =
    planning_utils::getLaneletsOnPath(*path, lanelet_map_ptr, current_pose);
  if (!intersection_lanelets_) {
    intersection_lanelets_ = util::getObjectiveLanelets(
      lanelet_map_ptr, routing_graph_ptr, assigned_lanelet, lanelets_on_path, associative_ids_,
      planner_param_.common.attention_area_length,
      planner_param_.occlusion.occlusion_attention_area_length,
      planner_param_.collision_detection.consider_wrong_direction_vehicle);
  }
  auto & intersection_lanelets = intersection_lanelets_.value();

  // at the very first time of registration of this module, the path may not be conflicting with the
  // attention area, so update() is called to update the internal data as well as traffic light info
  const auto traffic_prioritized_level =
    util::getTrafficPrioritizedLevel(assigned_lanelet, planner_data_->traffic_light_id_map);
  const bool is_prioritized =
    traffic_prioritized_level == util::TrafficPrioritizedLevel::FULLY_PRIORITIZED;
  const auto footprint = planner_data_->vehicle_info_.createFootprint(0.0, 0.0);
  intersection_lanelets.update(is_prioritized, interpolated_path_info, footprint, baselink2front);

  // this is abnormal
  const auto & conflicting_lanelets = intersection_lanelets.conflicting();
  const auto & first_conflicting_area_opt = intersection_lanelets.first_conflicting_area();
  const auto & first_conflicting_lane_opt = intersection_lanelets.first_conflicting_lane();
  if (conflicting_lanelets.empty() || !first_conflicting_area_opt || !first_conflicting_lane_opt) {
    return IntersectionModule::Indecisive{"conflicting area is empty"};
  }
  const auto & first_conflicting_lane = first_conflicting_lane_opt.value();
  const auto & first_conflicting_area = first_conflicting_area_opt.value();

  // generate all stop line candidates
  // see the doc for struct IntersectionStopLines
  const auto & first_attention_area_opt = intersection_lanelets.first_attention_area();
  /// even if the attention area is null, stuck vehicle stop line needs to be generated from
  /// conflicting lanes
  const auto & dummy_first_attention_area =
    first_attention_area_opt ? first_attention_area_opt.value() : first_conflicting_area;
  const auto & dummy_first_attention_lane_centerline =
    intersection_lanelets.first_attention_lane()
      ? intersection_lanelets.first_attention_lane().value().centerline2d()
      : first_conflicting_lane.centerline2d();
  const auto intersection_stoplines_opt = util::generateIntersectionStopLines(
    first_conflicting_area, dummy_first_attention_area, dummy_first_attention_lane_centerline,
    planner_data_, interpolated_path_info, planner_param_.stuck_vehicle.use_stuck_stopline,
    planner_param_.common.default_stopline_margin, planner_param_.common.max_accel,
    planner_param_.common.max_jerk, planner_param_.common.delay_response_time,
    planner_param_.occlusion.peeking_offset, path);
  if (!intersection_stoplines_opt) {
    return IntersectionModule::Indecisive{"failed to generate intersection_stoplines"};
  }
  const auto & intersection_stoplines = intersection_stoplines_opt.value();
  const auto
    [closest_idx, stuck_stopline_idx_opt, default_stopline_idx_opt,
     first_attention_stopline_idx_opt, occlusion_peeking_stopline_idx_opt,
     default_pass_judge_line_idx, occlusion_wo_tl_pass_judge_line_idx] = intersection_stoplines;

  // see the doc for struct PathLanelets
  const auto & conflicting_area = intersection_lanelets.conflicting_area();
  const auto path_lanelets_opt = util::generatePathLanelets(
    lanelets_on_path, interpolated_path_info, associative_ids_, first_conflicting_area,
    conflicting_area, first_attention_area_opt, intersection_lanelets.attention_area(), closest_idx,
    planner_data_->vehicle_info_.vehicle_width_m);
  if (!path_lanelets_opt.has_value()) {
    return IntersectionModule::Indecisive{"failed to generate PathLanelets"};
  }
  const auto path_lanelets = path_lanelets_opt.value();

  // utility functions
  auto fromEgoDist = [&](const size_t index) {
    return motion_utils::calcSignedArcLength(path->points, closest_idx, index);
  };
  auto stoppedForDuration =
    [&](const size_t pos, const double duration, StateMachine & state_machine) {
      const double dist_stopline = fromEgoDist(pos);
      const bool approached_dist_stopline =
        (std::fabs(dist_stopline) < planner_param_.common.stopline_overshoot_margin);
      const bool over_stopline = (dist_stopline < 0.0);
      const bool is_stopped_duration = planner_data_->isVehicleStopped(duration);
      if (over_stopline) {
        state_machine.setState(StateMachine::State::GO);
      } else if (is_stopped_duration && approached_dist_stopline) {
        state_machine.setState(StateMachine::State::GO);
      }
      return state_machine.getState() == StateMachine::State::GO;
    };
  auto stoppedAtPosition = [&](const size_t pos, const double duration) {
    const double dist_stopline = fromEgoDist(pos);
    const bool approached_dist_stopline =
      (std::fabs(dist_stopline) < planner_param_.common.stopline_overshoot_margin);
    const bool over_stopline = (dist_stopline < -planner_param_.common.stopline_overshoot_margin);
    const bool is_stopped = planner_data_->isVehicleStopped(duration);
    if (over_stopline) {
      return true;
    } else if (is_stopped && approached_dist_stopline) {
      return true;
    }
    return false;
  };

  // stuck vehicle detection is viable even if attention area is empty
  // so this needs to be checked before attention area validation
  const bool stuck_detected = checkStuckVehicle(planner_data_, path_lanelets);
  if (stuck_detected && stuck_stopline_idx_opt) {
    auto stuck_stopline_idx = stuck_stopline_idx_opt.value();
    if (is_private_area_ && planner_param_.stuck_vehicle.enable_private_area_stuck_disregard) {
      if (
        default_stopline_idx_opt &&
        fromEgoDist(stuck_stopline_idx) < -planner_param_.common.stopline_overshoot_margin) {
        stuck_stopline_idx = default_stopline_idx_opt.value();
      }
    } else {
      return IntersectionModule::StuckStop{
        closest_idx, stuck_stopline_idx, occlusion_peeking_stopline_idx_opt};
    }
  }

  // yield stuck vehicle detection is viable even if attention area is empty
  // so this needs to be checked before attention area validation
  const bool yield_stuck_detected = checkYieldStuckVehicle(
    planner_data_, path_lanelets, intersection_lanelets.first_attention_area());
  if (yield_stuck_detected && stuck_stopline_idx_opt) {
    const auto stuck_stopline_idx = stuck_stopline_idx_opt.value();
    return IntersectionModule::YieldStuckStop{closest_idx, stuck_stopline_idx};
  }

  // if attention area is empty, collision/occlusion detection is impossible
  if (!first_attention_area_opt) {
    return IntersectionModule::Indecisive{"attention area is empty"};
  }
  const auto first_attention_area = first_attention_area_opt.value();

  // if attention area is not null but default stop line is not available, ego/backward-path has
  // already passed the stop line
  if (!default_stopline_idx_opt) {
    return IntersectionModule::Indecisive{"default stop line is null"};
  }
  // occlusion stop line is generated from the intersection of ego footprint along the path with the
  // attention area, so if this is null, eog has already passed the intersection
  if (!first_attention_stopline_idx_opt || !occlusion_peeking_stopline_idx_opt) {
    return IntersectionModule::Indecisive{"occlusion stop line is null"};
  }
  const auto default_stopline_idx = default_stopline_idx_opt.value();
  const bool is_over_default_stopline =
    util::isOverTargetIndex(*path, closest_idx, current_pose, default_stopline_idx);
  const auto collision_stopline_idx = is_over_default_stopline ? closest_idx : default_stopline_idx;
  const auto first_attention_stopline_idx = first_attention_stopline_idx_opt.value();
  const auto occlusion_stopline_idx = occlusion_peeking_stopline_idx_opt.value();

  const auto & adjacent_lanelets = intersection_lanelets.adjacent();
  const auto & occlusion_attention_lanelets = intersection_lanelets.occlusion_attention();
  const auto & occlusion_attention_area = intersection_lanelets.occlusion_attention_area();
  debug_data_.attention_area = intersection_lanelets.attention_area();
  debug_data_.occlusion_attention_area = occlusion_attention_area;
  debug_data_.adjacent_area = intersection_lanelets.adjacent_area();

  // check occlusion on detection lane
  if (!occlusion_attention_divisions_) {
    occlusion_attention_divisions_ = util::generateDetectionLaneDivisions(
      occlusion_attention_lanelets, routing_graph_ptr,
      planner_data_->occupancy_grid->info.resolution,
      planner_param_.occlusion.attention_lane_crop_curvature_threshold,
      planner_param_.occlusion.attention_lane_curvature_calculation_ds);
  }
  const auto & occlusion_attention_divisions = occlusion_attention_divisions_.value();

  // get intersection area
  const auto intersection_area = util::getIntersectionArea(assigned_lanelet, lanelet_map_ptr);
  // filter objects
  auto target_objects = generateTargetObjects(intersection_lanelets, intersection_area);

<<<<<<< HEAD
=======
  const double occlusion_dist_thr = std::fabs(
    std::pow(planner_param_.occlusion.max_vehicle_velocity_for_rss, 2) /
    (2 * planner_param_.occlusion.min_vehicle_brake_for_rss));
  const double is_amber_or_red =
    (traffic_prioritized_level == util::TrafficPrioritizedLevel::PARTIALLY_PRIORITIZED) ||
    (traffic_prioritized_level == util::TrafficPrioritizedLevel::FULLY_PRIORITIZED);
>>>>>>> ebba4f77
  auto occlusion_status =
    (enable_occlusion_detection_ && !occlusion_attention_lanelets.empty() && !is_amber_or_red)
      ? getOcclusionStatus(
          *planner_data_->occupancy_grid, occlusion_attention_area, adjacent_lanelets,
          first_attention_area, interpolated_path_info, occlusion_attention_divisions,
          target_objects, current_pose,
          planner_param_.occlusion.occlusion_required_clearance_distance)
      : OcclusionType::NOT_OCCLUDED;
  occlusion_stop_state_machine_.setStateWithMarginTime(
    occlusion_status == OcclusionType::NOT_OCCLUDED ? StateMachine::State::GO : StateMachine::STOP,
    logger_.get_child("occlusion_stop"), *clock_);
  const bool is_occlusion_cleared_with_margin =
    (occlusion_stop_state_machine_.getState() == StateMachine::State::GO);
  // distinguish if ego detected occlusion or RTC detects occlusion
  const bool ext_occlusion_requested = (is_occlusion_cleared_with_margin && !occlusion_activated_);
  if (ext_occlusion_requested) {
    occlusion_status = OcclusionType::RTC_OCCLUDED;
  }
  const bool is_occlusion_state = (!is_occlusion_cleared_with_margin || ext_occlusion_requested);
  if (is_occlusion_state && occlusion_status == OcclusionType::NOT_OCCLUDED) {
    occlusion_status = prev_occlusion_status_;
  } else {
    prev_occlusion_status_ = occlusion_status;
  }

  // TODO(Mamoru Sobue): this part needs more formal handling
  const size_t pass_judge_line_idx = [=]() {
    if (enable_occlusion_detection_) {
      // if occlusion detection is enabled, pass_judge position is beyond the boundary of first
      // attention area
      if (has_traffic_light_) {
        return occlusion_stopline_idx;
      } else if (is_occlusion_state) {
        // if there is no traffic light and occlusion is detected, pass_judge position is beyond
        // the boundary of first attention area
        return occlusion_wo_tl_pass_judge_line_idx;
      } else {
        // if there is no traffic light and occlusion is not detected, pass_judge position is
        // default
        return default_pass_judge_line_idx;
      }
    }
    return default_pass_judge_line_idx;
  }();
  debug_data_.pass_judge_wall_pose =
    planning_utils::getAheadPose(pass_judge_line_idx, baselink2front, *path);
  const bool is_over_pass_judge_line =
    util::isOverTargetIndex(*path, closest_idx, current_pose, pass_judge_line_idx);
  const double vel_norm = std::hypot(
    planner_data_->current_velocity->twist.linear.x,
    planner_data_->current_velocity->twist.linear.y);
  const bool keep_detection =
    (vel_norm < planner_param_.collision_detection.keep_detection_velocity_threshold);
  const bool was_safe = std::holds_alternative<IntersectionModule::Safe>(prev_decision_result_);
  // if ego is over the pass judge line and not stopped
  if (is_over_default_stopline && !is_over_pass_judge_line && keep_detection) {
    RCLCPP_DEBUG(logger_, "is_over_default_stopline && !is_over_pass_judge_line && keep_detection");
    // do nothing
  } else if (
    (was_safe && is_over_default_stopline && is_over_pass_judge_line && is_go_out_) ||
    is_permanent_go_) {
    // is_go_out_: previous RTC approval
    // activated_: current RTC approval
    is_permanent_go_ = true;
    return IntersectionModule::Indecisive{"over the pass judge line. no plan needed"};
  }

  // If there are any vehicles on the attention area when ego entered the intersection on green
  // light, do pseudo collision detection because the vehicles are very slow and no collisions may
  // be detected. check if ego vehicle entered assigned lanelet
  const bool is_green_solid_on =
    isGreenSolidOn(assigned_lanelet, planner_data_->traffic_light_id_map);
  if (is_green_solid_on) {
    if (!initial_green_light_observed_time_) {
      const auto assigned_lane_begin_point = assigned_lanelet.centerline().front();
      const bool approached_assigned_lane =
        motion_utils::calcSignedArcLength(
          path->points, closest_idx,
          tier4_autoware_utils::createPoint(
            assigned_lane_begin_point.x(), assigned_lane_begin_point.y(),
            assigned_lane_begin_point.z())) <
        planner_param_.collision_detection.yield_on_green_traffic_light
          .distance_to_assigned_lanelet_start;
      if (approached_assigned_lane) {
        initial_green_light_observed_time_ = clock_->now();
      }
    }
    if (initial_green_light_observed_time_) {
      const auto now = clock_->now();
      const bool exist_close_vehicles = std::any_of(
        target_objects.all_attention_objects.begin(), target_objects.all_attention_objects.end(),
        [&](const auto & object) {
          return object.dist_to_stopline.has_value() &&
                 object.dist_to_stopline.value() <
                   planner_param_.collision_detection.yield_on_green_traffic_light
                     .object_dist_to_stopline;
        });
      if (
        exist_close_vehicles &&
        rclcpp::Duration((now - initial_green_light_observed_time_.value())).seconds() <
          planner_param_.collision_detection.yield_on_green_traffic_light.duration) {
        return IntersectionModule::NonOccludedCollisionStop{
          closest_idx, collision_stopline_idx, occlusion_stopline_idx};
      }
    }
  }

  // calculate dynamic collision around attention area
  const double time_to_restart =
    (is_go_out_ || is_prioritized)
      ? 0.0
      : (planner_param_.collision_detection.collision_detection_hold_time -
         collision_state_machine_.getDuration());

  const bool has_collision = checkCollision(
    *path, &target_objects, path_lanelets, closest_idx,
    std::min<size_t>(occlusion_stopline_idx, path->points.size() - 1), time_to_restart,
    traffic_prioritized_level);
  collision_state_machine_.setStateWithMarginTime(
    has_collision ? StateMachine::State::STOP : StateMachine::State::GO,
    logger_.get_child("collision state_machine"), *clock_);
  const bool has_collision_with_margin =
    collision_state_machine_.getState() == StateMachine::State::STOP;

  if (is_prioritized) {
    return FullyPrioritized{
      has_collision_with_margin, closest_idx, collision_stopline_idx, occlusion_stopline_idx};
  }

  // Safe
  if (!is_occlusion_state && !has_collision_with_margin) {
    return IntersectionModule::Safe{closest_idx, collision_stopline_idx, occlusion_stopline_idx};
  }
  // Only collision
  if (!is_occlusion_state && has_collision_with_margin) {
    return IntersectionModule::NonOccludedCollisionStop{
      closest_idx, collision_stopline_idx, occlusion_stopline_idx};
  }
  // Occluded
  // occlusion_status is assured to be not NOT_OCCLUDED
  const bool stopped_at_default_line = stoppedForDuration(
    default_stopline_idx, planner_param_.occlusion.temporal_stop_time_before_peeking,
    before_creep_state_machine_);
  if (stopped_at_default_line) {
    // if specified the parameter occlusion.temporal_stop_before_attention_area OR
    // has_no_traffic_light_, ego will temporarily stop before entering attention area
    const bool temporal_stop_before_attention_required =
      (planner_param_.occlusion.temporal_stop_before_attention_area || !has_traffic_light_)
        ? !stoppedForDuration(
            first_attention_stopline_idx,
            planner_param_.occlusion.temporal_stop_time_before_peeking,
            temporal_stop_before_attention_state_machine_)
        : false;
    if (!has_traffic_light_) {
      if (fromEgoDist(occlusion_wo_tl_pass_judge_line_idx) < 0) {
        return IntersectionModule::Indecisive{
          "already passed maximum peeking line in the absence of traffic light"};
      }
      return IntersectionModule::OccludedAbsenceTrafficLight{
        is_occlusion_cleared_with_margin,
        has_collision_with_margin,
        temporal_stop_before_attention_required,
        closest_idx,
        first_attention_stopline_idx,
        occlusion_wo_tl_pass_judge_line_idx};
    }
    // following remaining block is "has_traffic_light_"
    // if ego is stuck by static occlusion in the presence of traffic light, start timeout count
    const bool is_static_occlusion = occlusion_status == OcclusionType::STATICALLY_OCCLUDED;
    const bool is_stuck_by_static_occlusion =
      stoppedAtPosition(
        occlusion_stopline_idx, planner_param_.occlusion.temporal_stop_time_before_peeking) &&
      is_static_occlusion;
    if (has_collision_with_margin) {
      // if collision is detected, timeout is reset
      static_occlusion_timeout_state_machine_.setState(StateMachine::State::STOP);
    } else if (is_stuck_by_static_occlusion) {
      static_occlusion_timeout_state_machine_.setStateWithMarginTime(
        StateMachine::State::GO, logger_.get_child("static_occlusion"), *clock_);
    }
    const bool release_static_occlusion_stuck =
      (static_occlusion_timeout_state_machine_.getState() == StateMachine::State::GO);
    if (!has_collision_with_margin && release_static_occlusion_stuck) {
      return IntersectionModule::Safe{closest_idx, collision_stopline_idx, occlusion_stopline_idx};
    }
    // occlusion_status is either STATICALLY_OCCLUDED or DYNAMICALLY_OCCLUDED
    const double max_timeout =
      planner_param_.occlusion.static_occlusion_with_traffic_light_timeout +
      planner_param_.occlusion.occlusion_detection_hold_time;
    const std::optional<double> static_occlusion_timeout =
      is_stuck_by_static_occlusion
        ? std::make_optional<double>(
            max_timeout - static_occlusion_timeout_state_machine_.getDuration() -
            occlusion_stop_state_machine_.getDuration())
        : (is_static_occlusion ? std::make_optional<double>(max_timeout) : std::nullopt);
    if (has_collision_with_margin) {
      return IntersectionModule::OccludedCollisionStop{
        is_occlusion_cleared_with_margin,
        temporal_stop_before_attention_required,
        closest_idx,
        collision_stopline_idx,
        first_attention_stopline_idx,
        occlusion_stopline_idx,
        static_occlusion_timeout};
    } else {
      return IntersectionModule::PeekingTowardOcclusion{
        is_occlusion_cleared_with_margin,
        temporal_stop_before_attention_required,
        closest_idx,
        collision_stopline_idx,
        first_attention_stopline_idx,
        occlusion_stopline_idx,
        static_occlusion_timeout};
    }
  } else {
    const auto occlusion_stopline =
      (planner_param_.occlusion.temporal_stop_before_attention_area || !has_traffic_light_)
        ? first_attention_stopline_idx
        : occlusion_stopline_idx;
    return IntersectionModule::FirstWaitBeforeOcclusion{
      is_occlusion_cleared_with_margin, closest_idx, default_stopline_idx, occlusion_stopline};
  }
}

bool IntersectionModule::checkStuckVehicle(
  const std::shared_ptr<const PlannerData> & planner_data, const util::PathLanelets & path_lanelets)
{
  const bool stuck_detection_direction = [&]() {
    return (turn_direction_ == "left" && planner_param_.stuck_vehicle.turn_direction.left) ||
           (turn_direction_ == "right" && planner_param_.stuck_vehicle.turn_direction.right) ||
           (turn_direction_ == "straight" && planner_param_.stuck_vehicle.turn_direction.straight);
  }();
  if (!stuck_detection_direction) {
    return false;
  }

  const auto & objects_ptr = planner_data->predicted_objects;

  // considering lane change in the intersection, these lanelets are generated from the path
  const auto stuck_vehicle_detect_area = util::generateStuckVehicleDetectAreaPolygon(
    path_lanelets, planner_param_.stuck_vehicle.stuck_vehicle_detect_dist);
  debug_data_.stuck_vehicle_detect_area = toGeomPoly(stuck_vehicle_detect_area);

  return util::checkStuckVehicleInIntersection(
    objects_ptr, stuck_vehicle_detect_area,
    planner_param_.stuck_vehicle.stuck_vehicle_velocity_threshold, &debug_data_);
}

bool IntersectionModule::checkYieldStuckVehicle(
  const std::shared_ptr<const PlannerData> & planner_data, const util::PathLanelets & path_lanelets,
  const std::optional<lanelet::CompoundPolygon3d> & first_attention_area)
{
  if (!first_attention_area) {
    return false;
  }

  const bool yield_stuck_detection_direction = [&]() {
    return (turn_direction_ == "left" && planner_param_.yield_stuck.turn_direction.left) ||
           (turn_direction_ == "right" && planner_param_.yield_stuck.turn_direction.right) ||
           (turn_direction_ == "straight" && planner_param_.yield_stuck.turn_direction.straight);
  }();
  if (!yield_stuck_detection_direction) {
    return false;
  }

  const auto & objects_ptr = planner_data->predicted_objects;

  const auto & ego_lane = path_lanelets.ego_or_entry2exit;
  const auto ego_poly = ego_lane.polygon2d().basicPolygon();

  return util::checkYieldStuckVehicleInIntersection(
    objects_ptr, ego_poly, first_attention_area.value(),
    planner_param_.stuck_vehicle.stuck_vehicle_velocity_threshold,
    planner_param_.yield_stuck.distance_threshold, &debug_data_);
}

util::TargetObjects IntersectionModule::generateTargetObjects(
  const util::IntersectionLanelets & intersection_lanelets,
  const std::optional<Polygon2d> & intersection_area) const
{
  const auto & objects_ptr = planner_data_->predicted_objects;
  // extract target objects
  util::TargetObjects target_objects;
  target_objects.header = objects_ptr->header;
  const auto & attention_lanelets = intersection_lanelets.attention();
  const auto & attention_lanelet_stoplines = intersection_lanelets.attention_stoplines();
  const auto & adjacent_lanelets = intersection_lanelets.adjacent();
  for (const auto & object : objects_ptr->objects) {
    // ignore non-vehicle type objects, such as pedestrian.
    if (!isTargetCollisionVehicleType(object)) {
      continue;
    }

    // check direction of objects
    const auto object_direction = util::getObjectPoseWithVelocityDirection(object.kinematics);
    const auto belong_adjacent_lanelet_id = util::checkAngleForTargetLanelets(
      object_direction, adjacent_lanelets, planner_param_.common.attention_area_angle_threshold,
      planner_param_.collision_detection.consider_wrong_direction_vehicle,
      planner_param_.common.attention_area_margin, false);
    if (belong_adjacent_lanelet_id) {
      continue;
    }

    const auto is_parked_vehicle =
      std::fabs(object.kinematics.initial_twist_with_covariance.twist.linear.x) <
      planner_param_.occlusion.ignore_parked_vehicle_speed_threshold;
    auto & container = is_parked_vehicle ? target_objects.parked_attention_objects
                                         : target_objects.attention_objects;
    if (intersection_area) {
      const auto & obj_pos = object.kinematics.initial_pose_with_covariance.pose.position;
      const auto obj_poly = tier4_autoware_utils::toPolygon2d(object);
      const auto intersection_area_2d = intersection_area.value();
      const auto belong_attention_lanelet_id = util::checkAngleForTargetLanelets(
        object_direction, attention_lanelets, planner_param_.common.attention_area_angle_threshold,
        planner_param_.collision_detection.consider_wrong_direction_vehicle,
        planner_param_.common.attention_area_margin, is_parked_vehicle);
      if (belong_attention_lanelet_id) {
        const auto id = belong_attention_lanelet_id.value();
        util::TargetObject target_object;
        target_object.object = object;
        target_object.attention_lanelet = attention_lanelets.at(id);
        target_object.stopline = attention_lanelet_stoplines.at(id);
        container.push_back(target_object);
      } else if (bg::within(Point2d{obj_pos.x, obj_pos.y}, intersection_area_2d)) {
        util::TargetObject target_object;
        target_object.object = object;
        target_object.attention_lanelet = std::nullopt;
        target_object.stopline = std::nullopt;
        target_objects.intersection_area_objects.push_back(target_object);
      }
    } else if (const auto belong_attention_lanelet_id = util::checkAngleForTargetLanelets(
                 object_direction, attention_lanelets,
                 planner_param_.common.attention_area_angle_threshold,
                 planner_param_.collision_detection.consider_wrong_direction_vehicle,
                 planner_param_.common.attention_area_margin, is_parked_vehicle);
               belong_attention_lanelet_id.has_value()) {
      // intersection_area is not available, use detection_area_with_margin as before
      const auto id = belong_attention_lanelet_id.value();
      util::TargetObject target_object;
      target_object.object = object;
      target_object.attention_lanelet = attention_lanelets.at(id);
      target_object.stopline = attention_lanelet_stoplines.at(id);
      container.push_back(target_object);
    }
  }
  for (const auto & object : target_objects.attention_objects) {
    target_objects.all_attention_objects.push_back(object);
  }
  for (const auto & object : target_objects.parked_attention_objects) {
    target_objects.all_attention_objects.push_back(object);
  }
  for (auto & object : target_objects.all_attention_objects) {
    object.calc_dist_to_stopline();
  }
  return target_objects;
}

bool IntersectionModule::checkCollision(
  const autoware_auto_planning_msgs::msg::PathWithLaneId & path,
  util::TargetObjects * target_objects, const util::PathLanelets & path_lanelets,
  const size_t closest_idx, const size_t last_intersection_stopline_candidate_idx,
  const double time_delay, const util::TrafficPrioritizedLevel & traffic_prioritized_level)
{
  using lanelet::utils::getArcCoordinates;
  using lanelet::utils::getPolygonFromArcLength;

  // check collision between target_objects predicted path and ego lane
  // cut the predicted path at passing_time
  tier4_debug_msgs::msg::Float64MultiArrayStamped ego_ttc_time_array;
  const auto time_distance_array = util::calcIntersectionPassingTime(
    path, planner_data_, lane_id_, associative_ids_, closest_idx,
    last_intersection_stopline_candidate_idx, time_delay,
    planner_param_.collision_detection.velocity_profile.default_velocity,
    planner_param_.collision_detection.velocity_profile.minimum_default_velocity,
    planner_param_.collision_detection.velocity_profile.use_upstream,
    planner_param_.collision_detection.velocity_profile.minimum_upstream_velocity,
    &ego_ttc_time_array);

  if (
    std::find(planner_param_.debug.ttc.begin(), planner_param_.debug.ttc.end(), lane_id_) !=
    planner_param_.debug.ttc.end()) {
    ego_ttc_time_array.stamp = path.header.stamp;
    ego_ttc_pub_->publish(ego_ttc_time_array);
  }

  const double passing_time = time_distance_array.back().first;
  util::cutPredictPathWithDuration(target_objects, clock_, passing_time);

  const auto & concat_lanelets = path_lanelets.all;
  const auto closest_arc_coords = getArcCoordinates(
    concat_lanelets, tier4_autoware_utils::getPose(path.points.at(closest_idx).point));
  const auto & ego_lane = path_lanelets.ego_or_entry2exit;
  debug_data_.ego_lane = ego_lane.polygon3d();
  const auto ego_poly = ego_lane.polygon2d().basicPolygon();

  // change TTC margin based on ego traffic light color
  const auto [collision_start_margin_time, collision_end_margin_time] = [&]() {
    if (traffic_prioritized_level == util::TrafficPrioritizedLevel::FULLY_PRIORITIZED) {
      return std::make_pair(
        planner_param_.collision_detection.fully_prioritized.collision_start_margin_time,
        planner_param_.collision_detection.fully_prioritized.collision_end_margin_time);
    }
    if (traffic_prioritized_level == util::TrafficPrioritizedLevel::PARTIALLY_PRIORITIZED) {
      return std::make_pair(
        planner_param_.collision_detection.partially_prioritized.collision_start_margin_time,
        planner_param_.collision_detection.partially_prioritized.collision_end_margin_time);
    }
    return std::make_pair(
      planner_param_.collision_detection.not_prioritized.collision_start_margin_time,
      planner_param_.collision_detection.not_prioritized.collision_end_margin_time);
  }();
  const auto expectedToStopBeforeStopLine = [&](const util::TargetObject & target_object) {
    if (!target_object.dist_to_stopline) {
      return false;
    }
    const double dist_to_stopline = target_object.dist_to_stopline.value();
    if (dist_to_stopline < 0) {
      return false;
    }
    const double v = target_object.object.kinematics.initial_twist_with_covariance.twist.linear.x;
    const double braking_distance =
      v * v /
      (2.0 * std::fabs(planner_param_.collision_detection.ignore_on_amber_traffic_light
                         .object_expected_deceleration));
    return dist_to_stopline > braking_distance;
  };
  const auto isTolerableOvershoot = [&](const util::TargetObject & target_object) {
    if (
      !target_object.attention_lanelet || !target_object.dist_to_stopline ||
      !target_object.stopline) {
      return false;
    }
    const double dist_to_stopline = target_object.dist_to_stopline.value();
    const double v = target_object.object.kinematics.initial_twist_with_covariance.twist.linear.x;
    const double braking_distance =
      v * v /
      (2.0 * std::fabs(planner_param_.collision_detection.ignore_on_amber_traffic_light
                         .object_expected_deceleration));
    if (dist_to_stopline > braking_distance) {
      return false;
    }
    const auto stopline_front = target_object.stopline.value().front();
    const auto stopline_back = target_object.stopline.value().back();
    tier4_autoware_utils::LineString2d object_line;
    object_line.emplace_back(
      (stopline_front.x() + stopline_back.x()) / 2.0,
      (stopline_front.y() + stopline_back.y()) / 2.0);
    const auto stopline_mid = object_line.front();
    const auto endpoint = target_object.attention_lanelet.value().centerline().back();
    object_line.emplace_back(endpoint.x(), endpoint.y());
    std::vector<tier4_autoware_utils::Point2d> intersections;
    bg::intersection(object_line, ego_lane.centerline2d().basicLineString(), intersections);
    if (intersections.empty()) {
      return false;
    }
    const auto collision_point = intersections.front();
    // distance from object expected stop position to collision point
    const double stopline_to_object = -1.0 * dist_to_stopline + braking_distance;
    const double stopline_to_collision =
      std::hypot(collision_point.x() - stopline_mid.x(), collision_point.y() - stopline_mid.y());
    const double object2collision = stopline_to_collision - stopline_to_object;
    const double margin =
      planner_param_.collision_detection.ignore_on_red_traffic_light.object_margin_to_path;
    return (object2collision > margin) || (object2collision < 0);
  };
  // check collision between predicted_path and ego_area
  tier4_debug_msgs::msg::Float64MultiArrayStamped object_ttc_time_array;
  object_ttc_time_array.layout.dim.resize(3);
  object_ttc_time_array.layout.dim.at(0).label = "objects";
  object_ttc_time_array.layout.dim.at(0).size = 1;  // incremented in the loop, first row is lane_id
  object_ttc_time_array.layout.dim.at(1).label =
    "[x, y, th, length, width, speed, dangerous, ref_obj_enter_time, ref_obj_exit_time, "
    "start_time, start_dist, "
    "end_time, end_dist, first_collision_x, first_collision_y, last_collision_x, last_collision_y, "
    "prd_x[0], ... pred_x[19], pred_y[0], ... pred_y[19]]";
  object_ttc_time_array.layout.dim.at(1).size = 57;
  for (unsigned i = 0; i < object_ttc_time_array.layout.dim.at(1).size; ++i) {
    object_ttc_time_array.data.push_back(lane_id_);
  }
  bool collision_detected = false;
  for (const auto & target_object : target_objects->all_attention_objects) {
    const auto & object = target_object.object;
    // If the vehicle is expected to stop before their stopline, ignore
    const bool expected_to_stop_before_stopline = expectedToStopBeforeStopLine(target_object);
    if (
      traffic_prioritized_level == util::TrafficPrioritizedLevel::PARTIALLY_PRIORITIZED &&
      expected_to_stop_before_stopline) {
      debug_data_.amber_ignore_targets.objects.push_back(object);
      continue;
    }
    const bool is_tolerable_overshoot = isTolerableOvershoot(target_object);
    if (
      traffic_prioritized_level == util::TrafficPrioritizedLevel::FULLY_PRIORITIZED &&
      !expected_to_stop_before_stopline && is_tolerable_overshoot) {
      debug_data_.red_overshoot_ignore_targets.objects.push_back(object);
      continue;
    }
    for (const auto & predicted_path : object.kinematics.predicted_paths) {
      if (
        predicted_path.confidence <
        planner_param_.collision_detection.min_predicted_path_confidence) {
        // ignore the predicted path with too low confidence
        continue;
      }

      // collision point
      const auto first_itr = std::adjacent_find(
        predicted_path.path.cbegin(), predicted_path.path.cend(),
        [&ego_poly, &object](const auto & a, const auto & b) {
          return bg::intersects(ego_poly, createOneStepPolygon(a, b, object.shape));
        });
      if (first_itr == predicted_path.path.cend()) continue;
      const auto last_itr = std::adjacent_find(
        predicted_path.path.crbegin(), predicted_path.path.crend(),
        [&ego_poly, &object](const auto & a, const auto & b) {
          return bg::intersects(ego_poly, createOneStepPolygon(a, b, object.shape));
        });
      if (last_itr == predicted_path.path.crend()) continue;

      // possible collision time interval
      const double ref_object_enter_time =
        static_cast<double>(first_itr - predicted_path.path.begin()) *
        rclcpp::Duration(predicted_path.time_step).seconds();
      auto start_time_distance_itr = time_distance_array.begin();
      if (ref_object_enter_time - collision_start_margin_time > 0) {
        // start of possible ego position in the intersection
        start_time_distance_itr = std::lower_bound(
          time_distance_array.begin(), time_distance_array.end(),
          ref_object_enter_time - collision_start_margin_time,
          [](const auto & a, const double b) { return a.first < b; });
        if (start_time_distance_itr == time_distance_array.end()) {
          // ego is already at the exit of intersection when npc is at collision point even if npc
          // accelerates so ego's position interval is empty
          continue;
        }
      }
      const double ref_object_exit_time =
        static_cast<double>(last_itr.base() - predicted_path.path.begin()) *
        rclcpp::Duration(predicted_path.time_step).seconds();
      auto end_time_distance_itr = std::lower_bound(
        time_distance_array.begin(), time_distance_array.end(),
        ref_object_exit_time + collision_end_margin_time,
        [](const auto & a, const double b) { return a.first < b; });
      if (end_time_distance_itr == time_distance_array.end()) {
        // ego is already passing the intersection, when npc is is at collision point
        // so ego's position interval is up to the end of intersection lane
        end_time_distance_itr = time_distance_array.end() - 1;
      }
      const double start_arc_length = std::max(
        0.0, closest_arc_coords.length + (*start_time_distance_itr).second -
               planner_data_->vehicle_info_.rear_overhang_m);
      const double end_arc_length = std::min(
        closest_arc_coords.length + (*end_time_distance_itr).second +
          planner_data_->vehicle_info_.max_longitudinal_offset_m,
        lanelet::utils::getLaneletLength2d(concat_lanelets));

      const auto trimmed_ego_polygon =
        getPolygonFromArcLength(concat_lanelets, start_arc_length, end_arc_length);

      if (trimmed_ego_polygon.empty()) {
        continue;
      }

      Polygon2d polygon{};
      for (const auto & p : trimmed_ego_polygon) {
        polygon.outer().emplace_back(p.x(), p.y());
      }
      bg::correct(polygon);
      debug_data_.candidate_collision_ego_lane_polygon = toGeomPoly(polygon);

      for (auto itr = first_itr; itr != last_itr.base(); ++itr) {
        const auto footprint_polygon = tier4_autoware_utils::toPolygon2d(*itr, object.shape);
        if (bg::intersects(polygon, footprint_polygon)) {
          collision_detected = true;
          break;
        }
      }
      object_ttc_time_array.layout.dim.at(0).size++;
      const auto & pos = object.kinematics.initial_pose_with_covariance.pose.position;
      const auto & shape = object.shape;
      object_ttc_time_array.data.insert(
        object_ttc_time_array.data.end(),
        {pos.x, pos.y, tf2::getYaw(object.kinematics.initial_pose_with_covariance.pose.orientation),
         shape.dimensions.x, shape.dimensions.y,
         object.kinematics.initial_twist_with_covariance.twist.linear.x,
         1.0 * static_cast<int>(collision_detected), ref_object_enter_time, ref_object_exit_time,
         start_time_distance_itr->first, start_time_distance_itr->second,
         end_time_distance_itr->first, end_time_distance_itr->second, first_itr->position.x,
         first_itr->position.y, last_itr->position.x, last_itr->position.y});
      for (unsigned i = 0; i < 20; i++) {
        const auto & pos =
          predicted_path.path.at(std::min<size_t>(i, predicted_path.path.size() - 1)).position;
        object_ttc_time_array.data.push_back(pos.x);
        object_ttc_time_array.data.push_back(pos.y);
      }
      if (collision_detected) {
        debug_data_.conflicting_targets.objects.push_back(object);
        break;
      }
    }
  }

  if (
    std::find(planner_param_.debug.ttc.begin(), planner_param_.debug.ttc.end(), lane_id_) !=
    planner_param_.debug.ttc.end()) {
    object_ttc_time_array.stamp = path.header.stamp;
    object_ttc_pub_->publish(object_ttc_time_array);
  }

  return collision_detected;
}

IntersectionModule::OcclusionType IntersectionModule::getOcclusionStatus(
  const nav_msgs::msg::OccupancyGrid & occ_grid,
  const std::vector<lanelet::CompoundPolygon3d> & attention_areas,
  const lanelet::ConstLanelets & adjacent_lanelets,
  const lanelet::CompoundPolygon3d & first_attention_area,
  const util::InterpolatedPathInfo & interpolated_path_info,
  const std::vector<lanelet::ConstLineString3d> & lane_divisions,
  const util::TargetObjects & target_objects, const geometry_msgs::msg::Pose & current_pose,
  const double occlusion_dist_thr)
{
  const auto & path_ip = interpolated_path_info.path;
  const auto & lane_interval_ip = interpolated_path_info.lane_id_interval.value();

  const auto first_attention_area_idx =
    util::getFirstPointInsidePolygon(path_ip, lane_interval_ip, first_attention_area);
  if (!first_attention_area_idx) {
    return OcclusionType::NOT_OCCLUDED;
  }

  const auto first_inside_attention_idx_ip_opt =
    util::getFirstPointInsidePolygon(path_ip, lane_interval_ip, first_attention_area);
  const std::pair<size_t, size_t> lane_attention_interval_ip =
    first_inside_attention_idx_ip_opt
      ? std::make_pair(first_inside_attention_idx_ip_opt.value(), std::get<1>(lane_interval_ip))
      : lane_interval_ip;
  const auto [lane_start_idx, lane_end_idx] = lane_attention_interval_ip;

  const int width = occ_grid.info.width;
  const int height = occ_grid.info.height;
  const double resolution = occ_grid.info.resolution;
  const auto & origin = occ_grid.info.origin.position;
  auto coord2index = [&](const double x, const double y) {
    const int idx_x = (x - origin.x) / resolution;
    const int idx_y = (y - origin.y) / resolution;
    if (idx_x < 0 || idx_x >= width) return std::make_tuple(false, -1, -1);
    if (idx_y < 0 || idx_y >= height) return std::make_tuple(false, -1, -1);
    return std::make_tuple(true, idx_x, idx_y);
  };

  Polygon2d grid_poly;
  grid_poly.outer().emplace_back(origin.x, origin.y);
  grid_poly.outer().emplace_back(origin.x + (width - 1) * resolution, origin.y);
  grid_poly.outer().emplace_back(
    origin.x + (width - 1) * resolution, origin.y + (height - 1) * resolution);
  grid_poly.outer().emplace_back(origin.x, origin.y + (height - 1) * resolution);
  grid_poly.outer().emplace_back(origin.x, origin.y);
  bg::correct(grid_poly);

  auto findCommonCvPolygons =
    [&](const auto & area2d, std::vector<std::vector<cv::Point>> & cv_polygons) -> void {
    tier4_autoware_utils::Polygon2d area2d_poly;
    for (const auto & p : area2d) {
      area2d_poly.outer().emplace_back(p.x(), p.y());
    }
    area2d_poly.outer().push_back(area2d_poly.outer().front());
    bg::correct(area2d_poly);
    std::vector<Polygon2d> common_areas;
    bg::intersection(area2d_poly, grid_poly, common_areas);
    if (common_areas.empty()) {
      return;
    }
    for (size_t i = 0; i < common_areas.size(); ++i) {
      common_areas[i].outer().push_back(common_areas[i].outer().front());
      bg::correct(common_areas[i]);
    }
    for (const auto & common_area : common_areas) {
      std::vector<cv::Point> cv_polygon;
      for (const auto & p : common_area.outer()) {
        const int idx_x = static_cast<int>((p.x() - origin.x) / resolution);
        const int idx_y = static_cast<int>((p.y() - origin.y) / resolution);
        cv_polygon.emplace_back(idx_x, height - 1 - idx_y);
      }
      cv_polygons.push_back(cv_polygon);
    }
  };

  // (1) prepare detection area mask
  // attention: 255
  // non-attention: 0
  // NOTE: interesting area is set to 255 for later masking
  cv::Mat attention_mask(width, height, CV_8UC1, cv::Scalar(0));
  std::vector<std::vector<cv::Point>> attention_area_cv_polygons;
  for (const auto & attention_area : attention_areas) {
    const auto area2d = lanelet::utils::to2D(attention_area);
    findCommonCvPolygons(area2d, attention_area_cv_polygons);
  }
  for (const auto & poly : attention_area_cv_polygons) {
    cv::fillPoly(attention_mask, poly, cv::Scalar(255), cv::LINE_AA);
  }
  // (1.1)
  // reset adjacent_lanelets area to 0 on attention_mask
  std::vector<std::vector<cv::Point>> adjacent_lane_cv_polygons;
  for (const auto & adjacent_lanelet : adjacent_lanelets) {
    const auto area2d = adjacent_lanelet.polygon2d().basicPolygon();
    findCommonCvPolygons(area2d, adjacent_lane_cv_polygons);
  }
  for (const auto & poly : adjacent_lane_cv_polygons) {
    cv::fillPoly(attention_mask, poly, cv::Scalar(0), cv::LINE_AA);
  }

  // (2) prepare unknown mask
  // In OpenCV the pixel at (X=x, Y=y) (with left-upper origin) is accessed by img[y, x]
  // unknown: 255
  // not-unknown: 0
  cv::Mat unknown_mask_raw(width, height, CV_8UC1, cv::Scalar(0));
  cv::Mat unknown_mask(width, height, CV_8UC1, cv::Scalar(0));
  for (int x = 0; x < width; x++) {
    for (int y = 0; y < height; y++) {
      const int idx = y * width + x;
      const unsigned char intensity = occ_grid.data.at(idx);
      if (
        planner_param_.occlusion.free_space_max <= intensity &&
        intensity < planner_param_.occlusion.occupied_min) {
        unknown_mask_raw.at<unsigned char>(height - 1 - y, x) = 255;
      }
    }
  }
  // (2.1) apply morphologyEx
  const int morph_size = static_cast<int>(planner_param_.occlusion.denoise_kernel / resolution);
  cv::morphologyEx(
    unknown_mask_raw, unknown_mask, cv::MORPH_OPEN,
    cv::getStructuringElement(cv::MORPH_RECT, cv::Size(morph_size, morph_size)));

  // (3) occlusion mask
  static constexpr unsigned char OCCLUDED = 255;
  static constexpr unsigned char BLOCKED = 127;
  cv::Mat occlusion_mask(width, height, CV_8UC1, cv::Scalar(0));
  cv::bitwise_and(attention_mask, unknown_mask, occlusion_mask);
  // re-use attention_mask
  attention_mask = cv::Mat(width, height, CV_8UC1, cv::Scalar(0));
  // (3.1) draw all cells on attention_mask behind blocking vehicles as not occluded
  const auto & blocking_attention_objects = target_objects.parked_attention_objects;
  for (const auto & blocking_attention_object : blocking_attention_objects) {
    debug_data_.blocking_attention_objects.objects.push_back(blocking_attention_object.object);
  }
  std::vector<std::vector<cv::Point>> blocking_polygons;
  for (const auto & blocking_attention_object : blocking_attention_objects) {
    const Polygon2d obj_poly = tier4_autoware_utils::toPolygon2d(blocking_attention_object.object);
    findCommonCvPolygons(obj_poly.outer(), blocking_polygons);
  }
  for (const auto & blocking_polygon : blocking_polygons) {
    cv::fillPoly(attention_mask, blocking_polygon, cv::Scalar(BLOCKED), cv::LINE_AA);
  }
  for (const auto & division : lane_divisions) {
    bool blocking_vehicle_found = false;
    for (const auto & point_it : division) {
      const auto [valid, idx_x, idx_y] = coord2index(point_it.x(), point_it.y());
      if (!valid) continue;
      if (blocking_vehicle_found) {
        occlusion_mask.at<unsigned char>(height - 1 - idx_y, idx_x) = 0;
        continue;
      }
      if (attention_mask.at<unsigned char>(height - 1 - idx_y, idx_x) == BLOCKED) {
        blocking_vehicle_found = true;
        occlusion_mask.at<unsigned char>(height - 1 - idx_y, idx_x) = 0;
      }
    }
  }

  // (4) extract occlusion polygons
  const auto & possible_object_bbox = planner_param_.occlusion.possible_object_bbox;
  const double possible_object_bbox_x = possible_object_bbox.at(0) / resolution;
  const double possible_object_bbox_y = possible_object_bbox.at(1) / resolution;
  const double possible_object_area = possible_object_bbox_x * possible_object_bbox_y;
  std::vector<std::vector<cv::Point>> contours;
  cv::findContours(occlusion_mask, contours, cv::RETR_EXTERNAL, cv::CHAIN_APPROX_NONE);
  std::vector<std::vector<cv::Point>> valid_contours;
  for (const auto & contour : contours) {
    if (contour.size() <= 2) {
      continue;
    }
    std::vector<cv::Point> approx_contour;
    cv::approxPolyDP(
      contour, approx_contour,
      std::round(std::min(possible_object_bbox_x, possible_object_bbox_y) / std::sqrt(2.0)), true);
    if (approx_contour.size() <= 2) continue;
    // check area
    const double poly_area = cv::contourArea(approx_contour);
    if (poly_area < possible_object_area) continue;
    // check bounding box size
    const auto bbox = cv::minAreaRect(approx_contour);
    if (const auto size = bbox.size; std::min(size.height, size.width) <
                                       std::min(possible_object_bbox_x, possible_object_bbox_y) ||
                                     std::max(size.height, size.width) <
                                       std::max(possible_object_bbox_x, possible_object_bbox_y)) {
      continue;
    }
    valid_contours.push_back(approx_contour);
    geometry_msgs::msg::Polygon polygon_msg;
    geometry_msgs::msg::Point32 point_msg;
    for (const auto & p : approx_contour) {
      const double glob_x = (p.x + 0.5) * resolution + origin.x;
      const double glob_y = (height - 0.5 - p.y) * resolution + origin.y;
      point_msg.x = glob_x;
      point_msg.y = glob_y;
      point_msg.z = origin.z;
      polygon_msg.points.push_back(point_msg);
    }
    debug_data_.occlusion_polygons.push_back(polygon_msg);
  }
  // (4.1) re-draw occluded cells using valid_contours
  occlusion_mask = cv::Mat(width, height, CV_8UC1, cv::Scalar(0));
  for (const auto & valid_contour : valid_contours) {
    // NOTE: drawContour does not work well
    cv::fillPoly(occlusion_mask, valid_contour, cv::Scalar(OCCLUDED), cv::LINE_AA);
  }

  // (5) find distance
  // (5.1) discretize path_ip with resolution for computational cost
  LineString2d path_linestring;
  path_linestring.emplace_back(
    path_ip.points.at(lane_start_idx).point.pose.position.x,
    path_ip.points.at(lane_start_idx).point.pose.position.y);
  {
    auto prev_path_linestring_point = path_ip.points.at(lane_start_idx).point.pose.position;
    for (auto i = lane_start_idx + 1; i <= lane_end_idx; i++) {
      const auto path_linestring_point = path_ip.points.at(i).point.pose.position;
      if (
        tier4_autoware_utils::calcDistance2d(prev_path_linestring_point, path_linestring_point) <
        1.0 /* rough tick for computational cost */) {
        continue;
      }
      path_linestring.emplace_back(path_linestring_point.x, path_linestring_point.y);
      prev_path_linestring_point = path_linestring_point;
    }
  }

  auto findNearestPointToProjection = [](
                                        const lanelet::ConstLineString3d & division,
                                        const Point2d & projection, const double dist_thresh) {
    double min_dist = std::numeric_limits<double>::infinity();
    auto nearest = division.end();
    for (auto it = division.begin(); it != division.end(); it++) {
      const double dist = std::hypot(it->x() - projection.x(), it->y() - projection.y());
      if (dist < min_dist) {
        min_dist = dist;
        nearest = it;
      }
      if (dist < dist_thresh) {
        break;
      }
    }
    return nearest;
  };
  struct NearestOcclusionPoint
  {
    int64 division_index{0};
    int64 point_index{0};
    double dist{0.0};
    geometry_msgs::msg::Point point;
    geometry_msgs::msg::Point projection;
  } nearest_occlusion_point;
  double min_dist = std::numeric_limits<double>::infinity();
  for (unsigned division_index = 0; division_index < lane_divisions.size(); ++division_index) {
    const auto & division = lane_divisions.at(division_index);
    LineString2d division_linestring;
    auto division_point_it = division.begin();
    division_linestring.emplace_back(division_point_it->x(), division_point_it->y());
    for (auto point_it = division.begin(); point_it != division.end(); point_it++) {
      if (
        std::hypot(point_it->x() - division_point_it->x(), point_it->y() - division_point_it->y()) <
        3.0 /* rough tick for computational cost */) {
        continue;
      }
      division_linestring.emplace_back(point_it->x(), point_it->y());
      division_point_it = point_it;
    }

    // find the intersection point of lane_line and path
    std::vector<Point2d> intersection_points;
    boost::geometry::intersection(division_linestring, path_linestring, intersection_points);
    if (intersection_points.empty()) {
      continue;
    }
    const auto & projection_point = intersection_points.at(0);
    const auto projection_it = findNearestPointToProjection(division, projection_point, resolution);
    if (projection_it == division.end()) {
      continue;
    }
    double acc_dist = 0.0;
    auto acc_dist_it = projection_it;
    for (auto point_it = projection_it; point_it != division.end(); point_it++) {
      const double dist =
        std::hypot(point_it->x() - acc_dist_it->x(), point_it->y() - acc_dist_it->y());
      acc_dist += dist;
      acc_dist_it = point_it;
      const auto [valid, idx_x, idx_y] = coord2index(point_it->x(), point_it->y());
      if (!valid) continue;
      const auto pixel = occlusion_mask.at<unsigned char>(height - 1 - idx_y, idx_x);
      if (pixel == BLOCKED) {
        break;
      }
      if (pixel == OCCLUDED) {
        if (acc_dist < min_dist) {
          min_dist = acc_dist;
          nearest_occlusion_point = {
            division_index, std::distance(division.begin(), point_it), acc_dist,
            tier4_autoware_utils::createPoint(point_it->x(), point_it->y(), origin.z),
            tier4_autoware_utils::createPoint(projection_it->x(), projection_it->y(), origin.z)};
        }
      }
    }
  }

  if (min_dist == std::numeric_limits<double>::infinity() || min_dist > occlusion_dist_thr) {
    return OcclusionType::NOT_OCCLUDED;
  }

  debug_data_.nearest_occlusion_projection =
    std::make_pair(nearest_occlusion_point.point, nearest_occlusion_point.projection);
  LineString2d ego_occlusion_line;
  ego_occlusion_line.emplace_back(current_pose.position.x, current_pose.position.y);
  ego_occlusion_line.emplace_back(nearest_occlusion_point.point.x, nearest_occlusion_point.point.y);
  for (const auto & attention_object : target_objects.all_attention_objects) {
    const auto obj_poly = tier4_autoware_utils::toPolygon2d(attention_object.object);
    if (bg::intersects(obj_poly, ego_occlusion_line)) {
      return OcclusionType::DYNAMICALLY_OCCLUDED;
    }
  }
  for (const auto & attention_object : target_objects.intersection_area_objects) {
    const auto obj_poly = tier4_autoware_utils::toPolygon2d(attention_object.object);
    if (bg::intersects(obj_poly, ego_occlusion_line)) {
      return OcclusionType::DYNAMICALLY_OCCLUDED;
    }
  }
  return OcclusionType::STATICALLY_OCCLUDED;
}

/*
  bool IntersectionModule::checkFrontVehicleDeceleration(
  lanelet::ConstLanelets & ego_lane_with_next_lane, lanelet::ConstLanelet & closest_lanelet,
  const Polygon2d & stuck_vehicle_detect_area,
  const autoware_auto_perception_msgs::msg::PredictedObject & object,
  const double assumed_front_car_decel)
  {
  const auto & object_pose = object.kinematics.initial_pose_with_covariance.pose;
  // consider vehicle in ego-lane && in front of ego
  const auto lon_vel = object.kinematics.initial_twist_with_covariance.twist.linear.x;
  const double object_decel =
  planner_param_.stuck_vehicle.assumed_front_car_decel;  // NOTE: this is positive
  const double stopping_distance = lon_vel * lon_vel / (2 * object_decel);

  std::vector<geometry_msgs::msg::Point> center_points;
  for (auto && p : ego_lane_with_next_lane[0].centerline())
  center_points.push_back(std::move(lanelet::utils::conversion::toGeomMsgPt(p)));
  for (auto && p : ego_lane_with_next_lane[1].centerline())
  center_points.push_back(std::move(lanelet::utils::conversion::toGeomMsgPt(p)));
  const double lat_offset =
  std::fabs(motion_utils::calcLateralOffset(center_points, object_pose.position));
  // get the nearest centerpoint to object
  std::vector<double> dist_obj_center_points;
  for (const auto & p : center_points)
  dist_obj_center_points.push_back(tier4_autoware_utils::calcDistance2d(object_pose.position,
  p)); const int obj_closest_centerpoint_idx = std::distance( dist_obj_center_points.begin(),
  std::min_element(dist_obj_center_points.begin(), dist_obj_center_points.end()));
  // find two center_points whose distances from `closest_centerpoint` cross stopping_distance
  double acc_dist_prev = 0.0, acc_dist = 0.0;
  auto p1 = center_points[obj_closest_centerpoint_idx];
  auto p2 = center_points[obj_closest_centerpoint_idx];
  for (unsigned i = obj_closest_centerpoint_idx; i < center_points.size() - 1; ++i) {
  p1 = center_points[i];
  p2 = center_points[i + 1];
  acc_dist_prev = acc_dist;
  const auto arc_position_p1 =
  lanelet::utils::getArcCoordinates(ego_lane_with_next_lane, toPose(p1));
  const auto arc_position_p2 =
  lanelet::utils::getArcCoordinates(ego_lane_with_next_lane, toPose(p2));
  const double delta = arc_position_p2.length - arc_position_p1.length;
  acc_dist += delta;
  if (acc_dist > stopping_distance) {
  break;
  }
  }
  // if stopping_distance >= center_points, stopping_point is center_points[end]
  const double ratio = (acc_dist <= stopping_distance)
  ? 0.0
  : (acc_dist - stopping_distance) / (stopping_distance - acc_dist_prev);
  // linear interpolation
  geometry_msgs::msg::Point stopping_point;
  stopping_point.x = (p1.x * ratio + p2.x) / (1 + ratio);
  stopping_point.y = (p1.y * ratio + p2.y) / (1 + ratio);
  stopping_point.z = (p1.z * ratio + p2.z) / (1 + ratio);
  const double lane_yaw = lanelet::utils::getLaneletAngle(closest_lanelet, stopping_point);
  stopping_point.x += lat_offset * std::cos(lane_yaw + M_PI / 2.0);
  stopping_point.y += lat_offset * std::sin(lane_yaw + M_PI / 2.0);

  // calculate footprint of predicted stopping pose
  autoware_auto_perception_msgs::msg::PredictedObject predicted_object = object;
  predicted_object.kinematics.initial_pose_with_covariance.pose.position = stopping_point;
  predicted_object.kinematics.initial_pose_with_covariance.pose.orientation =
  tier4_autoware_utils::createQuaternionFromRPY(0, 0, lane_yaw);
  auto predicted_obj_footprint = tier4_autoware_utils::toPolygon2d(predicted_object);
  const bool is_in_stuck_area = !bg::disjoint(predicted_obj_footprint, stuck_vehicle_detect_area);
  debug_data_.predicted_obj_pose.position = stopping_point;
  debug_data_.predicted_obj_pose.orientation =
  tier4_autoware_utils::createQuaternionFromRPY(0, 0, lane_yaw);

  if (is_in_stuck_area) {
  return true;
  }
  return false;
  }
*/

}  // namespace behavior_velocity_planner<|MERGE_RESOLUTION|>--- conflicted
+++ resolved
@@ -440,7 +440,7 @@
       planning_utils::appendStopReason(stop_factor, stop_reason);
       velocity_factor->set(
         path->points, path->points.at(closest_idx).point.pose,
-        path->points.at(occlusion_stop_line_idx).point.pose, VelocityFactor::UNKNOWN);
+        path->points.at(occlusion_stopline_idx).point.pose, VelocityFactor::UNKNOWN);
     }
   }
   return;
@@ -609,7 +609,7 @@
       planning_utils::appendStopReason(stop_factor, stop_reason);
       velocity_factor->set(
         path->points, path->points.at(decision_result.closest_idx).point.pose,
-        path->points.at(occlusion_peeking_stop_line).point.pose, VelocityFactor::UNKNOWN);
+        path->points.at(occlusion_peeking_stopline).point.pose, VelocityFactor::UNKNOWN);
     }
   }
   if (!rtc_default_approved) {
@@ -652,7 +652,7 @@
       planning_utils::appendStopReason(stop_factor, stop_reason);
       velocity_factor->set(
         path->points, path->points.at(decision_result.closest_idx).point.pose,
-        path->points.at(stop_line_idx).point.pose, VelocityFactor::UNKNOWN);
+        path->points.at(stopline_idx).point.pose, VelocityFactor::UNKNOWN);
     }
   }
   if (!rtc_occlusion_approved && planner_param.occlusion.enable) {
@@ -808,7 +808,7 @@
       planning_utils::appendStopReason(stop_factor, stop_reason);
       velocity_factor->set(
         path->points, path->points.at(decision_result.closest_idx).point.pose,
-        path->points.at(stop_line_idx).point.pose, VelocityFactor::UNKNOWN);
+        path->points.at(stopline_idx).point.pose, VelocityFactor::UNKNOWN);
     }
   }
   return;
@@ -1124,15 +1124,9 @@
   // filter objects
   auto target_objects = generateTargetObjects(intersection_lanelets, intersection_area);
 
-<<<<<<< HEAD
-=======
-  const double occlusion_dist_thr = std::fabs(
-    std::pow(planner_param_.occlusion.max_vehicle_velocity_for_rss, 2) /
-    (2 * planner_param_.occlusion.min_vehicle_brake_for_rss));
   const double is_amber_or_red =
     (traffic_prioritized_level == util::TrafficPrioritizedLevel::PARTIALLY_PRIORITIZED) ||
     (traffic_prioritized_level == util::TrafficPrioritizedLevel::FULLY_PRIORITIZED);
->>>>>>> ebba4f77
   auto occlusion_status =
     (enable_occlusion_detection_ && !occlusion_attention_lanelets.empty() && !is_amber_or_red)
       ? getOcclusionStatus(
