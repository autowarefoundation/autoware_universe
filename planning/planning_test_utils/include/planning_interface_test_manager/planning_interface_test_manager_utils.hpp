// Copyright 2023 The Autoware Foundation
//
// Licensed under the Apache License, Version 2.0 (the "License");
// you may not use this file except in compliance with the License.
// You may obtain a copy of the License at
//
//     http://www.apache.org/licenses/LICENSE-2.0
//
// Unless required by applicable law or agreed to in writing, software
// distributed under the License is distributed on an "AS IS" BASIS,
// WITHOUT WARRANTIES OR CONDITIONS OF ANY KIND, either express or implied.
// See the License for the specific language governing permissions and
// limitations under the License.

#ifndef PLANNING_INTERFACE_TEST_MANAGER__PLANNING_INTERFACE_TEST_MANAGER_UTILS_HPP_
#define PLANNING_INTERFACE_TEST_MANAGER__PLANNING_INTERFACE_TEST_MANAGER_UTILS_HPP_

#include "ament_index_cpp/get_package_share_directory.hpp"
#include "rclcpp/rclcpp.hpp"

#include <component_interface_specs/planning.hpp>
#include <lanelet2_extension/io/autoware_osm_parser.hpp>
#include <lanelet2_extension/projection/mgrs_projector.hpp>
#include <lanelet2_extension/utility/message_conversion.hpp>
#include <lanelet2_extension/utility/utilities.hpp>
#include <tier4_autoware_utils/geometry/geometry.hpp>

#include <autoware_auto_mapping_msgs/msg/had_map_bin.hpp>
#include <autoware_auto_planning_msgs/msg/path_point_with_lane_id.hpp>
#include <autoware_auto_planning_msgs/msg/path_with_lane_id.hpp>
#include <autoware_auto_planning_msgs/msg/trajectory.hpp>
#include <autoware_planning_msgs/msg/lanelet_primitive.hpp>
#include <autoware_planning_msgs/msg/lanelet_route.hpp>
#include <autoware_planning_msgs/msg/lanelet_segment.hpp>
#include <geometry_msgs/msg/pose_stamped.hpp>
#include <nav_msgs/msg/occupancy_grid.hpp>
#include <nav_msgs/msg/odometry.hpp>
#include <std_msgs/msg/bool.hpp>
#include <tier4_planning_msgs/msg/scenario.hpp>
#include <unique_identifier_msgs/msg/uuid.hpp>

#include <boost/optional.hpp>

#include <lanelet2_io/Io.h>
#include <tf2/utils.h>
#include <tf2_ros/buffer.h>
#include <yaml-cpp/yaml.h>

#include <algorithm>
#include <limits>
#include <memory>
#include <string>
#include <utility>
#include <vector>

namespace test_utils
{
using autoware_auto_mapping_msgs::msg::HADMapBin;
using autoware_auto_planning_msgs::msg::Path;
using autoware_auto_planning_msgs::msg::PathPointWithLaneId;
using autoware_auto_planning_msgs::msg::PathWithLaneId;
using autoware_auto_planning_msgs::msg::Trajectory;
using autoware_planning_msgs::msg::LaneletPrimitive;
using autoware_planning_msgs::msg::LaneletRoute;
using autoware_planning_msgs::msg::LaneletSegment;
using geometry_msgs::msg::Point;
using geometry_msgs::msg::Pose;
using geometry_msgs::msg::PoseStamped;
using geometry_msgs::msg::TransformStamped;
using nav_msgs::msg::OccupancyGrid;
using nav_msgs::msg::Odometry;
using planning_interface::Route;
using sensor_msgs::msg::PointCloud2;
using tf2_msgs::msg::TFMessage;
using tier4_autoware_utils::createPoint;
using tier4_autoware_utils::createQuaternionFromRPY;
using tier4_planning_msgs::msg::Scenario;
using unique_identifier_msgs::msg::UUID;

geometry_msgs::msg::Pose createPose(
  double x, double y, double z, double roll, double pitch, double yaw)
{
  geometry_msgs::msg::Pose p;
  p.position = createPoint(x, y, z);
  p.orientation = createQuaternionFromRPY(roll, pitch, yaw);
  return p;
}

geometry_msgs::msg::Pose createPose(const std::array<double, 4> & pose3d)
{
  return createPose(pose3d[0], pose3d[1], pose3d[2], 0.0, 0.0, pose3d[3]);
}

template <class T>
T generateTrajectory(
  const size_t num_points, const double point_interval, const double velocity = 0.0,
  const double init_theta = 0.0, const double delta_theta = 0.0,
  const size_t overlapping_point_index = std::numeric_limits<size_t>::max())
{
  using Point = typename T::_points_type::value_type;

  T traj;
  for (size_t i = 0; i < num_points; ++i) {
    const double theta = init_theta + i * delta_theta;
    const double x = i * point_interval * std::cos(theta);
    const double y = i * point_interval * std::sin(theta);

    Point p;
    p.pose = createPose(x, y, 0.0, 0.0, 0.0, theta);
    p.longitudinal_velocity_mps = velocity;
    traj.points.push_back(p);

    if (i == overlapping_point_index) {
      Point value_to_insert = traj.points[overlapping_point_index];
      traj.points.insert(traj.points.begin() + overlapping_point_index + 1, value_to_insert);
    }
  }

  return traj;
}

<<<<<<< HEAD
Path toPath(const PathWithLaneId & input)
{
  Path output{};
  output.header = input.header;
  output.left_bound = input.left_bound;
  output.right_bound = input.right_bound;
  output.points.resize(input.points.size());
  for (size_t i = 0; i < input.points.size(); ++i) {
    output.points.at(i) = input.points.at(i).point;
  }
  return output;
}

Route::Message makeNormalRoute()
{
  const double pi = 3.1415926;
  const std::array<double, 4> start_pose{5.5, 4., 0., pi * 0.5};
  const std::array<double, 4> goal_pose{8.0, 26.3, 0, 0};
  Route::Message route;
  route.header.frame_id = "map";
  route.start_pose = createPose(start_pose);
  route.goal_pose = createPose(goal_pose);
  return route;
}

=======
>>>>>>> 789fee7a
LaneletSegment createLaneletSegment(int id)
{
  LaneletPrimitive primitive;
  primitive.id = id;
  primitive.primitive_type = "lane";
  LaneletSegment segment;
  segment.preferred_primitive.id = id;
  segment.primitives.push_back(primitive);
  return segment;
}

lanelet::LaneletMapPtr loadMap(const std::string & lanelet2_filename)
{
  lanelet::ErrorMessages errors{};
  lanelet::projection::MGRSProjector projector{};
  const lanelet::LaneletMapPtr map = lanelet::load(lanelet2_filename, projector, &errors);
  if (errors.empty()) {
    return map;
  }

  for (const auto & error : errors) {
    RCLCPP_ERROR_STREAM(rclcpp::get_logger("map_loader"), error);
  }
  return nullptr;
}

HADMapBin convertToMapBinMsg(
  const lanelet::LaneletMapPtr map, const std::string & lanelet2_filename, const rclcpp::Time & now)
{
  std::string format_version{}, map_version{};
  lanelet::io_handlers::AutowareOsmParser::parseVersions(
    lanelet2_filename, &format_version, &map_version);

  HADMapBin map_bin_msg;
  map_bin_msg.header.stamp = now;
  map_bin_msg.header.frame_id = "map";
  map_bin_msg.format_version = format_version;
  map_bin_msg.map_version = map_version;
  lanelet::utils::conversion::toBinMsg(map, &map_bin_msg);

  return map_bin_msg;
}

Route::Message makeNormalRoute()
{
  const std::array<double, 4> start_pose{5.5, 4., 0., M_PI_2};
  const std::array<double, 4> goal_pose{8.0, 26.3, 0, 0};
  Route::Message route;
  route.header.frame_id = "map";
  route.start_pose = createPose(start_pose);
  route.goal_pose = createPose(goal_pose);
  return route;
}

// this is for the test lanelet2_map.osm
// file hash: a9f84cff03b55a64917bc066451276d2293b0a54f5c088febca0c7fdf2f245d5
Route::Message makeBehaviorNormalRoute()
{
  Route::Message route;
  route.header.frame_id = "map";
  route.start_pose =
    createPose({3722.16015625, 73723.515625, 0.233112560494183, 0.9724497591854532});
  route.goal_pose =
    createPose({3778.362060546875, 73721.2734375, -0.5107480274693206, 0.8597304533609347});

  std::vector<int> primitive_ids = {9102, 9178, 54, 112};
  for (int id : primitive_ids) {
    route.segments.push_back(createLaneletSegment(id));
  }

  std::array<uint8_t, 16> uuid_bytes{210, 87,  16,  126, 98,  151, 58, 28,
                                     252, 221, 230, 92,  122, 170, 46, 6};
  route.uuid.uuid = uuid_bytes;

  route.allow_modification = false;
  return route;
}

OccupancyGrid makeCostMapMsg(size_t width = 150, size_t height = 150, double resolution = 0.2)
{
  nav_msgs::msg::OccupancyGrid costmap_msg;

  // create info
  costmap_msg.header.frame_id = "map";
  costmap_msg.info.width = width;
  costmap_msg.info.height = height;
  costmap_msg.info.resolution = resolution;

  // create data
  const size_t n_elem = width * height;
  for (size_t i = 0; i < n_elem; ++i) {
    costmap_msg.data.push_back(0.0);
  }
  return costmap_msg;
}

HADMapBin makeMapBinMsg()
{
  const auto planning_test_utils_dir =
    ament_index_cpp::get_package_share_directory("planning_test_utils");
  const auto lanelet2_path = planning_test_utils_dir + "/test_map/lanelet2_map.osm";
  double center_line_resolution = 5.0;
  // load map from file
  const auto map = loadMap(lanelet2_path);
  if (!map) {
    return autoware_auto_mapping_msgs::msg::HADMapBin_<std::allocator<void>>{};
  }

  // overwrite centerline
  lanelet::utils::overwriteLaneletsCenterline(map, center_line_resolution, false);

  // create map bin msg
  const auto map_bin_msg =
    convertToMapBinMsg(map, lanelet2_path, rclcpp::Clock(RCL_ROS_TIME).now());
  return map_bin_msg;
}

Odometry makeOdometry(const double shift = 0.0)
{
  Odometry odometry;
  const std::array<double, 4> start_pose{0.0, shift, 0.0, 0.0};
  odometry.pose.pose = createPose(start_pose);
  odometry.header.frame_id = "map";
  return odometry;
}

Odometry makeInitialPose(const double shift = 0.0)
{
  Odometry current_odometry;
  const auto yaw = 0.9724497591854532;
  const auto shift_x = shift * std::sin(yaw);
  const auto shift_y = shift * std::cos(yaw);
  const std::array<double, 4> start_pose{
    3722.16015625 + shift_x, 73723.515625 + shift_y, 0.233112560494183, yaw};
  current_odometry.pose.pose = test_utils::createPose(start_pose);
  current_odometry.header.frame_id = "map";
  return current_odometry;
}

TFMessage makeTFMsg(
  rclcpp::Node::SharedPtr target_node, std::string frame_id = "", std::string child_frame_id = "")
{
  TFMessage tf_msg;
  geometry_msgs::msg::Quaternion quaternion;
  quaternion.x = 0.;
  quaternion.y = 0.;
  quaternion.z = 0.23311256049418302;
  quaternion.w = 0.9724497591854532;

  TransformStamped tf;
  tf.header.stamp = target_node->get_clock()->now();
  tf.header.frame_id = frame_id;
  tf.child_frame_id = child_frame_id;
  tf.transform.translation.x = 3722.16015625;
  tf.transform.translation.y = 73723.515625;
  tf.transform.translation.z = 0;
  tf.transform.rotation = quaternion;

  tf_msg.transforms.emplace_back(std::move(tf));
  return tf_msg;
}

Scenario makeScenarioMsg(const std::string scenario)
{
  Scenario scenario_msg;
  scenario_msg.current_scenario = scenario;
  scenario_msg.activating_scenarios = {scenario};
  return scenario_msg;
}

template <typename T>
void createPublisherWithQoS(
  rclcpp::Node::SharedPtr test_node, std::string topic_name,
  std::shared_ptr<rclcpp::Publisher<T>> & publisher)
{
  if constexpr (std::is_same_v<T, LaneletRoute>) {
    rclcpp::QoS custom_qos_profile{rclcpp::KeepLast(1)};
    custom_qos_profile.reliability(RMW_QOS_POLICY_RELIABILITY_RELIABLE);
    custom_qos_profile.durability(RMW_QOS_POLICY_DURABILITY_TRANSIENT_LOCAL);
    publisher = rclcpp::create_publisher<T>(test_node, topic_name, custom_qos_profile);
  } else if constexpr (std::is_same_v<T, HADMapBin>) {
    rclcpp::QoS qos(rclcpp::KeepLast(1));
    qos.reliable();
    qos.transient_local();
    publisher = rclcpp::create_publisher<T>(test_node, topic_name, qos);
  } else {
    publisher = rclcpp::create_publisher<T>(test_node, topic_name, 1);
  }
}

template <typename T>
void setPublisher(
  rclcpp::Node::SharedPtr test_node, std::string topic_name,
  std::shared_ptr<rclcpp::Publisher<T>> & publisher)
{
  createPublisherWithQoS(test_node, topic_name, publisher);
}

template <typename T>
void createSubscription(
  rclcpp::Node::SharedPtr test_node, std::string topic_name,
  std::function<void(const typename T::ConstSharedPtr)> callback,
  std::shared_ptr<rclcpp::Subscription<T>> & subscriber)
{
  if constexpr (std::is_same_v<T, Trajectory>) {
    subscriber = test_node->create_subscription<T>(topic_name, rclcpp::QoS{1}, callback);
  } else {
    subscriber = test_node->create_subscription<T>(topic_name, 10, callback);
  }
}

template <typename T>
void setSubscriber(
  rclcpp::Node::SharedPtr test_node, std::string topic_name,
  std::shared_ptr<rclcpp::Subscription<T>> & subscriber, size_t & count)
{
  createSubscription(
    test_node, topic_name, [&count](const typename T::ConstSharedPtr) { count++; }, subscriber);
}

void spinSomeNodes(
  rclcpp::Node::SharedPtr test_node, rclcpp::Node::SharedPtr target_node,
  const int repeat_count = 1)
{
  rclcpp::executors::SingleThreadedExecutor executor;
  executor.add_node(test_node);
  executor.add_node(target_node);
  for (int i = 0; i < repeat_count; i++) {
    executor.spin_some(std::chrono::milliseconds(100));
    rclcpp::sleep_for(std::chrono::milliseconds(100));
  }
}

template <typename T>
void publishToTargetNode(
  rclcpp::Node::SharedPtr test_node, rclcpp::Node::SharedPtr target_node, std::string topic_name,
  typename rclcpp::Publisher<T>::SharedPtr publisher, T data, const int repeat_count = 3)
{
  if (topic_name.empty()) {
    throw std::runtime_error(std::string("Topic name for ") + typeid(data).name() + " is empty");
  }

  test_utils::setPublisher<T>(test_node, topic_name, publisher);
  publisher->publish(data);

  if (target_node->count_subscribers(topic_name) == 0) {
    throw std::runtime_error("No subscriber for " + topic_name);
  }
  test_utils::spinSomeNodes(test_node, target_node, repeat_count);
}

void updateNodeOptions(
  rclcpp::NodeOptions & node_options, const std::vector<std::string> & params_files)
{
  std::vector<const char *> arguments;
  arguments.push_back("--ros-args");
  arguments.push_back("--params-file");
  for (const auto & param_file : params_files) {
    arguments.push_back(param_file.c_str());
    arguments.push_back("--params-file");
  }
  arguments.pop_back();

  node_options.arguments(std::vector<std::string>{arguments.begin(), arguments.end()});
}

PathWithLaneId loadPathWithLaneIdInYaml()
{
  const auto planning_test_utils_dir =
    ament_index_cpp::get_package_share_directory("planning_test_utils");
  const auto yaml_path = planning_test_utils_dir + "/config/path_with_lane_id_data.yaml";
  YAML::Node yaml_node = YAML::LoadFile(yaml_path);
  PathWithLaneId path_msg;

  // Convert YAML data to PathWithLaneId message
  // Fill the header
  path_msg.header.stamp.sec = yaml_node["header"]["stamp"]["sec"].as<int>();
  path_msg.header.stamp.nanosec = yaml_node["header"]["stamp"]["nanosec"].as<uint32_t>();
  path_msg.header.frame_id = yaml_node["header"]["frame_id"].as<std::string>();

  // Fill the points
  for (const auto & point_node : yaml_node["points"]) {
    PathPointWithLaneId point;
    // Fill the PathPoint data
    point.point.pose.position.x = point_node["point"]["pose"]["position"]["x"].as<double>();
    point.point.pose.position.y = point_node["point"]["pose"]["position"]["y"].as<double>();
    point.point.pose.position.z = point_node["point"]["pose"]["position"]["z"].as<double>();
    point.point.pose.orientation.x = point_node["point"]["pose"]["orientation"]["x"].as<double>();
    point.point.pose.orientation.y = point_node["point"]["pose"]["orientation"]["y"].as<double>();
    point.point.pose.orientation.z = point_node["point"]["pose"]["orientation"]["z"].as<double>();
    point.point.pose.orientation.w = point_node["point"]["pose"]["orientation"]["w"].as<double>();
    point.point.longitudinal_velocity_mps =
      point_node["point"]["longitudinal_velocity_mps"].as<float>();
    point.point.lateral_velocity_mps = point_node["point"]["lateral_velocity_mps"].as<float>();
    point.point.heading_rate_rps = point_node["point"]["heading_rate_rps"].as<float>();
    point.point.is_final = point_node["point"]["is_final"].as<bool>();
    // Fill the lane_ids
    for (const auto & lane_id_node : point_node["lane_ids"]) {
      point.lane_ids.push_back(lane_id_node.as<int64_t>());
    }

    path_msg.points.push_back(point);
  }

  // Fill the left_bound
  for (const auto & point_node : yaml_node["left_bound"]) {
    Point point;
    // Fill the Point data (left_bound)
    point.x = point_node["x"].as<double>();
    point.y = point_node["y"].as<double>();
    point.z = point_node["z"].as<double>();

    path_msg.left_bound.push_back(point);
  }

  // Fill the right_bound
  for (const auto & point_node : yaml_node["right_bound"]) {
    Point point;
    // Fill the Point data
    point.x = point_node["x"].as<double>();
    point.y = point_node["y"].as<double>();
    point.z = point_node["z"].as<double>();

    path_msg.right_bound.push_back(point);
  }
  return path_msg;
}

}  // namespace test_utils

#endif  // PLANNING_INTERFACE_TEST_MANAGER__PLANNING_INTERFACE_TEST_MANAGER_UTILS_HPP_<|MERGE_RESOLUTION|>--- conflicted
+++ resolved
@@ -119,34 +119,6 @@
   return traj;
 }
 
-<<<<<<< HEAD
-Path toPath(const PathWithLaneId & input)
-{
-  Path output{};
-  output.header = input.header;
-  output.left_bound = input.left_bound;
-  output.right_bound = input.right_bound;
-  output.points.resize(input.points.size());
-  for (size_t i = 0; i < input.points.size(); ++i) {
-    output.points.at(i) = input.points.at(i).point;
-  }
-  return output;
-}
-
-Route::Message makeNormalRoute()
-{
-  const double pi = 3.1415926;
-  const std::array<double, 4> start_pose{5.5, 4., 0., pi * 0.5};
-  const std::array<double, 4> goal_pose{8.0, 26.3, 0, 0};
-  Route::Message route;
-  route.header.frame_id = "map";
-  route.start_pose = createPose(start_pose);
-  route.goal_pose = createPose(goal_pose);
-  return route;
-}
-
-=======
->>>>>>> 789fee7a
 LaneletSegment createLaneletSegment(int id)
 {
   LaneletPrimitive primitive;
